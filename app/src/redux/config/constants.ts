--- conflicted
+++ resolved
@@ -7,11 +7,8 @@
   'enableBundleUpload',
   'enableChangePipetteWizard',
   'enableLiquidSetup',
-<<<<<<< HEAD
+  'enableCalibrationWizards',
   'enableManualDeckStateModification',
-=======
-  'enableCalibrationWizards',
->>>>>>> 03c5a51c
 ]
 
 // action type constants
