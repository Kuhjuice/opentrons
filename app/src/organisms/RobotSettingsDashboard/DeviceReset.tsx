import * as React from 'react'
import { useDispatch, useSelector } from 'react-redux'
import { useTranslation } from 'react-i18next'
import styled from 'styled-components'

import {
  Flex,
  DIRECTION_COLUMN,
  TYPOGRAPHY,
  COLORS,
  SPACING,
  BORDERS,
  useConditionalConfirm,
  DIRECTION_ROW,
} from '@opentrons/components'

import { StyledText } from '../../atoms/text'
import { MediumButton, SmallButton } from '../../atoms/buttons'
import { Modal } from '../../molecules/Modal'
import { ChildNavigation } from '../../organisms/ChildNavigation'
import {
  getResetConfigOptions,
  fetchResetConfigOptions,
  resetConfig,
} from '../../redux/robot-admin'
import { useDispatchApiRequest } from '../../redux/robot-api'

import type { Dispatch, State } from '../../redux/types'
import type { ResetConfigRequest } from '../../redux/robot-admin/types'
import type { SetSettingOption } from '../../pages/RobotSettingsDashboard'
import type { ModalHeaderBaseProps } from '../../molecules/Modal/types'

interface LabelProps {
  isSelected?: boolean
}

const OptionButton = styled.input`
  display: none;
`

const OptionLabel = styled.label<LabelProps>`
  padding: ${SPACING.spacing16} ${SPACING.spacing24};
  border-radius: ${BORDERS.borderRadiusSize4};
  color: ${({ isSelected }) =>
<<<<<<< HEAD
    isSelected === true ? COLORS.white : COLORS.black90};
  background: ${({ isSelected }) =>
    isSelected === true
      ? LEGACY_COLORS.blueEnabled
      : LEGACY_COLORS.mediumBlueEnabled};
=======
    isSelected === true ? COLORS.white : COLORS.darkBlack100};
  background: ${({ isSelected }) =>
    isSelected === true ? COLORS.blueEnabled : COLORS.mediumBlueEnabled};
>>>>>>> 9147da8d
`

interface DeviceResetProps {
  robotName: string
  setCurrentOption: SetSettingOption
}

export function DeviceReset({
  robotName,
  setCurrentOption,
}: DeviceResetProps): JSX.Element {
  const { t } = useTranslation('device_settings')
  const [resetOptions, setResetOptions] = React.useState<ResetConfigRequest>({})
  const options = useSelector((state: State) =>
    getResetConfigOptions(state, robotName)
  )
  const [dispatchRequest] = useDispatchApiRequest()

  const targetOptionsOrder = [
    'pipetteOffsetCalibrations',
    'gripperOffsetCalibrations',
    'moduleCalibration',
    'runsHistory',
  ]

  const availableOptions = options
    // filtering out ODD setting because this gets implicitly cleared if all settings are selected
    // filtering out boot scripts since product doesn't want this exposed to ODD users
    .filter(
      ({ id }) =>
        !['onDeviceDisplay', 'bootScripts', 'deckConfiguration'].includes(id)
    )
    .sort(
      (a, b) =>
        targetOptionsOrder.indexOf(a.id) - targetOptionsOrder.indexOf(b.id)
    )
  const dispatch = useDispatch<Dispatch>()

  const availableOptionsToDisplay = availableOptions.filter(
    ({ id }) => !['authorizedKeys'].includes(id)
  )

  const isEveryOptionSelected = (obj: ResetConfigRequest): boolean => {
    for (const key of targetOptionsOrder) {
      if (obj != null && !obj[key]) {
        return false
      }
    }
    return true
  }

  const handleClick = (): void => {
    if (resetOptions != null) {
      const { ...serverResetOptions } = resetOptions
      dispatchRequest(resetConfig(robotName, serverResetOptions))
    }
  }

  const {
    confirm: confirmClearData,
    showConfirmation: showConfirmationModal,
    cancel: cancelClearData,
  } = useConditionalConfirm(handleClick, true)

  const renderText = (
    optionId: string
  ): { optionText: string; subText?: string } => {
    let optionText = ''
    let subText
    switch (optionId) {
      case 'pipetteOffsetCalibrations':
        optionText = t('clear_option_pipette_calibrations')
        break
      case 'gripperOffsetCalibrations':
        optionText = t('clear_option_gripper_calibration')
        break
      case 'moduleCalibration':
        optionText = t('clear_option_module_calibration')
        break
      case 'runsHistory':
        optionText = t('clear_option_runs_history')
        subText = t('clear_option_runs_history_subtext')
        break

      case 'factoryReset':
        optionText = t('factory_reset')
        subText = t('factory_reset_description')
        break
      default:
        break
    }
    return {
      optionText,
      subText,
    }
  }
  React.useEffect(() => {
    dispatch(fetchResetConfigOptions(robotName))
  }, [dispatch, robotName])

  React.useEffect(() => {
    if (
      isEveryOptionSelected(resetOptions) &&
      (!resetOptions.authorizedKeys ||
        !resetOptions.onDeviceDisplay ||
        !resetOptions.deckConfiguration)
    ) {
      setResetOptions({
        ...resetOptions,
        authorizedKeys: true,
        onDeviceDisplay: true,
        deckConfiguration: true,
      })
    }
  }, [resetOptions])

  React.useEffect(() => {
    if (
      !isEveryOptionSelected(resetOptions) &&
      resetOptions.authorizedKeys &&
      resetOptions.onDeviceDisplay &&
      resetOptions.deckConfiguration
    ) {
      setResetOptions({
        ...resetOptions,
        authorizedKeys: false,
        onDeviceDisplay: false,
        deckConfiguration: false,
      })
    }
  }, [resetOptions])

  return (
    <Flex flexDirection={DIRECTION_COLUMN}>
      {showConfirmationModal && (
        <ConfirmClearDataModal
          confirmClearData={confirmClearData}
          cancelClearData={cancelClearData}
        />
      )}
      <ChildNavigation
        header={t('device_reset')}
        inlineNotification={{
          heading: t('device_resets_cannot_be_undone'),
          type: 'alert',
        }}
        onClickBack={() => setCurrentOption(null)}
      />
      <Flex
        gridGap={SPACING.spacing24}
        flexDirection={DIRECTION_COLUMN}
        paddingX={SPACING.spacing40}
        marginTop="7.75rem"
      >
        <Flex gridGap={SPACING.spacing8} flexDirection={DIRECTION_COLUMN}>
          {availableOptionsToDisplay.map(option => {
            const { optionText, subText } = renderText(option.id)
            return (
              <React.Fragment key={option.id}>
                <OptionButton
                  id={option.id}
                  type="checkbox"
                  value={option.id}
                  onChange={() =>
                    setResetOptions({
                      ...resetOptions,
                      [option.id]: !(resetOptions[option.id] ?? false),
                    })
                  }
                />
                <OptionLabel
                  htmlFor={option.id}
                  isSelected={resetOptions[option.id]}
                >
                  <Flex flexDirection={DIRECTION_COLUMN}>
                    <StyledText
                      as="p"
                      fontWeight={TYPOGRAPHY.fontWeightSemiBold}
                    >
                      {optionText}
                    </StyledText>
                    {subText != null ? (
                      <StyledText
                        as="p"
                        color={
                          resetOptions[option.id] ?? false
                            ? COLORS.white
<<<<<<< HEAD
                            : LEGACY_COLORS.darkBlack70
=======
                            : COLORS.grey60
>>>>>>> 9147da8d
                        }
                      >
                        {subText}
                      </StyledText>
                    ) : null}
                  </Flex>
                </OptionLabel>
              </React.Fragment>
            )
          })}

          <OptionButton
            id="clearAllStoredData"
            type="checkbox"
            value="clearAllStoredData"
            onChange={() => {
              setResetOptions(
                (resetOptions.authorizedKeys ?? false) &&
                  (resetOptions.onDeviceDisplay ?? false)
                  ? {}
                  : availableOptions.reduce(
                      (acc, val) => {
                        return {
                          ...acc,
                          [val.id]: true,
                        }
                      },
                      { authorizedKeys: true, onDeviceDisplay: true }
                    )
              )
            }}
          />
          <OptionLabel
            htmlFor="clearAllStoredData"
            isSelected={
              ((resetOptions.authorizedKeys ?? false) &&
                (resetOptions.onDeviceDisplay ?? false)) ||
              isEveryOptionSelected(resetOptions)
            }
          >
            <Flex flexDirection={DIRECTION_COLUMN}>
              <StyledText as="p" fontWeight={TYPOGRAPHY.fontWeightSemiBold}>
                {t('clear_all_stored_data')}
              </StyledText>
              <StyledText
                as="p"
                color={
                  ((resetOptions.authorizedKeys ?? false) &&
                    (resetOptions.onDeviceDisplay ?? false)) ||
                  isEveryOptionSelected(resetOptions)
                    ? COLORS.white
<<<<<<< HEAD
                    : LEGACY_COLORS.darkBlack70
=======
                    : COLORS.grey60
>>>>>>> 9147da8d
                }
              >
                {t('clear_all_stored_data_description')}
              </StyledText>
            </Flex>
          </OptionLabel>
        </Flex>
        <MediumButton
          data-testid="DeviceReset_clear_data_button"
          buttonText={t('clear_data_and_restart_robot')}
          buttonType="alert"
          disabled={
            Object.keys(resetOptions).length === 0 ||
            availableOptions.every(
              option =>
                resetOptions[option.id] === false ||
                resetOptions[option.id] === undefined
            )
          }
          onClick={confirmClearData}
        />
      </Flex>
    </Flex>
  )
}

interface ConfirmClearDataModalProps {
  cancelClearData: () => void
  confirmClearData: () => void
}

export const ConfirmClearDataModal = ({
  cancelClearData,
  confirmClearData,
}: ConfirmClearDataModalProps): JSX.Element => {
  const { t } = useTranslation(['device_settings', 'shared'])
  const modalHeader: ModalHeaderBaseProps = {
    title: t('confirm_device_reset_heading'),
    hasExitIcon: false,
    iconName: 'ot-alert',
    iconColor: COLORS.yellow2,
  }
  return (
    <Modal
      modalSize="medium"
      header={modalHeader}
      onOutsideClick={cancelClearData}
    >
      <Flex flexDirection={DIRECTION_COLUMN}>
        <Flex
          flexDirection={DIRECTION_COLUMN}
          gridGap={SPACING.spacing12}
          paddingBottom={SPACING.spacing32}
        >
          <StyledText as="p">
            {t('confirm_device_reset_description')}
          </StyledText>
        </Flex>
        <Flex
          flexDirection={DIRECTION_ROW}
          gridGap={SPACING.spacing8}
          width="100%"
        >
          <SmallButton
            flex="1"
            buttonText={t('shared:go_back')}
            onClick={cancelClearData}
          />
          <SmallButton
            flex="1"
            buttonType="alert"
            buttonText={t('shared:confirm')}
            onClick={confirmClearData}
          />
        </Flex>
      </Flex>
    </Modal>
  )
}<|MERGE_RESOLUTION|>--- conflicted
+++ resolved
@@ -42,17 +42,9 @@
   padding: ${SPACING.spacing16} ${SPACING.spacing24};
   border-radius: ${BORDERS.borderRadiusSize4};
   color: ${({ isSelected }) =>
-<<<<<<< HEAD
-    isSelected === true ? COLORS.white : COLORS.black90};
-  background: ${({ isSelected }) =>
-    isSelected === true
-      ? LEGACY_COLORS.blueEnabled
-      : LEGACY_COLORS.mediumBlueEnabled};
-=======
     isSelected === true ? COLORS.white : COLORS.darkBlack100};
   background: ${({ isSelected }) =>
     isSelected === true ? COLORS.blueEnabled : COLORS.mediumBlueEnabled};
->>>>>>> 9147da8d
 `
 
 interface DeviceResetProps {
@@ -240,11 +232,7 @@
                         color={
                           resetOptions[option.id] ?? false
                             ? COLORS.white
-<<<<<<< HEAD
-                            : LEGACY_COLORS.darkBlack70
-=======
                             : COLORS.grey60
->>>>>>> 9147da8d
                         }
                       >
                         {subText}
@@ -296,11 +284,7 @@
                     (resetOptions.onDeviceDisplay ?? false)) ||
                   isEveryOptionSelected(resetOptions)
                     ? COLORS.white
-<<<<<<< HEAD
-                    : LEGACY_COLORS.darkBlack70
-=======
                     : COLORS.grey60
->>>>>>> 9147da8d
                 }
               >
                 {t('clear_all_stored_data_description')}
