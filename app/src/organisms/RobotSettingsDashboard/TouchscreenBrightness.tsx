--- conflicted
+++ resolved
@@ -37,11 +37,7 @@
   height: 8.75rem;
   border-radius: ${BORDERS.borderRadiusSize2};
   background: ${(props: BrightnessTileProps) =>
-<<<<<<< HEAD
     props.isActive ? COLORS.blue50 : COLORS.blue35};
-=======
-    props.isActive ? COLORS.blueEnabled : COLORS.mediumBlueEnabled};
->>>>>>> 2524ab95
 `
 
 // Note The actual brightness is Bright 1 <---> 6 Dark which is opposite to the UI
