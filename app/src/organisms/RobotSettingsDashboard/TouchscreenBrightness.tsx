import * as React from 'react'
import { useDispatch, useSelector } from 'react-redux'
import { useTranslation } from 'react-i18next'
import styled from 'styled-components'
import clamp from 'lodash/clamp'

import {
  ALIGN_CENTER,
  BORDERS,
  Box,
  COLORS,
  DIRECTION_COLUMN,
  DIRECTION_ROW,
  Flex,
  Icon,
  JUSTIFY_CENTER,
  SPACING,
  RESPONSIVENESS,
} from '@opentrons/components'
import { ODD_FOCUS_VISIBLE } from '../../atoms/buttons/constants'

import { ChildNavigation } from '../../organisms/ChildNavigation'
import {
  getOnDeviceDisplaySettings,
  updateConfigValue,
} from '../../redux/config'

import type { Dispatch } from '../../redux/types'
import type { SetSettingOption } from '../../pages/RobotSettingsDashboard'

interface BrightnessTileProps {
  isActive: boolean
}

const BrightnessTile = styled(Box)`
  width: 100%;
  height: 8.75rem;
  border-radius: ${BORDERS.borderRadiusSize2};
  background: ${(props: BrightnessTileProps) =>
<<<<<<< HEAD
    props.isActive
      ? LEGACY_COLORS.blueEnabled
      : LEGACY_COLORS.mediumBlueEnabled};
=======
    props.isActive ? COLORS.blueEnabled : COLORS.mediumBlueEnabled};
>>>>>>> 9147da8d
`

// Note The actual brightness is Bright 1 <---> 6 Dark which is opposite to the UI
// For UI Bright 6 <--> 1 Dark
// If the brightness 7 or more | 0, the display will be blackout
const LOWEST_BRIGHTNESS = 6
const HIGHEST_BRIGHTNESS = 1

interface TouchscreenBrightnessProps {
  setCurrentOption: SetSettingOption
}

export function TouchscreenBrightness({
  setCurrentOption,
}: TouchscreenBrightnessProps): JSX.Element {
  const { t } = useTranslation(['device_settings'])
  const dispatch = useDispatch<Dispatch>()
  const initialBrightness = useSelector(getOnDeviceDisplaySettings).brightness
  const [brightness, setBrightness] = React.useState<number>(initialBrightness)
  const brightnessLevel = [6, 5, 4, 3, 2, 1]

  const handleClick = (changeType: 'up' | 'down'): void => {
    const step = changeType === 'up' ? -1 : 1
    const nextBrightness = clamp(
      brightness + step,
      HIGHEST_BRIGHTNESS,
      LOWEST_BRIGHTNESS
    )
    dispatch(
      updateConfigValue('onDeviceDisplaySettings.brightness', nextBrightness)
    )
    setBrightness(nextBrightness)
  }

  return (
    <Flex flexDirection={DIRECTION_COLUMN}>
      <ChildNavigation
        header={t('touchscreen_brightness')}
        onClickBack={() => setCurrentOption(null)}
      />
      <Flex
        flexDirection={DIRECTION_ROW}
        alignItems={ALIGN_CENTER}
        justifyContent={JUSTIFY_CENTER}
        gridGap={SPACING.spacing24}
        paddingX={SPACING.spacing60}
        paddingY={SPACING.spacing120}
        marginTop="7.75rem"
      >
        <IconButton
          disabled={brightness === LOWEST_BRIGHTNESS}
          onClick={() => handleClick('down')}
          data-testid="TouchscreenBrightness_decrease"
        >
          <Icon size="5rem" name="minus" />
        </IconButton>
        <Flex
          flexDirection={DIRECTION_ROW}
          gridGap={SPACING.spacing8}
          width="43.5rem"
        >
          {brightnessLevel.map(level => (
            <BrightnessTile
              key={`brightness_level_${level}`}
              isActive={brightness <= level}
            />
          ))}
        </Flex>

        <IconButton
          disabled={brightness === HIGHEST_BRIGHTNESS}
          onClick={() => handleClick('up')}
          data-testid="TouchscreenBrightness_increase"
        >
          <Icon size="5rem" name="plus" />
        </IconButton>
      </Flex>
    </Flex>
  )
}

const IconButton = styled('button')`
  border-radius: 50%;
  max-height: 100%;
  background-color: ${COLORS.white};

  &:active {
    background-color: ${COLORS.grey35};
  }
  &:focus-visible {
    box-shadow: ${ODD_FOCUS_VISIBLE};
    background-color: ${COLORS.grey35};
  }
  &:disabled {
    background-color: transparent;
  }
  @media ${RESPONSIVENESS.touchscreenMediaQuerySpecs} {
    cursor: default;
  }
`<|MERGE_RESOLUTION|>--- conflicted
+++ resolved
@@ -37,13 +37,7 @@
   height: 8.75rem;
   border-radius: ${BORDERS.borderRadiusSize2};
   background: ${(props: BrightnessTileProps) =>
-<<<<<<< HEAD
-    props.isActive
-      ? LEGACY_COLORS.blueEnabled
-      : LEGACY_COLORS.mediumBlueEnabled};
-=======
     props.isActive ? COLORS.blueEnabled : COLORS.mediumBlueEnabled};
->>>>>>> 9147da8d
 `
 
 // Note The actual brightness is Bright 1 <---> 6 Dark which is opposite to the UI
