--- conflicted
+++ resolved
@@ -3,10 +3,6 @@
 import { useDispatch } from 'react-redux'
 
 import {
-<<<<<<< HEAD
-  LEGACY_COLORS,
-=======
->>>>>>> e1f5673b
   COLORS,
   DIRECTION_COLUMN,
   DIRECTION_ROW,
