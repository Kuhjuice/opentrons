--- conflicted
+++ resolved
@@ -7,10 +7,6 @@
   Icon,
   Flex,
   Box,
-<<<<<<< HEAD
-  LEGACY_COLORS,
-=======
->>>>>>> e1f5673b
   COLORS,
   SPACING,
   DIRECTION_ROW,
