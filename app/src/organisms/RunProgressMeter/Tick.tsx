--- conflicted
+++ resolved
@@ -6,10 +6,6 @@
   useHoverTooltip,
   ALIGN_CENTER,
   JUSTIFY_CENTER,
-<<<<<<< HEAD
-  LEGACY_COLORS,
-=======
->>>>>>> e1f5673b
   COLORS,
   SPACING,
   DIRECTION_COLUMN,
