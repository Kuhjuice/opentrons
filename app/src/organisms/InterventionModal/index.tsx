import * as React from 'react'
import { useTranslation } from 'react-i18next'
import { useSelector } from 'react-redux'

import {
  Box,
  Flex,
  COLORS,
  SPACING,
  POSITION_FIXED,
  POSITION_ABSOLUTE,
  ALIGN_CENTER,
  JUSTIFY_CENTER,
  POSITION_RELATIVE,
  OVERFLOW_AUTO,
  POSITION_STICKY,
  BORDERS,
  DISPLAY_FLEX,
  DIRECTION_COLUMN,
  ALIGN_FLEX_START,
  Icon,
  PrimaryButton,
  JUSTIFY_SPACE_BETWEEN,
  TYPOGRAPHY,
  Link,
} from '@opentrons/components'

import { SmallButton } from '../../atoms/buttons'
import { StyledText } from '../../atoms/text'
import { Modal } from '../../molecules/Modal'
import { getIsOnDevice } from '../../redux/config'
import { PauseInterventionContent } from './PauseInterventionContent'
import { MoveLabwareInterventionContent } from './MoveLabwareInterventionContent'

import type { RunCommandSummary, RunData } from '@opentrons/api-client'
import type { IconName } from '@opentrons/components'
import type { CompletedProtocolAnalysis } from '@opentrons/shared-data'
import { useRobotType } from '../Devices/hooks'

const LEARN_ABOUT_MANUAL_STEPS_URL =
  'https://support.opentrons.com/s/article/Manual-protocol-steps'

const BASE_STYLE = {
  position: POSITION_ABSOLUTE,
  alignItems: ALIGN_CENTER,
  justifyContent: JUSTIFY_CENTER,
  top: 0,
  right: 0,
  bottom: 0,
  left: 0,
  width: '100%',
  height: '100%',
} as const

const MODAL_STYLE = {
  backgroundColor: COLORS.white,
  position: POSITION_RELATIVE,
  overflowY: OVERFLOW_AUTO,
  maxHeight: '100%',
  width: '47rem',
  border: `6px ${BORDERS.styleSolid} ${COLORS.blueEnabled}`,
  borderRadius: BORDERS.radiusSoftCorners,
  boxShadow: BORDERS.smallDropShadow,
} as const

const HEADER_STYLE = {
  alignItems: ALIGN_CENTER,
  gridGap: SPACING.spacing12,
  padding: `${SPACING.spacing20} ${SPACING.spacing32}`,
  color: COLORS.white,
<<<<<<< HEAD
  backgroundColor: LEGACY_COLORS.blueEnabled,
=======
  backgroundColor: COLORS.blueEnabled,
>>>>>>> 9147da8d
  position: POSITION_STICKY,
  top: 0,
} as const

const CONTENT_STYLE = {
  display: DISPLAY_FLEX,
  flexDirection: DIRECTION_COLUMN,
  alignItems: ALIGN_FLEX_START,
  gridGap: SPACING.spacing24,
  padding: `${SPACING.spacing32}`,
  borderRadius: `0px 0px ${String(BORDERS.radiusSoftCorners)} ${String(
    BORDERS.radiusSoftCorners
  )}`,
} as const

const FOOTER_STYLE = {
  display: DISPLAY_FLEX,
  width: '100%',
  alignItems: ALIGN_CENTER,
  justifyContent: JUSTIFY_SPACE_BETWEEN,
} as const

export interface InterventionModalProps {
  robotName: string
  onResume: () => void
  command: RunCommandSummary
  run: RunData
  analysis: CompletedProtocolAnalysis | null
}

export function InterventionModal({
  robotName,
  onResume,
  command,
  run,
  analysis,
}: InterventionModalProps): JSX.Element {
  const { t } = useTranslation(['protocol_command_text', 'protocol_info'])
  const isOnDevice = useSelector(getIsOnDevice)

  const robotType = useRobotType(robotName)
  const childContent = React.useMemo(() => {
    if (
      command.commandType === 'waitForResume' ||
      command.commandType === 'pause' // legacy pause command
    ) {
      return (
        <PauseInterventionContent
          startedAt={command.startedAt ?? null}
          message={command.params.message ?? null}
        />
      )
    } else if (command.commandType === 'moveLabware') {
      return (
        <MoveLabwareInterventionContent
          {...{ command, run, analysis, robotType }}
          isOnDevice={isOnDevice}
        />
      )
    } else {
      return null
    }
  }, [
    command.id,
    analysis?.status,
    run.labware.map(l => l.id).join(),
    run.modules.map(m => m.id).join(),
  ])

  let iconName: IconName | null = null
  let headerTitle = ''
  let headerTitleOnDevice = ''
  if (
    command.commandType === 'waitForResume' ||
    command.commandType === 'pause' // legacy pause command
  ) {
    iconName = 'pause-circle'
    headerTitle = t('pause_on', { robot_name: robotName })
    headerTitleOnDevice = t('pause')
  } else if (command.commandType === 'moveLabware') {
    iconName = 'move-xy-circle'
    headerTitle = t('move_labware_on', { robot_name: robotName })
    headerTitleOnDevice = t('move_labware')
  }

  // TODO(bh, 2023-7-18): this is a one-off modal implementation for desktop
  // reimplement when design system shares a modal component between desktop/ODD
  return isOnDevice ? (
    <Modal
      border={`8px ${BORDERS.styleSolid} ${COLORS.blueEnabled}`}
      modalSize="large"
      header={{
<<<<<<< HEAD
        backgroundColor: LEGACY_COLORS.blueEnabled,
=======
        backgroundColor: COLORS.blueEnabled,
>>>>>>> 9147da8d
        color: COLORS.white,
        iconColor: COLORS.white,
        iconName: iconName ?? undefined,
        title: headerTitleOnDevice,
      }}
    >
      <Flex
        flexDirection={DIRECTION_COLUMN}
        gridGap={SPACING.spacing32}
        paddingTop={SPACING.spacing32}
        width="100%"
      >
        {childContent}
        <SmallButton
          buttonText={t('confirm_and_resume')}
          onClick={onResume}
          buttonType="secondary"
        />
      </Flex>
    </Modal>
  ) : (
    <Flex
      position={POSITION_FIXED}
      left="0"
      right="0"
      top="0"
      bottom="0"
      zIndex="1"
<<<<<<< HEAD
      backgroundColor={COLORS.transparentBlack40}
=======
      backgroundColor={COLORS.backgroundOverlay}
>>>>>>> 9147da8d
      cursor="default"
    >
      <Flex {...BASE_STYLE} zIndex={10}>
        <Box
          {...MODAL_STYLE}
          onClick={e => {
            e.stopPropagation()
          }}
        >
          <Flex {...HEADER_STYLE}>
            {iconName != null ? (
              <Icon name={iconName} size={SPACING.spacing32} />
            ) : null}
            <StyledText as="h1">{headerTitle}</StyledText>
          </Flex>
          <Box {...CONTENT_STYLE}>
            {childContent}
            <Box {...FOOTER_STYLE}>
              <Link
                css={TYPOGRAPHY.darkLinkH4SemiBold}
                href={LEARN_ABOUT_MANUAL_STEPS_URL}
                external
              >
                {t('protocol_info:manual_steps_learn_more')}
                <Icon
                  name="open-in-new"
                  marginLeft={SPACING.spacing4}
                  size="0.5rem"
                />
              </Link>
              <PrimaryButton onClick={onResume}>
                {t('confirm_and_resume')}
              </PrimaryButton>
            </Box>
          </Box>
        </Box>
      </Flex>
    </Flex>
  )
}<|MERGE_RESOLUTION|>--- conflicted
+++ resolved
@@ -68,11 +68,7 @@
   gridGap: SPACING.spacing12,
   padding: `${SPACING.spacing20} ${SPACING.spacing32}`,
   color: COLORS.white,
-<<<<<<< HEAD
-  backgroundColor: LEGACY_COLORS.blueEnabled,
-=======
   backgroundColor: COLORS.blueEnabled,
->>>>>>> 9147da8d
   position: POSITION_STICKY,
   top: 0,
 } as const
@@ -165,11 +161,7 @@
       border={`8px ${BORDERS.styleSolid} ${COLORS.blueEnabled}`}
       modalSize="large"
       header={{
-<<<<<<< HEAD
-        backgroundColor: LEGACY_COLORS.blueEnabled,
-=======
         backgroundColor: COLORS.blueEnabled,
->>>>>>> 9147da8d
         color: COLORS.white,
         iconColor: COLORS.white,
         iconName: iconName ?? undefined,
@@ -198,11 +190,7 @@
       top="0"
       bottom="0"
       zIndex="1"
-<<<<<<< HEAD
-      backgroundColor={COLORS.transparentBlack40}
-=======
       backgroundColor={COLORS.backgroundOverlay}
->>>>>>> 9147da8d
       cursor="default"
     >
       <Flex {...BASE_STYLE} zIndex={10}>
