import * as React from 'react'

import {
  ALIGN_CENTER,
  Btn,
  COLORS,
  Flex,
  Icon,
  JUSTIFY_CENTER,
  POSITION_ABSOLUTE,
  POSITION_RELATIVE,
  SPACING,
  TYPOGRAPHY,
} from '@opentrons/components'

import { SmallButton } from '../../atoms/buttons'
import { InlineNotification } from '../../atoms/InlineNotification'
import { StyledText } from '../../atoms/text'

import type { InlineNotificationProps } from '../../atoms/InlineNotification'

interface RobotSetupHeaderProps {
  header: string
  buttonText?: React.ReactNode
  inlineNotification?: InlineNotificationProps
  onClickBack?: React.MouseEventHandler
  onClickButton?: React.MouseEventHandler
}

export function RobotSetupHeader({
  buttonText,
  header,
  inlineNotification,
  onClickBack,
  onClickButton,
}: RobotSetupHeaderProps): JSX.Element {
  return (
    <Flex paddingX={SPACING.spacing40} paddingY={SPACING.spacing32}>
      <Flex
        alignItems={ALIGN_CENTER}
        justifyContent={JUSTIFY_CENTER}
        position={POSITION_RELATIVE}
        width="100%"
      >
        {onClickBack != null ? (
          <Btn
            aria-label="back-button"
            onClick={onClickBack}
            position={POSITION_ABSOLUTE}
            left="0"
          >
<<<<<<< HEAD
            <Icon name="back" size="3rem" color={COLORS.black90} />
=======
            <Icon name="back" size="3rem" color={COLORS.darkBlack100} />
>>>>>>> 9147da8d
          </Btn>
        ) : null}
        <StyledText as="h2" fontWeight={TYPOGRAPHY.fontWeightBold}>
          {header}
        </StyledText>
        {onClickButton != null && buttonText != null ? (
          <SmallButton
            buttonCategory="rounded"
            buttonText={buttonText}
            onClick={onClickButton}
            position={POSITION_ABSOLUTE}
            right="0"
          />
        ) : null}
        {inlineNotification != null ? (
          <InlineNotification
            heading={inlineNotification.heading}
            hug={true}
            type={inlineNotification.type}
          />
        ) : null}
      </Flex>
    </Flex>
  )
}<|MERGE_RESOLUTION|>--- conflicted
+++ resolved
@@ -49,11 +49,7 @@
             position={POSITION_ABSOLUTE}
             left="0"
           >
-<<<<<<< HEAD
-            <Icon name="back" size="3rem" color={COLORS.black90} />
-=======
             <Icon name="back" size="3rem" color={COLORS.darkBlack100} />
->>>>>>> 9147da8d
           </Btn>
         ) : null}
         <StyledText as="h2" fontWeight={TYPOGRAPHY.fontWeightBold}>
