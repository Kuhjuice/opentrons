import * as React from 'react'
import { useTranslation } from 'react-i18next'
<<<<<<< HEAD
import { LEGACY_COLORS,
  COLORS, TYPOGRAPHY } from '@opentrons/components'
=======
import { COLORS, TYPOGRAPHY } from '@opentrons/components'
>>>>>>> e1f5673b
import {
  MAGNETIC_MODULE_V1,
  MAGNETIC_MODULE_V2,
} from '@opentrons/shared-data/js/constants'
import { StatusLabel } from '../../atoms/StatusLabel'
import { StyledText } from '../../atoms/text'
import type { MagneticStatus } from '../../redux/modules/api-types'

interface MagModuleProps {
  moduleStatus: MagneticStatus
  moduleHeight: number
  moduleModel: typeof MAGNETIC_MODULE_V1 | typeof MAGNETIC_MODULE_V2
}

export const MagneticModuleData = (
  props: MagModuleProps
): JSX.Element | null => {
  const { moduleStatus, moduleHeight, moduleModel } = props
  const { t } = useTranslation('device_details')

  return (
    <>
      <StatusLabel
        status={moduleStatus}
        backgroundColor={COLORS.medBlue}
        iconColor={COLORS.blueEnabled}
        pulse={moduleStatus === 'engaged'}
      />
      <StyledText
        fontSize={TYPOGRAPHY.fontSizeCaption}
        data-testid="mag_module_data"
      >
        {t(
          moduleModel === MAGNETIC_MODULE_V2
            ? 'magdeck_gen2_height'
            : 'magdeck_gen1_height',
          {
            height: moduleHeight,
          }
        )}
      </StyledText>
    </>
  )
}<|MERGE_RESOLUTION|>--- conflicted
+++ resolved
@@ -1,11 +1,6 @@
 import * as React from 'react'
 import { useTranslation } from 'react-i18next'
-<<<<<<< HEAD
-import { LEGACY_COLORS,
-  COLORS, TYPOGRAPHY } from '@opentrons/components'
-=======
 import { COLORS, TYPOGRAPHY } from '@opentrons/components'
->>>>>>> e1f5673b
 import {
   MAGNETIC_MODULE_V1,
   MAGNETIC_MODULE_V2,
