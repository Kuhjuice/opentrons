--- conflicted
+++ resolved
@@ -42,15 +42,9 @@
 
     switch (status) {
       case 'idle': {
-<<<<<<< HEAD
-        StatusLabelProps.backgroundColor = LEGACY_COLORS.medGreyEnabled
-        StatusLabelProps.iconColor = LEGACY_COLORS.darkGreyEnabled
-        StatusLabelProps.textColor = COLORS.black90
-=======
         StatusLabelProps.backgroundColor = COLORS.grey35
         StatusLabelProps.iconColor = COLORS.grey50Enabled
         StatusLabelProps.textColor = COLORS.darkBlackEnabled
->>>>>>> 9147da8d
         break
       }
       case 'holding at target': {
@@ -94,13 +88,8 @@
           <Box marginRight={SPACING.spacing4}>
             <StatusLabel
               status={data.lidStatus === 'in_between' ? 'open' : data.lidStatus}
-<<<<<<< HEAD
-              backgroundColor={LEGACY_COLORS.medGreyEnabled}
-              textColor={COLORS.black90}
-=======
               backgroundColor={COLORS.grey35}
               textColor={COLORS.darkBlackEnabled}
->>>>>>> 9147da8d
               showIcon={false}
               key="lidStatus"
               id="lidStatus"
