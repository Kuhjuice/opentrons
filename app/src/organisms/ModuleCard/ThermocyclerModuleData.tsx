--- conflicted
+++ resolved
@@ -34,15 +34,9 @@
     textColor: string
   } => {
     const StatusLabelProps = {
-<<<<<<< HEAD
-      backgroundColor: LEGACY_COLORS.medGreyEnabled,
-      iconColor: LEGACY_COLORS.darkGreyEnabled,
-      textColor: COLORS.blue60,
-=======
       backgroundColor: COLORS.grey35,
       iconColor: COLORS.grey50Enabled,
-      textColor: COLORS.bluePressed,
->>>>>>> 2524ab95
+      textColor: COLORS.blue60,
       pulse: false,
     }
 
@@ -54,24 +48,14 @@
         break
       }
       case 'holding at target': {
-<<<<<<< HEAD
         StatusLabelProps.backgroundColor = COLORS.blue30
         StatusLabelProps.iconColor = COLORS.blue50
-=======
-        StatusLabelProps.backgroundColor = COLORS.medBlue
-        StatusLabelProps.iconColor = COLORS.blueEnabled
->>>>>>> 2524ab95
         break
       }
       case 'cooling':
       case 'heating': {
-<<<<<<< HEAD
         StatusLabelProps.backgroundColor = COLORS.blue30
-        StatusLabelProps.iconColor = LEGACY_COLORS.darkGreyEnabled
-=======
-        StatusLabelProps.backgroundColor = COLORS.medBlue
         StatusLabelProps.iconColor = COLORS.grey50Enabled
->>>>>>> 2524ab95
         StatusLabelProps.pulse = true
         break
       }
