--- conflicted
+++ resolved
@@ -15,10 +15,6 @@
   useOnClickOutside,
   IconProps,
   useHoverTooltip,
-<<<<<<< HEAD
-  LEGACY_COLORS,
-=======
->>>>>>> e1f5673b
   COLORS,
   Icon,
   ModuleIcon,
