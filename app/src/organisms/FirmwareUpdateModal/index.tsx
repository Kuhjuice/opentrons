--- conflicted
+++ resolved
@@ -10,10 +10,6 @@
   RESPONSIVENESS,
   JUSTIFY_CENTER,
   BORDERS,
-<<<<<<< HEAD
-  LEGACY_COLORS,
-=======
->>>>>>> e1f5673b
   COLORS,
 } from '@opentrons/components'
 import {
