--- conflicted
+++ resolved
@@ -59,11 +59,7 @@
               t={t}
               i18nKey="shared:drag_and_drop"
               components={{
-<<<<<<< HEAD
                 a: <Link color={COLORS.blue55} role="button" />,
-=======
-                a: <Link color={COLORS.blueHover} role="button" />,
->>>>>>> 2524ab95
               }}
             />
           </StyledText>
