--- conflicted
+++ resolved
@@ -69,24 +69,14 @@
     const refetch = jest.fn(() => Promise.resolve())
     mockUsePipettesQuery.mockReturnValue({
       refetch,
-<<<<<<< HEAD
-      isFetching: true,
-=======
->>>>>>> f2370aca
     } as any)
     props = {
       robotName: 'otie',
       onDone: jest.fn(),
-<<<<<<< HEAD
-      actualPipette: MOCK_ACTUAL_PIPETTE,
-    }
-    const { getByLabelText } = render(props)
-=======
     }
     const { getByLabelText } = render(props)
     const btn = getByLabelText('Confirm')
     fireEvent.click(btn)
->>>>>>> f2370aca
     expect(getByLabelText('Confirm')).toBeDisabled()
   })
 
