import * as React from 'react'
import { useTranslation } from 'react-i18next'
import {
  ALIGN_FLEX_END,
  COLORS,
  DIRECTION_COLUMN,
  DIRECTION_ROW,
  Flex,
  PrimaryButton,
  SPACING,
} from '@opentrons/components'
import { StyledText } from '../../atoms/text'
import { ExternalLink } from '../../atoms/Link/ExternalLink'
import { Modal } from '../../molecules/Modal'
import { LegacyModal } from '../../molecules/LegacyModal'

import type { ModalHeaderBaseProps } from '../../molecules/Modal/types'
import type { LegacyModalProps } from '../../molecules/LegacyModal'

import imgSrc from '../../assets/images/on-device-display/deck_fixture_setup_qrcode.png'

const SETUP_INSTRUCTION_URL =
  'https://support.opentrons.com/s/article/Deck-configuration-on-Opentrons-Flex'
const IMG_ALT = 'QRCode for Deck fixture setup instructions page'

interface DeckFixtureSetupInstructionsModalProps {
  setShowSetupInstructionsModal: (showSetupInstructionsModal: boolean) => void
  isOnDevice?: boolean
}

export function DeckFixtureSetupInstructionsModal({
  setShowSetupInstructionsModal,
  isOnDevice = false,
}: DeckFixtureSetupInstructionsModalProps): JSX.Element {
  const { i18n, t } = useTranslation(['device_details', 'shared'])
  const modalHeader: ModalHeaderBaseProps = {
    title: t('deck_fixture_setup_instructions'),
    iconName: 'information',
<<<<<<< HEAD
    iconColor: COLORS.black90,
=======
    iconColor: COLORS.darkBlack100,
>>>>>>> 9147da8d
    hasExitIcon: true,
    onClick: () => setShowSetupInstructionsModal(false),
  }

  const modalProps: LegacyModalProps = {
    title: t('deck_fixture_setup_instructions'),
    onClose: () => setShowSetupInstructionsModal(false),
    closeOnOutsideClick: true,
    childrenPadding: SPACING.spacing24,
    width: '39.3125rem',
  }

  return (
    <>
      {isOnDevice ? (
        <Modal
          header={modalHeader}
          onOutsideClick={() => setShowSetupInstructionsModal(false)}
        >
          <Flex flexDirection={DIRECTION_ROW} gridGap={SPACING.spacing40}>
            <Flex flexDirection={DIRECTION_COLUMN} gridGap={SPACING.spacing12}>
              <StyledText as="p">
                {t('deck_fixture_setup_modal_top_description')}
              </StyledText>
              <StyledText as="p">
                {t('deck_fixture_setup_modal_bottom_description')}
              </StyledText>
            </Flex>

            <Flex>
              <img src={imgSrc} alt={IMG_ALT} width="178px" height="178px" />
            </Flex>
          </Flex>
        </Modal>
      ) : (
        <LegacyModal {...modalProps}>
          <Flex flexDirection={DIRECTION_COLUMN} gridGap={SPACING.spacing24}>
            <Flex flexDirection={DIRECTION_ROW} gridGap={SPACING.spacing24}>
              <Flex
                flexDirection={DIRECTION_COLUMN}
                gridGap={SPACING.spacing16}
              >
                <Flex
                  flexDirection={DIRECTION_COLUMN}
                  gridGap={SPACING.spacing16}
                >
                  <StyledText as="p">
                    {t('deck_fixture_setup_modal_top_description')}
                  </StyledText>
                  <StyledText as="p">
                    {t('deck_fixture_setup_modal_bottom_description_desktop')}
                  </StyledText>
                </Flex>
                <ExternalLink href={SETUP_INSTRUCTION_URL}>
                  {t('deck_fixture_setup_instructions')}
                </ExternalLink>
              </Flex>
              <Flex paddingX={SPACING.spacing32}>
                <img src={imgSrc} alt={IMG_ALT} width="194x" height="194px" />
              </Flex>
            </Flex>
            <PrimaryButton
              onClick={modalProps.onClose}
              alignSelf={ALIGN_FLEX_END}
            >
              {i18n.format(t('shared:close'), 'capitalize')}
            </PrimaryButton>
          </Flex>
        </LegacyModal>
      )}
    </>
  )
}<|MERGE_RESOLUTION|>--- conflicted
+++ resolved
@@ -36,11 +36,7 @@
   const modalHeader: ModalHeaderBaseProps = {
     title: t('deck_fixture_setup_instructions'),
     iconName: 'information',
-<<<<<<< HEAD
-    iconColor: COLORS.black90,
-=======
     iconColor: COLORS.darkBlack100,
->>>>>>> 9147da8d
     hasExitIcon: true,
     onClick: () => setShowSetupInstructionsModal(false),
   }
