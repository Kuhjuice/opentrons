--- conflicted
+++ resolved
@@ -283,7 +283,6 @@
       ? format(new Date(mostRecentAnalysis.createdAt), 'MMMM dd, yyyy HH:mm')
       : t('shared:no_data')
 
-<<<<<<< HEAD
   const getTabContents = (): JSX.Element => {
     switch (currentTab) {
       case 'labware':
@@ -299,6 +298,7 @@
             leftMountPipetteName={leftMountPipetteName}
             rightMountPipetteName={rightMountPipetteName}
             requiredModuleDetails={requiredModuleDetails}
+            isLoading={analysisStatus === 'loading'}
           />
         )
 
@@ -306,19 +306,6 @@
         return <ProtocolLiquidsDetails />
     }
   }
-=======
-  const getTabContents = (): JSX.Element =>
-    currentTab === 'labware' ? (
-      <ProtocolLabwareDetails requiredLabwareDetails={requiredLabwareDetails} />
-    ) : (
-      <RobotConfigurationDetails
-        leftMountPipetteName={leftMountPipetteName}
-        rightMountPipetteName={rightMountPipetteName}
-        requiredModuleDetails={requiredModuleDetails}
-        isLoading={analysisStatus === 'loading'}
-      />
-    )
->>>>>>> 99a8d0bd
 
   return (
     <Flex
@@ -547,15 +534,11 @@
             } ${BORDERS.radiusSoftCorners} ${BORDERS.radiusSoftCorners} ${
               BORDERS.radiusSoftCorners
             }`}
-<<<<<<< HEAD
-            padding={`${SPACING.spacing4} ${SPACING.spacing4}`}
-=======
             padding={
               currentTab === 'robot_config'
                 ? `${SPACING.spacing5} ${SPACING.spacing4}`
                 : `${SPACING.spacing4} ${SPACING.spacing4} 0 ${SPACING.spacing4}`
             }
->>>>>>> 99a8d0bd
           >
             {getTabContents()}
           </Box>
