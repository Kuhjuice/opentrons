--- conflicted
+++ resolved
@@ -87,12 +87,9 @@
 const mockGetValidCustomLabwareFiles = customLabwareSelectors.getValidCustomLabwareFiles as jest.MockedFunction<
   typeof customLabwareSelectors.getValidCustomLabwareFiles
 >
-<<<<<<< HEAD
 const mockUseTrackEvent = useTrackEvent as jest.MockedFunction<
   typeof useTrackEvent
 >
-=======
->>>>>>> e5b252d3
 const queryClient = new QueryClient()
 
 const render = () => {
@@ -104,11 +101,7 @@
   )
 }
 
-<<<<<<< HEAD
 let mockTrackEvent: jest.Mock
-=======
-const mockLoadingText = 'mockLoadingText'
->>>>>>> e5b252d3
 
 describe('ProtocolUpload', () => {
   beforeEach(() => {
@@ -400,7 +393,7 @@
 describe('ProtocolLoader', () => {
   let props: React.ComponentProps<typeof ProtocolLoader>
   beforeEach(() => {
-    props = { loadingText: mockLoadingText }
+    props = { loadingText: 'mockLoadingText' }
   })
 
   it('should render ProtocolLoader text with spinner', () => {
