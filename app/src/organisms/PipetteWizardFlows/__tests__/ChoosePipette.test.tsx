import * as React from 'react'
import {
  LEFT,
  NINETY_SIX_CHANNEL,
  SINGLE_MOUNT_PIPETTES,
} from '@opentrons/shared-data'
import { fireEvent, screen } from '@testing-library/react'
<<<<<<< HEAD
import { LEGACY_COLORS,
  COLORS, renderWithProviders } from '@opentrons/components'
=======
import { COLORS, renderWithProviders } from '@opentrons/components'
>>>>>>> e1f5673b
import { i18n } from '../../../i18n'
import { mockAttachedPipetteInformation } from '../../../redux/pipettes/__fixtures__'
import { getIsOnDevice } from '../../../redux/config'
import { useAttachedPipettesFromInstrumentsQuery } from '../../Devices/hooks'
import { ChoosePipette } from '../ChoosePipette'
import { getIsGantryEmpty } from '../utils'

jest.mock('../utils')
jest.mock('../../Devices/hooks')
jest.mock('../../../redux/config')

const mockUseAttachedPipettesFromInstrumentsQuery = useAttachedPipettesFromInstrumentsQuery as jest.MockedFunction<
  typeof useAttachedPipettesFromInstrumentsQuery
>
const mockGetIsGantryEmpty = getIsGantryEmpty as jest.MockedFunction<
  typeof getIsGantryEmpty
>
const mockGetIsOnDevice = getIsOnDevice as jest.MockedFunction<
  typeof getIsOnDevice
>
const render = (props: React.ComponentProps<typeof ChoosePipette>) => {
  return renderWithProviders(<ChoosePipette {...props} />, {
    i18nInstance: i18n,
  })[0]
}

describe('ChoosePipette', () => {
  let props: React.ComponentProps<typeof ChoosePipette>
  beforeEach(() => {
    mockGetIsOnDevice.mockReturnValue(false)
    mockGetIsGantryEmpty.mockReturnValue(true)
    mockUseAttachedPipettesFromInstrumentsQuery.mockReturnValue({
      left: null,
      right: null,
    })
    props = {
      proceed: jest.fn(),
      exit: jest.fn(),
      setSelectedPipette: jest.fn(),
      selectedPipette: SINGLE_MOUNT_PIPETTES,
      mount: LEFT,
    }
  })
  afterEach(() => {
    jest.resetAllMocks()
  })
  it('returns the correct information, buttons work as expected', () => {
    render(props)
    screen.getByText('Attach Left Pipette')
    screen.getByText('Choose a pipette to attach')
    screen.getByText('1- or 8-Channel pipette')
    screen.getByText('96-Channel pipette')
    screen.getByAltText('1- or 8-Channel pipette')
    screen.getByAltText('96-Channel pipette')
    const singleMountPipettes = screen.getByRole('radio', {
      name: '1- or 8-Channel pipette 1- or 8-Channel pipette',
    })
    const ninetySixPipette = screen.getByRole('radio', {
      name: '96-Channel pipette 96-Channel pipette',
    })

    //  Single and 8-Channel pipettes are selected first by default
    expect(singleMountPipettes).toHaveStyle(
      `background-color: ${COLORS.lightBlue}`
    )
    expect(ninetySixPipette).toHaveStyle(`background-color: ${COLORS.white}`)

    //  Selecting 96-Channel called setSelectedPipette prop
    fireEvent.click(ninetySixPipette)
    expect(props.setSelectedPipette).toHaveBeenCalled()

    //  Selecting Single and 8-Channel pipettes called setSelectedPipette prop
    fireEvent.click(singleMountPipettes)
    expect(props.setSelectedPipette).toHaveBeenCalled()

    const proceedBtn = screen.getByRole('button', { name: 'Continue' })
    fireEvent.click(proceedBtn)
    expect(props.proceed).toHaveBeenCalled()
  })
  it('returns the correct information, buttons work as expected for on device display', () => {
    mockGetIsOnDevice.mockReturnValue(true)
    render(props)
    screen.getByText('Attach Left Pipette')
    screen.getByText('Choose a pipette to attach')
    const singleMountPipettes = screen.getByText('1- or 8-Channel pipette')
    const ninetySixPipette = screen.getByText('96-Channel pipette')

    //  Selecting 96-Channel called setSelectedPipette prop
    fireEvent.click(ninetySixPipette)
    expect(props.setSelectedPipette).toHaveBeenCalled()

    //  Selecting Single and 8-Channel pipettes called setSelectedPipette prop
    fireEvent.click(singleMountPipettes)
    expect(props.setSelectedPipette).toHaveBeenCalled()

    const proceedBtn = screen.getByRole('button', { name: 'Continue' })
    fireEvent.click(proceedBtn)
    expect(props.proceed).toHaveBeenCalled()
  })
  it('renders exit button and clicking on it renders the exit modal, clicking on back button works', () => {
    render(props)
    const exit = screen.getByLabelText('Exit')
    fireEvent.click(exit)
    screen.getByText('Attaching Pipette progress will be lost')
    screen.getByText(
      'Are you sure you want to exit before completing Attaching Pipette?'
    )
    const goBack = screen.getByText('Go back')
    fireEvent.click(goBack)
    screen.getByText('Choose a pipette to attach')
  })
  it('renders exit button and clicking on it renders the exit modal, clicking on exit button works', () => {
    render(props)
    const exit = screen.getByLabelText('Exit')
    fireEvent.click(exit)
    screen.getByText('Attaching Pipette progress will be lost')
    screen.getByText(
      'Are you sure you want to exit before completing Attaching Pipette?'
    )
    const exitButton = screen.getByRole('button', { name: 'exit' })
    fireEvent.click(exitButton)
    expect(props.exit).toHaveBeenCalled()
  })
  it('renders the 96 channel pipette option selected', () => {
    props = { ...props, selectedPipette: NINETY_SIX_CHANNEL }
    render(props)
    const singleMountPipettes = screen.getByRole('radio', {
      name: '1- or 8-Channel pipette 1- or 8-Channel pipette',
    })
    const ninetySixPipette = screen.getByRole('radio', {
      name: '96-Channel pipette 96-Channel pipette',
    })
    expect(singleMountPipettes).toHaveStyle(`background-color: ${COLORS.white}`)
    expect(ninetySixPipette).toHaveStyle(
      `background-color: ${COLORS.lightBlue}`
    )
  })
  it('renders the correct text for the 96 channel button when there is a left pipette attached', () => {
    mockGetIsGantryEmpty.mockReturnValue(false)
    mockUseAttachedPipettesFromInstrumentsQuery.mockReturnValue({
      left: mockAttachedPipetteInformation,
      right: null,
    })
    props = { ...props, selectedPipette: NINETY_SIX_CHANNEL }
    render(props)
    screen.getByText(
      'Detach Flex 1-Channel 1000 μL and attach 96-Channel pipette'
    )
  })
  it('renders the correct text for the 96 channel button when there is a right pipette attached', () => {
    mockGetIsGantryEmpty.mockReturnValue(false)
    mockUseAttachedPipettesFromInstrumentsQuery.mockReturnValue({
      left: null,
      right: mockAttachedPipetteInformation,
    })
    props = { ...props, selectedPipette: NINETY_SIX_CHANNEL }
    render(props)
    screen.getByText(
      'Detach Flex 1-Channel 1000 μL and attach 96-Channel pipette'
    )
  })
})<|MERGE_RESOLUTION|>--- conflicted
+++ resolved
@@ -5,12 +5,7 @@
   SINGLE_MOUNT_PIPETTES,
 } from '@opentrons/shared-data'
 import { fireEvent, screen } from '@testing-library/react'
-<<<<<<< HEAD
-import { LEGACY_COLORS,
-  COLORS, renderWithProviders } from '@opentrons/components'
-=======
 import { COLORS, renderWithProviders } from '@opentrons/components'
->>>>>>> e1f5673b
 import { i18n } from '../../../i18n'
 import { mockAttachedPipetteInformation } from '../../../redux/pipettes/__fixtures__'
 import { getIsOnDevice } from '../../../redux/config'
