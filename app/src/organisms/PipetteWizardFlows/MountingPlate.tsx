import * as React from 'react'
import { Trans, useTranslation } from 'react-i18next'
import { LEFT } from '@opentrons/shared-data'
<<<<<<< HEAD
import { LEGACY_COLORS,
  COLORS, SPACING } from '@opentrons/components'
=======
import { COLORS, SPACING } from '@opentrons/components'
>>>>>>> e1f5673b
import { StyledText } from '../../atoms/text'
import { SimpleWizardBody } from '../../molecules/SimpleWizardBody'
import { GenericWizardTile } from '../../molecules/GenericWizardTile'
import { getPipetteAnimations96 } from './utils'
import { BODY_STYLE, FLOWS, SECTIONS } from './constants'
import type { PipetteWizardStepProps } from './types'

export const MountingPlate = (
  props: PipetteWizardStepProps
): JSX.Element | null => {
  const {
    goBack,
    proceed,
    flowType,
    chainRunCommands,
    errorMessage,
    setShowErrorMessage,
  } = props
  const { t, i18n } = useTranslation(['pipette_wizard_flows', 'shared'])

  const handleAttachMountingPlate = (): void => {
    chainRunCommands?.(
      [
        {
          commandType: 'home' as const,
          params: { axes: ['rightZ'] },
        },
        {
          commandType: 'calibration/moveToMaintenancePosition' as const,
          params: {
            mount: LEFT,
          },
        },
      ],
      false
    )
      .then(() => {
        proceed()
      })
      .catch(error => {
        setShowErrorMessage(error.message)
      })
  }

  return errorMessage ? (
    <SimpleWizardBody
      iconColor={COLORS.errorEnabled}
      header={t('shared:error_encountered')}
      isSuccess={false}
      subHeader={errorMessage}
    />
  ) : (
    <GenericWizardTile
      header={t(
        flowType === FLOWS.ATTACH
          ? 'attach_mounting_plate'
          : 'unscrew_and_detach'
      )}
      rightHandBody={getPipetteAnimations96({
        section: SECTIONS.MOUNTING_PLATE,
        flowType: flowType,
      })}
      bodyText={
        flowType === FLOWS.ATTACH ? (
          <Trans
            t={t}
            i18nKey="attach_mounting_plate_instructions"
            components={{
              block: (
                <StyledText css={BODY_STYLE} marginBottom={SPACING.spacing16} />
              ),
            }}
          />
        ) : (
          <StyledText css={BODY_STYLE}>
            {t('detach_mounting_plate_instructions')}
          </StyledText>
        )
      }
      proceedButtonText={i18n.format(t('shared:continue'), 'capitalize')}
      proceed={flowType === FLOWS.DETACH ? proceed : handleAttachMountingPlate}
      back={goBack}
    />
  )
}<|MERGE_RESOLUTION|>--- conflicted
+++ resolved
@@ -1,12 +1,7 @@
 import * as React from 'react'
 import { Trans, useTranslation } from 'react-i18next'
 import { LEFT } from '@opentrons/shared-data'
-<<<<<<< HEAD
-import { LEGACY_COLORS,
-  COLORS, SPACING } from '@opentrons/components'
-=======
 import { COLORS, SPACING } from '@opentrons/components'
->>>>>>> e1f5673b
 import { StyledText } from '../../atoms/text'
 import { SimpleWizardBody } from '../../molecules/SimpleWizardBody'
 import { GenericWizardTile } from '../../molecules/GenericWizardTile'
