import * as React from 'react'
import { useTranslation } from 'react-i18next'
import styled, { css } from 'styled-components'

<<<<<<< HEAD
import { BORDERS, LEGACY_COLORS,
  COLORS, SPACING, TYPOGRAPHY } from '@opentrons/components'
=======
import { BORDERS, COLORS, SPACING, TYPOGRAPHY } from '@opentrons/components'
>>>>>>> e1f5673b
import { getModuleDisplayName } from '@opentrons/shared-data/js/modules'

import { StyledText } from '../../../atoms/text'
import { formatLastCalibrated } from './utils'
import { ModuleCalibrationOverflowMenu } from './ModuleCalibrationOverflowMenu'

import type { AttachedModule } from '@opentrons/api-client'
import type { FormattedPipetteOffsetCalibration } from '..'

interface ModuleCalibrationItemsProps {
  attachedModules: AttachedModule[]
  updateRobotStatus: (isRobotBusy: boolean) => void
  formattedPipetteOffsetCalibrations: FormattedPipetteOffsetCalibration[]
}

export function ModuleCalibrationItems({
  attachedModules,
  updateRobotStatus,
  formattedPipetteOffsetCalibrations,
}: ModuleCalibrationItemsProps): JSX.Element {
  const { t } = useTranslation('device_settings')

  return (
    <StyledTable>
      <thead>
        <tr>
          <StyledTableHeader>{t('module')}</StyledTableHeader>
          <StyledTableHeader>{t('serial')}</StyledTableHeader>
          <StyledTableHeader>{t('last_calibrated_label')}</StyledTableHeader>
        </tr>
      </thead>
      <tbody css={BODY_STYLE}>
        {attachedModules.map(attachedModule => (
          <StyledTableRow key={attachedModule.id}>
            <StyledTableCell>
              <StyledText as="p">
                {getModuleDisplayName(attachedModule.moduleModel)}
              </StyledText>
            </StyledTableCell>
            <StyledTableCell>
              <StyledText as="p">{attachedModule.serialNumber}</StyledText>
            </StyledTableCell>
            <StyledTableCell>
              <StyledText as="p">
                {attachedModule.moduleOffset?.last_modified != null
                  ? formatLastCalibrated(
                      attachedModule.moduleOffset?.last_modified
                    )
                  : t('not_calibrated_short')}
              </StyledText>
            </StyledTableCell>
            <StyledTableCell>
              <ModuleCalibrationOverflowMenu
                isCalibrated={
                  attachedModule.moduleOffset?.last_modified != null
                }
                attachedModule={attachedModule}
                updateRobotStatus={updateRobotStatus}
                formattedPipetteOffsetCalibrations={
                  formattedPipetteOffsetCalibrations
                }
              />
            </StyledTableCell>
          </StyledTableRow>
        ))}
      </tbody>
    </StyledTable>
  )
}

const StyledTable = styled.table`
  width: 100%;
  border-collapse: collapse;
  text-align: left;
`

const StyledTableHeader = styled.th`
  ${TYPOGRAPHY.labelSemiBold}
  padding: ${SPACING.spacing8};
`

const StyledTableRow = styled.tr`
  padding: ${SPACING.spacing8};
  border-bottom: ${BORDERS.lineBorder};
`

const StyledTableCell = styled.td`
  padding: ${SPACING.spacing8};
  text-overflow: wrap;
`

const BODY_STYLE = css`
  box-shadow: 0 0 0 1px ${COLORS.grey35};
  border-radius: 3px;
`<|MERGE_RESOLUTION|>--- conflicted
+++ resolved
@@ -2,12 +2,7 @@
 import { useTranslation } from 'react-i18next'
 import styled, { css } from 'styled-components'
 
-<<<<<<< HEAD
-import { BORDERS, LEGACY_COLORS,
-  COLORS, SPACING, TYPOGRAPHY } from '@opentrons/components'
-=======
 import { BORDERS, COLORS, SPACING, TYPOGRAPHY } from '@opentrons/components'
->>>>>>> e1f5673b
 import { getModuleDisplayName } from '@opentrons/shared-data/js/modules'
 
 import { StyledText } from '../../../atoms/text'
