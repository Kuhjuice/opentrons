import * as React from 'react'
import { saveAs } from 'file-saver'
import { when, resetAllWhenMocks } from 'jest-when'
import { fireEvent } from '@testing-library/react'

import { renderWithProviders } from '@opentrons/components'
import {
  useInstrumentsQuery,
  useModulesQuery,
} from '@opentrons/react-api-client'
import { instrumentsResponseFixture } from '@opentrons/api-client'

import { i18n } from '../../../i18n'
import {
  useTrackEvent,
  ANALYTICS_CALIBRATION_DATA_DOWNLOADED,
} from '../../../redux/analytics'
import { mockDeckCalData } from '../../../redux/calibration/__fixtures__'
import {
  mockPipetteOffsetCalibration1,
  mockPipetteOffsetCalibration2,
  mockPipetteOffsetCalibration3,
} from '../../../redux/calibration/pipette-offset/__fixtures__'
import {
  mockTipLengthCalibration1,
  mockTipLengthCalibration2,
  mockTipLengthCalibration3,
} from '../../../redux/calibration/tip-length/__fixtures__'
import { mockConnectableRobot } from '../../../redux/discovery/__fixtures__'
import {
  useDeckCalibrationData,
  useIsFlex,
  usePipetteOffsetCalibrations,
  useRobot,
  useTipLengthCalibrations,
} from '../../../organisms/Devices/hooks'
import { useIsEstopNotDisengaged } from '../../../resources/devices/hooks/useIsEstopNotDisengaged'
import { CalibrationDataDownload } from '../CalibrationDataDownload'

jest.mock('file-saver')
jest.mock('@opentrons/react-api-client')
jest.mock('../../../redux/analytics')
jest.mock('../../../organisms/Devices/hooks')
jest.mock('../../../resources/devices/hooks/useIsEstopNotDisengaged')

const mockUseDeckCalibrationData = useDeckCalibrationData as jest.MockedFunction<
  typeof useDeckCalibrationData
>
const mockUsePipetteOffsetCalibrations = usePipetteOffsetCalibrations as jest.MockedFunction<
  typeof usePipetteOffsetCalibrations
>
const mockUseRobot = useRobot as jest.MockedFunction<typeof useRobot>
const mockUseTipLengthCalibrations = useTipLengthCalibrations as jest.MockedFunction<
  typeof useTipLengthCalibrations
>
const mockUseTrackEvent = useTrackEvent as jest.MockedFunction<
  typeof useTrackEvent
>
const mockUseIsFlex = useIsFlex as jest.MockedFunction<typeof useIsFlex>
const mockUseInstrumentsQuery = useInstrumentsQuery as jest.MockedFunction<
  typeof useInstrumentsQuery
>
const mockUseModulesQuery = useModulesQuery as jest.MockedFunction<
  typeof useModulesQuery
>
const mockUseIsEstopNotDisengaged = useIsEstopNotDisengaged as jest.MockedFunction<
  typeof useIsEstopNotDisengaged
>

let mockTrackEvent: jest.Mock
const mockSetShowHowCalibrationWorksModal = jest.fn()
const ROBOT_NAME = 'otie'

const render = () => {
  return renderWithProviders(
    <CalibrationDataDownload
      robotName={ROBOT_NAME}
      setShowHowCalibrationWorksModal={mockSetShowHowCalibrationWorksModal}
    />,
    {
      i18nInstance: i18n,
    }
  )
}

describe('CalibrationDataDownload', () => {
  const realBlob = global.Blob

  beforeAll(() => {
    // @ts-expect-error(sa, 2021-6-28): not a valid blob interface
    global.Blob = function (content: any, options: any) {
      return { content, options }
    }
  })

  afterAll(() => {
    global.Blob = realBlob
  })

  beforeEach(() => {
    mockTrackEvent = jest.fn()
    when(mockUseTrackEvent).calledWith().mockReturnValue(mockTrackEvent)
    when(mockUseDeckCalibrationData)
      .calledWith(mockConnectableRobot.name)
      .mockReturnValue({
        deckCalibrationData: mockDeckCalData,
        isDeckCalibrated: true,
      })
    when(mockUseIsFlex).calledWith(ROBOT_NAME).mockReturnValue(false)
    when(mockUsePipetteOffsetCalibrations)
      .calledWith()
      .mockReturnValue([
        mockPipetteOffsetCalibration1,
        mockPipetteOffsetCalibration2,
        mockPipetteOffsetCalibration3,
      ])
    when(mockUseRobot)
      .calledWith(ROBOT_NAME)
      .mockReturnValue(mockConnectableRobot)
    when(mockUseTipLengthCalibrations)
      .calledWith()
      .mockReturnValue([
        mockTipLengthCalibration1,
        mockTipLengthCalibration2,
        mockTipLengthCalibration3,
      ])
    mockUseInstrumentsQuery.mockReturnValue({
      data: { data: [] },
    } as any)
    mockUseModulesQuery.mockReturnValue({
      data: { data: [] },
    } as any)
    when(mockUseIsEstopNotDisengaged)
      .calledWith(ROBOT_NAME)
      .mockReturnValue(false)
  })

  afterEach(() => {
    jest.resetAllMocks()
    resetAllWhenMocks()
  })

  it('renders a title and description for OT2', () => {
    when(mockUseIsFlex).calledWith(ROBOT_NAME).mockReturnValue(false)
    const [{ getByText }] = render()
    getByText('Download Calibration Data')
  })

<<<<<<< HEAD
  it('renders an OT-3 title and description - About Calibration', () => {
    when(mockUseIsFlex).calledWith(ROBOT_NAME).mockReturnValue(true)
=======
  it('renders a Flex title and description - About Calibration', () => {
    when(mockUseIsFlex).calledWith('otie').mockReturnValue(true)
>>>>>>> 33520031
    const [{ queryByText }] = render()
    queryByText(
      `For the robot to move accurately and precisely, you need to calibrate it. Pipette and gripper calibration is an automated process that uses a calibration probe or pin.`
    )
    queryByText(
      `After calibration is complete, you can save the calibration data to your computer as a JSON file.`
    )
  })

  it('renders a download calibration data button', () => {
    const [{ getByText }] = render()
    const downloadButton = getByText('Download calibration logs')
    fireEvent.click(downloadButton)
    expect(saveAs).toHaveBeenCalled()
    expect(mockTrackEvent).toHaveBeenCalledWith({
      name: ANALYTICS_CALIBRATION_DATA_DOWNLOADED,
      properties: {},
    })
  })

  it('renders a download calibration button for Flex when cal data is present', () => {
    when(mockUseIsFlex).calledWith(ROBOT_NAME).mockReturnValue(true)
    mockUseInstrumentsQuery.mockReturnValue({
      data: { data: [instrumentsResponseFixture.data[0]] },
    } as any)
    const [{ getByText }] = render()
    const downloadButton = getByText('Download calibration logs')
    fireEvent.click(downloadButton)
    expect(saveAs).toHaveBeenCalled()
  })

  it('renders a See how robot calibration works link', () => {
    when(mockUseIsFlex).calledWith(ROBOT_NAME).mockReturnValue(true)
    const [{ getByRole }] = render()
    const SUPPORT_LINK = 'https://support.opentrons.com'
    expect(
      getByRole('link', {
        name: 'See how robot calibration works',
      }).getAttribute('href')
    ).toBe(SUPPORT_LINK)
  })

  it('renders correct title and description', () => {
    const [{ getByText }] = render()
    getByText('Download Calibration Data')
    getByText('Save all three types of calibration data as a JSON file.')

    const downloadButton = getByText('Download calibration logs')
    expect(downloadButton).toBeEnabled()
  })

  // TODO: RAUT-94 Verify the logic for these three test conditions holds for the new calibration flow

  it('renders disabled button when deck is not calibrated', () => {
    when(mockUseDeckCalibrationData)
      .calledWith(mockConnectableRobot.name)
      .mockReturnValue({
        deckCalibrationData: mockDeckCalData,
        isDeckCalibrated: false,
      })
    const [{ getByRole, getByText }] = render()
    getByText('No calibration data available.')

    const downloadButton = getByRole('button', {
      name: 'Download calibration logs',
    })
    expect(downloadButton).toBeDisabled()
  })

  it('renders disabled button when pipettes are not calibrated', () => {
    when(mockUsePipetteOffsetCalibrations).calledWith().mockReturnValue([])
    const [{ getByRole, getByText }] = render()
    getByText('No calibration data available.')

    const downloadButton = getByRole('button', {
      name: 'Download calibration logs',
    })
    expect(downloadButton).toBeDisabled()
  })

  it('renders disabled button for Flex when no instrument is calibrated', () => {
    when(mockUseIsFlex).calledWith(ROBOT_NAME).mockReturnValue(true)
    const [{ getByRole, queryByText }] = render()
    queryByText(
      `For the robot to move accurately and precisely, you need to calibrate it. Pipette and gripper calibration is an automated process that uses a calibration probe or pin.`
    )
    queryByText(
      `After calibration is complete, you can save the calibration data to your computer as a JSON file.`
    )

    const downloadButton = getByRole('button', {
      name: 'Download calibration logs',
    })
    expect(downloadButton).toBeEnabled() // allow download for empty cal data
  })

  it('renders disabled button when tip lengths are not calibrated', () => {
    when(mockUseTipLengthCalibrations).calledWith().mockReturnValue([])
    const [{ getByRole, getByText }] = render()
    getByText('No calibration data available.')

    const downloadButton = getByRole('button', {
      name: 'Download calibration logs',
    })
    expect(downloadButton).toBeDisabled()
  })

  it('renders disabled button when e-stop is pressed', () => {
    when(mockUseIsFlex).calledWith(ROBOT_NAME).mockReturnValue(true)
    when(mockUseIsEstopNotDisengaged)
      .calledWith(ROBOT_NAME)
      .mockReturnValue(true)
    const [{ getByRole }] = render()
    const downloadButton = getByRole('button', {
      name: 'Download calibration logs',
    })
    expect(downloadButton).toBeDisabled()
  })
})<|MERGE_RESOLUTION|>--- conflicted
+++ resolved
@@ -146,13 +146,8 @@
     getByText('Download Calibration Data')
   })
 
-<<<<<<< HEAD
   it('renders an OT-3 title and description - About Calibration', () => {
     when(mockUseIsFlex).calledWith(ROBOT_NAME).mockReturnValue(true)
-=======
-  it('renders a Flex title and description - About Calibration', () => {
-    when(mockUseIsFlex).calledWith('otie').mockReturnValue(true)
->>>>>>> 33520031
     const [{ queryByText }] = render()
     queryByText(
       `For the robot to move accurately and precisely, you need to calibrate it. Pipette and gripper calibration is an automated process that uses a calibration probe or pin.`
