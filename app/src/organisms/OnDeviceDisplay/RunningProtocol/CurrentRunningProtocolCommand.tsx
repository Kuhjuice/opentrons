import * as React from 'react'
import { css, keyframes } from 'styled-components'
import { useTranslation } from 'react-i18next'

import {
  Flex,
  COLORS,
  DIRECTION_ROW,
  SPACING,
  TYPOGRAPHY,
  DIRECTION_COLUMN,
  BORDERS,
  JUSTIFY_SPACE_BETWEEN,
  JUSTIFY_CENTER,
  ALIGN_CENTER,
  ALIGN_FLEX_START,
} from '@opentrons/components'
import { RUN_STATUS_RUNNING, RUN_STATUS_IDLE } from '@opentrons/api-client'

import { StyledText } from '../../../atoms/text'
import { CommandText } from '../../CommandText'
import { RunTimer } from '../../Devices/ProtocolRun/RunTimer'
import { PlayPauseButton } from './PlayPauseButton'
import { StopButton } from './StopButton'
import {
  ANALYTICS_PROTOCOL_RUN_START,
  ANALYTICS_PROTOCOL_RUN_RESUME,
  ANALYTICS_PROTOCOL_RUN_PAUSE,
} from '../../../redux/analytics'

import type {
  CompletedProtocolAnalysis,
  RobotType,
  RunTimeCommand,
} from '@opentrons/shared-data'
import type { RunStatus } from '@opentrons/api-client'
import type { TrackProtocolRunEvent } from '../../Devices/hooks'
import type { RobotAnalyticsData } from '../../../redux/analytics/types'

const ODD_ANIMATION_OPTIMIZATIONS = `
  backface-visibility: hidden;
  perspective: 1000;
  will-change: opacity, transform;
  `

const fadeIn = keyframes`
from {
  opacity: 0;
  transform: translate3d(0,15%,0);
}
to {
  opacity: 1;
  transform: translate3d(0,0,0);
}
`

const TITLE_TEXT_STYLE = css`
  color: ${COLORS.grey60};
  font-size: 1.75rem;
  font-weight: ${TYPOGRAPHY.fontWeightSemiBold};
  line-height: 2.25rem;
  display: -webkit-box;
  -webkit-box-orient: vertical;
  -webkit-line-clamp: 2;
  overflow: hidden;
  overflow-wrap: anywhere;
  height: max-content;
`

const RUN_TIMER_STYLE = css`
  font-size: 2rem;
  font-weight: ${TYPOGRAPHY.fontWeightBold};
  line-height: 2.625rem;
<<<<<<< HEAD
  color: ${COLORS.black90};
=======
  color: ${COLORS.darkBlackEnabled};
>>>>>>> 9147da8d
`

const COMMAND_ROW_STYLE_ANIMATED = css`
  font-size: 1.375rem;
  line-height: 1.75rem;
  font-weight: ${TYPOGRAPHY.fontWeightRegular};
  text-align: center;
  width: fit-content;
  margin: auto;
  display: -webkit-box;
  -webkit-box-orient: vertical;
  -webkit-line-clamp: 2;
  overflow: hidden;
  animation: ${fadeIn} 1.5s ease-in-out;
  ${ODD_ANIMATION_OPTIMIZATIONS}
`

const COMMAND_ROW_STYLE = css`
  font-size: 1.375rem;
  line-height: 1.75rem;
  font-weight: ${TYPOGRAPHY.fontWeightRegular};
  text-align: center;
  width: fit-content;
  margin: auto;
  display: -webkit-box;
  -webkit-box-orient: vertical;
  -webkit-line-clamp: 2;
  overflow: hidden;
`

interface RunTimerInfo {
  runStatus: string | null
  startedAt: string | null
  stoppedAt: string | null
  completedAt: string | null
}

interface CurrentRunningProtocolCommandProps {
  runStatus: RunStatus | null
  robotSideAnalysis: CompletedProtocolAnalysis | null
  robotType: RobotType
  runTimerInfo: RunTimerInfo
  playRun: () => void
  pauseRun: () => void
  setShowConfirmCancelRunModal: (showConfirmCancelRunModal: boolean) => void
  trackProtocolRunEvent: TrackProtocolRunEvent
  robotAnalyticsData: RobotAnalyticsData | null
  lastAnimatedCommand: string | null
  updateLastAnimatedCommand: (newCommandKey: string) => void
  protocolName?: string
  currentRunCommandIndex?: number
}

export function CurrentRunningProtocolCommand({
  runStatus,
  robotSideAnalysis,
  runTimerInfo,
  playRun,
  pauseRun,
  setShowConfirmCancelRunModal,
  trackProtocolRunEvent,
  robotAnalyticsData,
  robotType,
  protocolName,
  currentRunCommandIndex,
  lastAnimatedCommand,
  updateLastAnimatedCommand,
}: CurrentRunningProtocolCommandProps): JSX.Element | null {
  const { t } = useTranslation('run_details')
  const currentCommand = robotSideAnalysis?.commands.find(
    (c: RunTimeCommand, index: number) => index === currentRunCommandIndex
  )

  let shouldAnimate = true
  if (currentCommand?.key != null) {
    if (lastAnimatedCommand == null) {
      updateLastAnimatedCommand(currentCommand.key)
      shouldAnimate = true
    } else if (lastAnimatedCommand === currentCommand.key) {
      shouldAnimate = false
    } else {
      shouldAnimate = true
      updateLastAnimatedCommand(currentCommand.key)
    }
  }
  const currentRunStatus = t(`status_${runStatus}`)

  const onStop = (): void => {
    if (runStatus === RUN_STATUS_RUNNING) pauseRun()
    setShowConfirmCancelRunModal(true)
  }

  const onTogglePlayPause = (): void => {
    if (runStatus === RUN_STATUS_RUNNING) {
      pauseRun()
      trackProtocolRunEvent({ name: ANALYTICS_PROTOCOL_RUN_PAUSE })
    } else {
      playRun()
      trackProtocolRunEvent({
        name:
          runStatus === RUN_STATUS_IDLE
            ? ANALYTICS_PROTOCOL_RUN_START
            : ANALYTICS_PROTOCOL_RUN_RESUME,
        properties:
          runStatus === RUN_STATUS_IDLE && robotAnalyticsData != null
            ? robotAnalyticsData
            : {},
      })
    }
  }

  return (
    <Flex
      flexDirection={DIRECTION_COLUMN}
      gridGap={SPACING.spacing40}
      height="29.5rem"
    >
      <Flex
        flexDirection={DIRECTION_ROW}
        justifyContent={JUSTIFY_SPACE_BETWEEN}
        alignItems={ALIGN_FLEX_START}
        gridGap={SPACING.spacing40}
        height="6.75rem"
      >
        <Flex flexDirection={DIRECTION_COLUMN}>
          <StyledText
            fontSize={TYPOGRAPHY.fontSize28}
            lineHeight={TYPOGRAPHY.lineHeight36}
            fontWeight={TYPOGRAPHY.fontWeightBold}
          >
            {currentRunStatus}
          </StyledText>
          <StyledText css={TITLE_TEXT_STYLE}>{protocolName}</StyledText>
        </Flex>
        <Flex height="100%" alignItems={ALIGN_CENTER}>
          <RunTimer {...runTimerInfo} style={RUN_TIMER_STYLE} />
        </Flex>
      </Flex>

      <Flex
        flexDirection={DIRECTION_ROW}
        gridGap={SPACING.spacing24}
        justifyContent={JUSTIFY_CENTER}
        alignItems={ALIGN_CENTER}
      >
        <StopButton onStop={onStop} />
        <PlayPauseButton
          onTogglePlayPause={onTogglePlayPause}
          runStatus={runStatus}
        />
      </Flex>
      <Flex
        padding={`${SPACING.spacing12} ${SPACING.spacing24}`}
        backgroundColor={COLORS.mediumBlueEnabled}
        borderRadius={BORDERS.borderRadiusSize2}
        justifyContent={JUSTIFY_CENTER}
        css={shouldAnimate ? COMMAND_ROW_STYLE_ANIMATED : COMMAND_ROW_STYLE}
      >
        {robotSideAnalysis != null && currentCommand != null ? (
          <CommandText
            command={currentCommand}
            robotSideAnalysis={robotSideAnalysis}
            robotType={robotType}
            isOnDevice={true}
          />
        ) : null}
      </Flex>
    </Flex>
  )
}<|MERGE_RESOLUTION|>--- conflicted
+++ resolved
@@ -71,11 +71,7 @@
   font-size: 2rem;
   font-weight: ${TYPOGRAPHY.fontWeightBold};
   line-height: 2.625rem;
-<<<<<<< HEAD
-  color: ${COLORS.black90};
-=======
   color: ${COLORS.darkBlackEnabled};
->>>>>>> 9147da8d
 `
 
 const COMMAND_ROW_STYLE_ANIMATED = css`
