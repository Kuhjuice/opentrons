--- conflicted
+++ resolved
@@ -231,11 +231,8 @@
           <CommandText
             command={currentCommand}
             robotType={robotType}
-<<<<<<< HEAD
             analysis={robotSideAnalysis}
-=======
             isOnDevice={true}
->>>>>>> f44872b4
           />
         ) : null}
       </Flex>
