--- conflicted
+++ resolved
@@ -6,10 +6,6 @@
   Icon,
   ALIGN_CENTER,
   JUSTIFY_CENTER,
-<<<<<<< HEAD
-  LEGACY_COLORS,
-=======
->>>>>>> e1f5673b
   COLORS,
 } from '@opentrons/components'
 import { RUN_STATUS_RUNNING } from '@opentrons/api-client'
