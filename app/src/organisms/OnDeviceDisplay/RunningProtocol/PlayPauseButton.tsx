--- conflicted
+++ resolved
@@ -27,11 +27,7 @@
   &:hover {
     border: none;
     box-shadow: none;
-<<<<<<< HEAD
-    background-color: ${LEGACY_COLORS.blueEnabled};
-=======
     background-color: ${COLORS.blueEnabled};
->>>>>>> 9147da8d
     color: ${COLORS.white};
   }
   &:focus-visible {
