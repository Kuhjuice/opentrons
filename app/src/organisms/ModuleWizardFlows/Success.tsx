--- conflicted
+++ resolved
@@ -3,10 +3,6 @@
 import { css } from 'styled-components'
 import { getModuleDisplayName } from '@opentrons/shared-data'
 import {
-<<<<<<< HEAD
-  LEGACY_COLORS,
-=======
->>>>>>> e1f5673b
   COLORS,
   JUSTIFY_FLEX_END,
   PrimaryButton,
