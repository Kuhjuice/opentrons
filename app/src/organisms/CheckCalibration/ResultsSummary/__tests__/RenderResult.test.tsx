--- conflicted
+++ resolved
@@ -1,14 +1,5 @@
 import * as React from 'react'
-<<<<<<< HEAD
-import {
-  renderWithProviders,
-  COLORS,
-  LEGACY_COLORS,
-  SIZE_1,
-} from '@opentrons/components'
-=======
 import { renderWithProviders, COLORS, SIZE_1 } from '@opentrons/components'
->>>>>>> 9147da8d
 import { i18n } from '../../../../i18n'
 
 import { RenderResult } from '../RenderResult'
@@ -32,11 +23,7 @@
     const { getByText, getByTestId } = render(props)
     getByText('Good calibration')
     const icon = getByTestId('RenderResult_icon')
-<<<<<<< HEAD
-    expect(icon).toHaveStyle(`color: ${String(COLORS.green50)}`)
-=======
     expect(icon).toHaveStyle(`color: ${String(COLORS.successEnabled)}`)
->>>>>>> 9147da8d
     expect(icon).toHaveStyle(`height: ${String(SIZE_1)}`)
     expect(icon).toHaveStyle(`width: ${String(SIZE_1)}`)
   })
