--- conflicted
+++ resolved
@@ -1,14 +1,5 @@
 import * as React from 'react'
-<<<<<<< HEAD
-import {
-  renderWithProviders,
-  COLORS,
-  LEGACY_COLORS,
-  TYPOGRAPHY,
-} from '@opentrons/components'
-=======
 import { renderWithProviders, COLORS, TYPOGRAPHY } from '@opentrons/components'
->>>>>>> 9147da8d
 import { i18n } from '../../../../i18n'
 import { CalibrationHealthCheckResults } from '../CalibrationHealthCheckResults'
 
@@ -32,20 +23,12 @@
     const { getByText, getByTestId } = render(props)
     getByText('Calibration Health Check Results')
     const statusLabel = getByText('Calibration complete')
-<<<<<<< HEAD
-    expect(statusLabel).toHaveStyle(`color: ${String(COLORS.black90)}`)
-=======
     expect(statusLabel).toHaveStyle(`color: ${String(COLORS.darkBlackEnabled)}`)
->>>>>>> 9147da8d
     expect(statusLabel).toHaveStyle(
       `font-weight: ${String(TYPOGRAPHY.fontWeightSemiBold)}`
     )
     expect(getByTestId('status_circle')).toHaveStyle(
-<<<<<<< HEAD
-      `color: ${String(COLORS.green50)}`
-=======
       `color: ${String(COLORS.successEnabled)}`
->>>>>>> 9147da8d
     )
     expect(getByTestId('status_circle')).toHaveStyle(`height: 0.3125rem`)
     expect(getByTestId('status_circle')).toHaveStyle(`width: 0.3125rem`)
