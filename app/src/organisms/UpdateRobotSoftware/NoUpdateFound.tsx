--- conflicted
+++ resolved
@@ -4,10 +4,6 @@
 import {
   Flex,
   SPACING,
-<<<<<<< HEAD
-  LEGACY_COLORS,
-=======
->>>>>>> e1f5673b
   COLORS,
   Icon,
   DIRECTION_COLUMN,
