import * as React from 'react'
import { useTranslation } from 'react-i18next'

import {
  Flex,
  DIRECTION_COLUMN,
  SPACING,
<<<<<<< HEAD
  LEGACY_COLORS,
=======
>>>>>>> e1f5673b
  COLORS,
  ALIGN_CENTER,
  JUSTIFY_CENTER,
  Box,
  BORDERS,
  TYPOGRAPHY,
} from '@opentrons/components'

import { StyledText } from '../../atoms/text'
import { ProgressBar } from '../../atoms/ProgressBar'

interface CompleteUpdateSoftwareProps {
  robotName: string
}
export function CompleteUpdateSoftware({
  robotName,
}: CompleteUpdateSoftwareProps): JSX.Element {
  const { t } = useTranslation(['device_settings', 'robot_controls'])

  return (
    <Flex flexDirection={DIRECTION_COLUMN} width="100%">
      <Flex
        flexDirection={DIRECTION_COLUMN}
        backgroundColor={COLORS.grey35}
        height="33rem"
        gridGap={SPACING.spacing40}
        alignItems={ALIGN_CENTER}
        justifyContent={JUSTIFY_CENTER}
        borderRadius={BORDERS.borderRadiusSize3}
      >
        <StyledText
          as="h2"
          fontWeight={TYPOGRAPHY.fontWeightBold}
          color={COLORS.black}
        >
          {t('update_complete')}
        </StyledText>
        <StyledText as="h3" marginTop={SPACING.spacing16}>
          {t('restarting_robot')}
        </StyledText>
        <Box width="47.5rem">
          <ProgressBar percentComplete={100} />
        </Box>
      </Flex>
    </Flex>
  )
}<|MERGE_RESOLUTION|>--- conflicted
+++ resolved
@@ -5,10 +5,6 @@
   Flex,
   DIRECTION_COLUMN,
   SPACING,
-<<<<<<< HEAD
-  LEGACY_COLORS,
-=======
->>>>>>> e1f5673b
   COLORS,
   ALIGN_CENTER,
   JUSTIFY_CENTER,
