import * as React from 'react'
import { useTranslation } from 'react-i18next'
import {
  ALIGN_CENTER,
  BORDERS,
  COLORS,
<<<<<<< HEAD
  LEGACY_COLORS,
=======
>>>>>>> 9147da8d
  DIRECTION_COLUMN,
  DIRECTION_ROW,
  Flex,
  JUSTIFY_SPACE_BETWEEN,
  LocationIcon,
  SPACING,
  TYPOGRAPHY,
} from '@opentrons/components'
import {
  getCutoutDisplayName,
  getFixtureDisplayName,
  getSimplestDeckConfigForProtocol,
  SINGLE_SLOT_FIXTURES,
} from '@opentrons/shared-data'

import { SmallButton } from '../../atoms/buttons'
import { Chip } from '../../atoms/Chip'
import { StyledText } from '../../atoms/text'
import { useDeckConfigurationCompatibility } from '../../resources/deck_configuration/hooks'
import { getRequiredDeckConfig } from '../../resources/deck_configuration/utils'
import { LocationConflictModal } from '../Devices/ProtocolRun/SetupModuleAndDeck/LocationConflictModal'

import type {
  CompletedProtocolAnalysis,
  CutoutFixtureId,
  CutoutId,
  RobotType,
} from '@opentrons/shared-data'
import type { SetupScreens } from '../../pages/ProtocolSetup'
import type { CutoutConfigAndCompatibility } from '../../resources/deck_configuration/hooks'

interface FixtureTableProps {
  robotType: RobotType
  mostRecentAnalysis: CompletedProtocolAnalysis | null
  setSetupScreen: React.Dispatch<React.SetStateAction<SetupScreens>>
  setCutoutId: (cutoutId: CutoutId) => void
  setProvidedFixtureOptions: (providedFixtureOptions: CutoutFixtureId[]) => void
}

export function FixtureTable({
  robotType,
  mostRecentAnalysis,
  setSetupScreen,
  setCutoutId,
  setProvidedFixtureOptions,
}: FixtureTableProps): JSX.Element | null {
  const { t } = useTranslation('protocol_setup')

  const requiredFixtureDetails = getSimplestDeckConfigForProtocol(
    mostRecentAnalysis
  )
  const deckConfigCompatibility = useDeckConfigurationCompatibility(
    robotType,
    mostRecentAnalysis
  )

  const requiredDeckConfigCompatibility = getRequiredDeckConfig(
    deckConfigCompatibility
  )

  // list not configured/conflicted fixtures first
  const sortedDeckConfigCompatibility = requiredDeckConfigCompatibility.sort(
    a =>
      a.cutoutFixtureId != null &&
      a.compatibleCutoutFixtureIds.includes(a.cutoutFixtureId)
        ? 1
        : -1
  )

  return sortedDeckConfigCompatibility.length > 0 ? (
    <Flex flexDirection={DIRECTION_COLUMN} gridGap={SPACING.spacing8}>
      <Flex
        color={COLORS.grey60}
        fontSize={TYPOGRAPHY.fontSize22}
        fontWeight={TYPOGRAPHY.fontWeightSemiBold}
        gridGap={SPACING.spacing24}
        lineHeight={TYPOGRAPHY.lineHeight28}
        paddingX={SPACING.spacing24}
      >
        <StyledText flex="3.5 0 0">{t('fixture')}</StyledText>
        <StyledText flex="2 0 0">{t('location')}</StyledText>
        <StyledText flex="4 0 0"> {t('status')}</StyledText>
      </Flex>
      {sortedDeckConfigCompatibility.map((fixtureCompatibility, index) => {
        return (
          <FixtureTableItem
            key={`FixtureTableItem_${index}`}
            {...fixtureCompatibility}
            lastItem={index === requiredFixtureDetails.length - 1}
            setSetupScreen={setSetupScreen}
            setCutoutId={setCutoutId}
            setProvidedFixtureOptions={setProvidedFixtureOptions}
          />
        )
      })}
    </Flex>
  ) : null
}

interface FixtureTableItemProps extends CutoutConfigAndCompatibility {
  lastItem: boolean
  setSetupScreen: React.Dispatch<React.SetStateAction<SetupScreens>>
  setCutoutId: (cutoutId: CutoutId) => void
  setProvidedFixtureOptions: (providedFixtureOptions: CutoutFixtureId[]) => void
}

function FixtureTableItem({
  cutoutId,
  cutoutFixtureId,
  compatibleCutoutFixtureIds,
  missingLabwareDisplayName,
  lastItem,
  setSetupScreen,
  setCutoutId,
  setProvidedFixtureOptions,
}: FixtureTableItemProps): JSX.Element {
  const { t, i18n } = useTranslation('protocol_setup')

  const [
    showLocationConflictModal,
    setShowLocationConflictModal,
  ] = React.useState<boolean>(false)

  const isCurrentFixtureCompatible =
    cutoutFixtureId != null &&
    compatibleCutoutFixtureIds.includes(cutoutFixtureId)
  const isRequiredSingleSlotMissing = missingLabwareDisplayName != null
  let chipLabel: JSX.Element
  if (!isCurrentFixtureCompatible) {
    const isConflictingFixtureConfigured =
      cutoutFixtureId != null && !SINGLE_SLOT_FIXTURES.includes(cutoutFixtureId)
    chipLabel = (
      <>
        <Chip
          text={
            isConflictingFixtureConfigured
              ? i18n.format(t('location_conflict'), 'capitalize')
              : i18n.format(t('not_configured'), 'capitalize')
          }
          type="warning"
          background={false}
          iconName="connection-status"
        />
        <SmallButton
          buttonCategory="rounded"
          buttonText={
            isConflictingFixtureConfigured ? t('resolve') : t('configure')
          }
          onClick={
            isConflictingFixtureConfigured
              ? () => setShowLocationConflictModal(true)
              : () => {
                  setCutoutId(cutoutId)
                  setProvidedFixtureOptions(compatibleCutoutFixtureIds)
                  setSetupScreen('deck configuration')
                }
          }
        />
      </>
    )
  } else {
    chipLabel = (
      <Chip
        text={i18n.format(t('configured'), 'capitalize')}
        type="success"
        background={false}
        iconName="connection-status"
      />
    )
  }
  return (
    <React.Fragment key={cutoutId}>
      {showLocationConflictModal ? (
        <LocationConflictModal
          onCloseClick={() => setShowLocationConflictModal(false)}
          cutoutId={cutoutId}
          requiredFixtureId={compatibleCutoutFixtureIds[0]}
          isOnDevice={true}
          missingLabwareDisplayName={missingLabwareDisplayName}
        />
      ) : null}
      <Flex
        flexDirection={DIRECTION_ROW}
        alignItems={ALIGN_CENTER}
        backgroundColor={
<<<<<<< HEAD
          isCurrentFixtureCompatible ? COLORS.green35 : LEGACY_COLORS.yellow3
=======
          isCurrentFixtureCompatible ? COLORS.green3 : COLORS.yellow3
>>>>>>> 9147da8d
        }
        borderRadius={BORDERS.borderRadiusSize3}
        gridGap={SPACING.spacing24}
        padding={`${SPACING.spacing16} ${SPACING.spacing24}`}
        marginBottom={lastItem ? SPACING.spacing68 : 'none'}
      >
        <Flex flex="3.5 0 0" alignItems={ALIGN_CENTER}>
          <StyledText as="p" fontWeight={TYPOGRAPHY.fontWeightSemiBold}>
            {cutoutFixtureId != null &&
            (isCurrentFixtureCompatible || isRequiredSingleSlotMissing)
              ? getFixtureDisplayName(cutoutFixtureId)
              : getFixtureDisplayName(compatibleCutoutFixtureIds?.[0])}
          </StyledText>
        </Flex>
        <Flex flex="2 0 0" alignItems={ALIGN_CENTER}>
          <LocationIcon slotName={getCutoutDisplayName(cutoutId)} />
        </Flex>
        <Flex
          flex="4 0 0"
          alignItems={ALIGN_CENTER}
          justifyContent={JUSTIFY_SPACE_BETWEEN}
        >
          {chipLabel}
        </Flex>
      </Flex>
    </React.Fragment>
  )
}<|MERGE_RESOLUTION|>--- conflicted
+++ resolved
@@ -4,10 +4,6 @@
   ALIGN_CENTER,
   BORDERS,
   COLORS,
-<<<<<<< HEAD
-  LEGACY_COLORS,
-=======
->>>>>>> 9147da8d
   DIRECTION_COLUMN,
   DIRECTION_ROW,
   Flex,
@@ -193,11 +189,7 @@
         flexDirection={DIRECTION_ROW}
         alignItems={ALIGN_CENTER}
         backgroundColor={
-<<<<<<< HEAD
-          isCurrentFixtureCompatible ? COLORS.green35 : LEGACY_COLORS.yellow3
-=======
           isCurrentFixtureCompatible ? COLORS.green3 : COLORS.yellow3
->>>>>>> 9147da8d
         }
         borderRadius={BORDERS.borderRadiusSize3}
         gridGap={SPACING.spacing24}
