import * as React from 'react'
import { useTranslation } from 'react-i18next'
import styled from 'styled-components'
import {
  ALIGN_CENTER,
  Flex,
  SPACING,
  TEXT_TRANSFORM_CAPITALIZE,
  TYPOGRAPHY,
  COLORS,
<<<<<<< HEAD
  LEGACY_COLORS,
=======
>>>>>>> 9147da8d
  JUSTIFY_SPACE_BETWEEN,
  Icon,
  DIRECTION_COLUMN,
  ALIGN_FLEX_START,
  BORDERS,
} from '@opentrons/components'
import { StyledText } from '../../atoms/text'
import type { Mount } from '../../redux/pipettes/types'

const MountButton = styled.button<{ isAttached: boolean }>`
  display: flex;
  width: 100%;
  flex-direction: ${DIRECTION_COLUMN};
  align-items: ${ALIGN_FLEX_START};
  padding: ${SPACING.spacing24};
  border-radius: ${BORDERS.borderRadiusSize3};
  background-color: ${({ isAttached }) =>
<<<<<<< HEAD
    isAttached ? COLORS.green35 : LEGACY_COLORS.light1};
  &:active {
    background-color: ${({ isAttached }) =>
      isAttached ? COLORS.green40 : LEGACY_COLORS.light1Pressed};
=======
    isAttached ? COLORS.green3 : COLORS.light1};
  &:active {
    background-color: ${({ isAttached }) =>
      isAttached ? COLORS.green3Pressed : COLORS.grey40};
>>>>>>> 9147da8d
  }
`
interface LabeledMountProps {
  mount: Mount | 'extension'
  instrumentName: string | null
  handleClick: React.MouseEventHandler
}

export function LabeledMount(props: LabeledMountProps): JSX.Element {
  const { t } = useTranslation('device_details')
  const { mount, instrumentName, handleClick } = props
  const ninetySixDisplayName = 'Flex 96-Channel 1000 μL'

  return (
    <MountButton onClick={handleClick} isAttached={instrumentName != null}>
      <Flex
        width="100%"
        justifyContent={JUSTIFY_SPACE_BETWEEN}
        alignItems={ALIGN_CENTER}
      >
        <Flex
          flex="1 0 auto"
          alignItems={ALIGN_CENTER}
          gridGap={SPACING.spacing24}
        >
          <StyledText
            as="h4"
            fontWeight={TYPOGRAPHY.fontWeightSemiBold}
            textAlign={TYPOGRAPHY.textAlignLeft}
            textTransform={TEXT_TRANSFORM_CAPITALIZE}
            fontSize={TYPOGRAPHY.fontSize28}
            width="15.625rem"
          >
            {instrumentName === ninetySixDisplayName
              ? t('left_right')
              : t('mount', { side: mount })}
          </StyledText>
          <StyledText
            flex="5"
            as="h4"
            color={COLORS.grey60}
            textAlign={TYPOGRAPHY.textAlignLeft}
            fontWeight={TYPOGRAPHY.fontWeightRegular}
            fontSize={TYPOGRAPHY.fontSize28}
          >
            {instrumentName == null ? t('empty') : instrumentName}
          </StyledText>
        </Flex>
        <Icon name="more" size="3rem" />
      </Flex>
    </MountButton>
  )
}<|MERGE_RESOLUTION|>--- conflicted
+++ resolved
@@ -8,10 +8,6 @@
   TEXT_TRANSFORM_CAPITALIZE,
   TYPOGRAPHY,
   COLORS,
-<<<<<<< HEAD
-  LEGACY_COLORS,
-=======
->>>>>>> 9147da8d
   JUSTIFY_SPACE_BETWEEN,
   Icon,
   DIRECTION_COLUMN,
@@ -29,17 +25,10 @@
   padding: ${SPACING.spacing24};
   border-radius: ${BORDERS.borderRadiusSize3};
   background-color: ${({ isAttached }) =>
-<<<<<<< HEAD
-    isAttached ? COLORS.green35 : LEGACY_COLORS.light1};
-  &:active {
-    background-color: ${({ isAttached }) =>
-      isAttached ? COLORS.green40 : LEGACY_COLORS.light1Pressed};
-=======
     isAttached ? COLORS.green3 : COLORS.light1};
   &:active {
     background-color: ${({ isAttached }) =>
       isAttached ? COLORS.green3Pressed : COLORS.grey40};
->>>>>>> 9147da8d
   }
 `
 interface LabeledMountProps {
