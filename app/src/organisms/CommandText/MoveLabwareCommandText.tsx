import { useTranslation } from 'react-i18next'
import { GRIPPER_WASTE_CHUTE_ADDRESSABLE_AREA } from '@opentrons/shared-data'
import { getLabwareName } from './utils'
import { getLabwareDisplayLocation } from './utils/getLabwareDisplayLocation'
import { getFinalLabwareLocation } from './utils/getFinalLabwareLocation'
import type {
  CompletedProtocolAnalysis,
  MoveLabwareRunTimeCommand,
  RobotType,
<<<<<<< HEAD
  ProtocolAnalysisOutput,
} from '@opentrons/shared-data/'
import { getLabwareName } from './utils'
import { getLabwareDisplayLocation } from './utils/getLabwareDisplayLocation'
import { getFinalLabwareLocation } from './utils/getFinalLabwareLocation'

=======
} from '@opentrons/shared-data'
>>>>>>> f44872b4
interface MoveLabwareCommandTextProps {
  command: MoveLabwareRunTimeCommand
  analysis: CompletedProtocolAnalysis | ProtocolAnalysisOutput
  robotType: RobotType
}
export function MoveLabwareCommandText(
  props: MoveLabwareCommandTextProps
): JSX.Element {
  const { t } = useTranslation('protocol_command_text')
  const { command, analysis, robotType } = props
  const { labwareId, newLocation, strategy } = command.params

  const allPreviousCommands = analysis.commands.slice(
    0,
    analysis.commands.findIndex(c => c.id === command.id)
  )
  const oldLocation = getFinalLabwareLocation(labwareId, allPreviousCommands)
  const newDisplayLocation = getLabwareDisplayLocation(
    analysis,
    newLocation,
    t,
    robotType
  )

  const location = newDisplayLocation.includes(
    GRIPPER_WASTE_CHUTE_ADDRESSABLE_AREA
  )
    ? 'Waste Chute'
    : newDisplayLocation

  return strategy === 'usingGripper'
    ? t('move_labware_using_gripper', {
        labware: getLabwareName(analysis, labwareId),
        old_location:
          oldLocation != null
            ? getLabwareDisplayLocation(
                analysis,
                oldLocation,
                t,
                robotType
              )
            : '',
        new_location: location,
      })
    : t('move_labware_manually', {
        labware: getLabwareName(analysis, labwareId),
        old_location:
          oldLocation != null
            ? getLabwareDisplayLocation(
                analysis,
                oldLocation,
                t,
                robotType
              )
            : '',
        new_location: location,
      })
}<|MERGE_RESOLUTION|>--- conflicted
+++ resolved
@@ -3,20 +3,14 @@
 import { getLabwareName } from './utils'
 import { getLabwareDisplayLocation } from './utils/getLabwareDisplayLocation'
 import { getFinalLabwareLocation } from './utils/getFinalLabwareLocation'
+
 import type {
   CompletedProtocolAnalysis,
   MoveLabwareRunTimeCommand,
   RobotType,
-<<<<<<< HEAD
   ProtocolAnalysisOutput,
-} from '@opentrons/shared-data/'
-import { getLabwareName } from './utils'
-import { getLabwareDisplayLocation } from './utils/getLabwareDisplayLocation'
-import { getFinalLabwareLocation } from './utils/getFinalLabwareLocation'
+} from '@opentrons/shared-data'
 
-=======
-} from '@opentrons/shared-data'
->>>>>>> f44872b4
 interface MoveLabwareCommandTextProps {
   command: MoveLabwareRunTimeCommand
   analysis: CompletedProtocolAnalysis | ProtocolAnalysisOutput
