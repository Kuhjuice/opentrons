--- conflicted
+++ resolved
@@ -20,15 +20,7 @@
 import { TemperatureCommandText } from './TemperatureCommandText'
 import { MoveLabwareCommandText } from './MoveLabwareCommandText'
 
-<<<<<<< HEAD
-import type { CompletedProtocolAnalysis, ProtocolAnalysisOutput, RobotType } from '@opentrons/shared-data/js'
-=======
-import type {
-  CompletedProtocolAnalysis,
-  RobotType,
-  RunTimeCommand,
-} from '@opentrons/shared-data'
->>>>>>> f44872b4
+import type { CompletedProtocolAnalysis, ProtocolAnalysisOutput, RobotType, RunTimeCommand } from '@opentrons/shared-data/js'
 import type { StyleProps } from '@opentrons/components'
 
 const SIMPLE_TRANSLATION_KEY_BY_COMMAND_TYPE: {
@@ -61,17 +53,7 @@
   isOnDevice?: boolean
 }
 export function CommandText(props: Props): JSX.Element | null {
-<<<<<<< HEAD
-  const { command, analysis, robotType, ...styleProps } = props
-=======
-  const {
-    command,
-    robotSideAnalysis,
-    robotType,
-    isOnDevice = false,
-    ...styleProps
-  } = props
->>>>>>> f44872b4
+  const { command, analysis, robotType, isOnDevice, ...styleProps } = props
   const { t } = useTranslation('protocol_command_text')
 
   switch (command.commandType) {
@@ -179,9 +161,9 @@
     }
     case 'moveToWell': {
       const { wellName, labwareId } = command.params
-      const allPreviousCommands = robotSideAnalysis.commands.slice(
+      const allPreviousCommands = analysis.commands.slice(
         0,
-        robotSideAnalysis.commands.findIndex(c => c.id === command.id)
+        analysis.commands.findIndex(c => c.id === command.id)
       )
       const labwareLocation = getFinalLabwareLocation(
         labwareId,
@@ -190,7 +172,7 @@
       const displayLocation =
         labwareLocation != null
           ? getLabwareDisplayLocation(
-              robotSideAnalysis,
+              analysis,
               labwareLocation,
               t,
               robotType
@@ -200,7 +182,7 @@
         <StyledText as="p" {...styleProps}>
           {t('move_to_well', {
             well_name: wellName,
-            labware: getLabwareName(robotSideAnalysis, labwareId),
+            labware: getLabwareName(analysis, labwareId),
             labware_location: displayLocation,
           })}
         </StyledText>
@@ -233,7 +215,7 @@
     }
     case 'configureNozzleLayout': {
       const { configurationParams, pipetteId } = command.params
-      const pipetteName = robotSideAnalysis.pipettes.find(
+      const pipetteName = analysis.pipettes.find(
         pip => pip.id === pipetteId
       )?.pipetteName
 
@@ -252,7 +234,7 @@
     }
     case 'prepareToAspirate': {
       const { pipetteId } = command.params
-      const pipetteName = robotSideAnalysis.pipettes.find(
+      const pipetteName = analysis.pipettes.find(
         pip => pip.id === pipetteId
       )?.pipetteName
 
@@ -269,7 +251,7 @@
     }
     case 'moveToAddressableArea': {
       const addressableAreaDisplayName = getAddressableAreaDisplayName(
-        robotSideAnalysis,
+        analysis,
         command.id,
         t
       )
@@ -284,7 +266,7 @@
     }
     case 'moveToAddressableAreaForDropTip': {
       const addressableAreaDisplayName = getAddressableAreaDisplayName(
-        robotSideAnalysis,
+        analysis,
         command.id,
         t
       )
