import * as React from 'react'
import styled from 'styled-components'
import { useSelector } from 'react-redux'
import isEqual from 'lodash/isEqual'
import { useTranslation } from 'react-i18next'
import { StyledText } from '../../atoms/text'
import {
  CompletedProtocolAnalysis,
  getLabwareDefURI,
  getLabwareDisplayName,
  getModuleType,
  getVectorDifference,
  getVectorSum,
  IDENTITY_VECTOR,
  LabwareDefinition2,
} from '@opentrons/shared-data'
import { NeedHelpLink } from '../CalibrationPanels'
import {
  DIRECTION_COLUMN,
  Flex,
  SPACING,
  JUSTIFY_SPACE_BETWEEN,
  ALIGN_CENTER,
  TYPOGRAPHY,
  COLORS,
  PrimaryButton,
  RESPONSIVENESS,
  MODULE_ICON_NAME_BY_TYPE,
  BORDERS,
  ALIGN_FLEX_END,
  Icon,
  LocationIcon,
} from '@opentrons/components'
import { PythonLabwareOffsetSnippet } from '../../molecules/PythonLabwareOffsetSnippet'
import {
  getIsLabwareOffsetCodeSnippetsOn,
  getIsOnDevice,
} from '../../redux/config'
import { SmallButton } from '../../atoms/buttons'
import { LabwareOffsetTabs } from '../LabwareOffsetTabs'
import { getCurrentOffsetForLabwareInLocation } from '../Devices/ProtocolRun/utils/getCurrentOffsetForLabwareInLocation'
import { getLabwareDefinitionsFromCommands } from './utils/labware'
import { getDisplayLocation } from './utils/getDisplayLocation'

import type {
  LabwareOffset,
  LabwareOffsetCreateData,
} from '@opentrons/api-client'
import type { ResultsSummaryStep, WorkingOffset } from './types'

const LPC_HELP_LINK_URL =
  'https://support.opentrons.com/s/article/How-Labware-Offsets-work-on-the-OT-2'

interface ResultsSummaryProps extends ResultsSummaryStep {
  protocolData: CompletedProtocolAnalysis
  workingOffsets: WorkingOffset[]
  existingOffsets: LabwareOffset[]
  handleApplyOffsets: (offsets: LabwareOffsetCreateData[]) => void
  isApplyingOffsets: boolean
  isDeletingMaintenanceRun: boolean
}
export const ResultsSummary = (
  props: ResultsSummaryProps
): JSX.Element | null => {
  const { i18n, t } = useTranslation('labware_position_check')
  const {
    protocolData,
    workingOffsets,
    handleApplyOffsets,
    existingOffsets,
    isApplyingOffsets,
    isDeletingMaintenanceRun,
  } = props
  const labwareDefinitions = getLabwareDefinitionsFromCommands(
    protocolData.commands
  )
  const isSubmittingAndClosing = isApplyingOffsets || isDeletingMaintenanceRun
  const isLabwareOffsetCodeSnippetsOn = useSelector(
    getIsLabwareOffsetCodeSnippetsOn
  )
  const isOnDevice = useSelector(getIsOnDevice)

  const offsetsToApply = React.useMemo(() => {
    return workingOffsets.map<LabwareOffsetCreateData>(
      ({ initialPosition, finalPosition, labwareId, location }) => {
        const definitionUri =
          protocolData.labware.find(l => l.id === labwareId)?.definitionUri ??
          null
        if (
          finalPosition == null ||
          initialPosition == null ||
          definitionUri == null
        ) {
          throw new Error(
            `cannot create offset for labware with id ${labwareId}, in location ${JSON.stringify(
              location
            )}, with initial position ${String(
              initialPosition
            )}, and final position ${String(finalPosition)}`
          )
        }

        const existingOffset =
          getCurrentOffsetForLabwareInLocation(
            existingOffsets,
            definitionUri,
            location
          )?.vector ?? IDENTITY_VECTOR
        const vector = getVectorSum(
          existingOffset,
          getVectorDifference(finalPosition, initialPosition)
        )
        return { definitionUri, location, vector }
      }
    )
  }, [workingOffsets])

  const TableComponent = isOnDevice ? (
    <TerseOffsetTable
      offsets={offsetsToApply}
      labwareDefinitions={labwareDefinitions}
    />
  ) : (
    <OffsetTable
      offsets={offsetsToApply}
      labwareDefinitions={labwareDefinitions}
    />
  )
  const JupyterSnippet = (
    <PythonLabwareOffsetSnippet
      mode="jupyter"
      labwareOffsets={offsetsToApply}
      commands={protocolData?.commands ?? []}
      labware={protocolData?.labware ?? []}
      modules={protocolData?.modules ?? []}
    />
  )
  const CommandLineSnippet = (
    <PythonLabwareOffsetSnippet
      mode="cli"
      labwareOffsets={offsetsToApply}
      commands={protocolData?.commands ?? []}
      labware={protocolData?.labware ?? []}
      modules={protocolData?.modules ?? []}
    />
  )

  return (
    <Flex
      flexDirection={DIRECTION_COLUMN}
      justifyContent={JUSTIFY_SPACE_BETWEEN}
      padding={SPACING.spacing32}
      minHeight="29.5rem"
    >
      <Flex
        flexDirection={DIRECTION_COLUMN}
        maxHeight="20rem"
        overflowY="scroll"
      >
        <Header>{t('new_labware_offset_data')}</Header>
        {isLabwareOffsetCodeSnippetsOn ? (
          <LabwareOffsetTabs
            TableComponent={TableComponent}
            JupyterComponent={JupyterSnippet}
            CommandLineComponent={CommandLineSnippet}
            marginTop={SPACING.spacing16}
          />
        ) : (
          TableComponent
        )}
      </Flex>
      {isOnDevice ? (
        <SmallButton
          alignSelf={ALIGN_FLEX_END}
          onClick={() => handleApplyOffsets(offsetsToApply)}
          buttonText={i18n.format(t('apply_offsets'), 'capitalize')}
          iconName={isSubmittingAndClosing ? 'ot-spinner' : null}
          iconPlacement={isSubmittingAndClosing ? 'startIcon' : null}
          disabled={isSubmittingAndClosing}
        />
      ) : (
        <Flex
          width="100%"
          marginTop={SPACING.spacing32}
          justifyContent={JUSTIFY_SPACE_BETWEEN}
          alignItems={ALIGN_CENTER}
        >
          <NeedHelpLink href={LPC_HELP_LINK_URL} />
          <PrimaryButton
            onClick={() => handleApplyOffsets(offsetsToApply)}
            disabled={isSubmittingAndClosing}
          >
            <Flex>
              {isSubmittingAndClosing ? (
                <Icon
                  size="1rem"
                  spin
                  name="ot-spinner"
                  marginRight={SPACING.spacing8}
                />
              ) : null}
              <StyledText>
                {i18n.format(t('apply_offsets'), 'capitalize')}
              </StyledText>
            </Flex>
          </PrimaryButton>
        </Flex>
      )}
    </Flex>
  )
}

const Table = styled('table')`
  ${TYPOGRAPHY.labelRegular}
  table-layout: auto;
  width: 100%;
  border-spacing: 0 ${SPACING.spacing4};
  margin: ${SPACING.spacing16} 0;
  text-align: left;
`
const TableHeader = styled('th')`
  text-transform: ${TYPOGRAPHY.textTransformUppercase};
<<<<<<< HEAD
  color: ${COLORS.black90};
=======
  color: ${COLORS.darkBlackEnabled};
>>>>>>> 9147da8d
  font-weight: ${TYPOGRAPHY.fontWeightRegular};
  font-size: ${TYPOGRAPHY.fontSizeCaption};
  padding: ${SPACING.spacing4};
`
const TableRow = styled('tr')`
  background-color: ${COLORS.grey35};
`

const TableDatum = styled('td')`
  padding: ${SPACING.spacing4};
  white-space: break-spaces;
  text-overflow: wrap;
`

const Header = styled.h1`
  ${TYPOGRAPHY.h1Default}

  @media ${RESPONSIVENESS.touchscreenMediaQuerySpecs} {
    ${TYPOGRAPHY.level4HeaderSemiBold}
  }
`

interface OffsetTableProps {
  offsets: LabwareOffsetCreateData[]
  labwareDefinitions: LabwareDefinition2[]
}

const OffsetTable = (props: OffsetTableProps): JSX.Element => {
  const { offsets, labwareDefinitions } = props
  const { t, i18n } = useTranslation('labware_position_check')
  return (
    <Table>
      <thead>
        <tr>
          <TableHeader>{t('location')}</TableHeader>
          <TableHeader>{t('labware')}</TableHeader>
          <TableHeader>{t('labware_offset_data')}</TableHeader>
        </tr>
      </thead>

      <tbody>
        {offsets.map(({ location, definitionUri, vector }, index) => {
          const labwareDef = labwareDefinitions.find(
            def => getLabwareDefURI(def) === definitionUri
          )
          const labwareDisplayName =
            labwareDef != null ? getLabwareDisplayName(labwareDef) : ''

          return (
            <TableRow key={index}>
              <TableDatum>
                <StyledText
                  as="p"
                  textTransform={TYPOGRAPHY.textTransformCapitalize}
                >
                  {getDisplayLocation(location, labwareDefinitions, t, i18n)}
                </StyledText>
              </TableDatum>
              <TableDatum>
                <StyledText as="p">{labwareDisplayName}</StyledText>
              </TableDatum>
              <TableDatum>
                {isEqual(vector, IDENTITY_VECTOR) ? (
                  <StyledText>{t('no_labware_offsets')}</StyledText>
                ) : (
                  <Flex>
                    {[vector.x, vector.y, vector.z].map((axis, index) => (
                      <React.Fragment key={index}>
                        <StyledText
                          as="p"
                          marginLeft={index > 0 ? SPACING.spacing8 : 0}
                          marginRight={SPACING.spacing4}
                          fontWeight={TYPOGRAPHY.fontWeightSemiBold}
                        >
                          {['X', 'Y', 'Z'][index]}
                        </StyledText>
                        <StyledText as="p">{axis.toFixed(1)}</StyledText>
                      </React.Fragment>
                    ))}
                  </Flex>
                )}
              </TableDatum>
            </TableRow>
          )
        })}
      </tbody>
    </Table>
  )
}

// Very similar to the OffsetTable, but abbreviates certain things to be optimized
// for smaller screens
export const TerseOffsetTable = (props: OffsetTableProps): JSX.Element => {
  const { offsets, labwareDefinitions } = props
  const { i18n, t } = useTranslation('labware_position_check')
  return (
    <TerseTable>
      <thead>
        <tr>
          <TerseHeader>
            {i18n.format(t('slot_location'), 'capitalize')}
          </TerseHeader>
          <TerseHeader>{i18n.format(t('labware'), 'capitalize')}</TerseHeader>
          <TerseHeader>{i18n.format(t('offsets'), 'capitalize')}</TerseHeader>
        </tr>
      </thead>

      <tbody>
        {offsets.map(({ location, definitionUri, vector }, index) => {
          const labwareDef = labwareDefinitions.find(
            def => getLabwareDefURI(def) === definitionUri
          )
          const labwareDisplayName =
            labwareDef != null ? getLabwareDisplayName(labwareDef) : ''
          return (
            <TerseTableRow key={index}>
              <TerseTableDatum>
                <LocationIcon slotName={location.slotName} />
                {location.moduleModel != null ? (
                  <LocationIcon
                    iconName={
                      MODULE_ICON_NAME_BY_TYPE[
                        getModuleType(location.moduleModel)
                      ]
                    }
                  />
                ) : null}
              </TerseTableDatum>
              <TerseTableDatum>
                <StyledText as="p">{labwareDisplayName}</StyledText>
              </TerseTableDatum>
              <TerseTableDatum>
                {isEqual(vector, IDENTITY_VECTOR) ? (
                  <StyledText>{t('no_labware_offsets')}</StyledText>
                ) : (
                  <Flex>
                    {[vector.x, vector.y, vector.z].map((axis, index) => (
                      <React.Fragment key={index}>
                        <StyledText
                          as="p"
                          marginLeft={index > 0 ? SPACING.spacing8 : 0}
                          marginRight={SPACING.spacing4}
                          fontWeight={TYPOGRAPHY.fontWeightSemiBold}
                        >
                          {['X', 'Y', 'Z'][index]}
                        </StyledText>
                        <StyledText as="p">{axis.toFixed(1)}</StyledText>
                      </React.Fragment>
                    ))}
                  </Flex>
                )}
              </TerseTableDatum>
            </TerseTableRow>
          )
        })}
      </tbody>
    </TerseTable>
  )
}

const TerseTable = styled('table')`
  table-layout: auto;
  width: 100%;
  border-spacing: 0 ${SPACING.spacing4};
  margin: ${SPACING.spacing16} 0;
  text-align: left;
  tr td:first-child {
    border-top-left-radius: ${BORDERS.borderRadiusSize3};
    border-bottom-left-radius: ${BORDERS.borderRadiusSize3};
    padding-left: ${SPACING.spacing12};
  }
  tr td:last-child {
    border-top-right-radius: ${BORDERS.borderRadiusSize3};
    border-bottom-right-radius: ${BORDERS.borderRadiusSize3};
    padding-right: ${SPACING.spacing12};
  }
`
const TerseHeader = styled('th')`
  font-size: ${TYPOGRAPHY.fontSize20};
  line-height: ${TYPOGRAPHY.lineHeight24};
  font-weight: ${TYPOGRAPHY.fontWeightSemiBold};
`
const TerseTableRow = styled('tr')`
  background-color: ${COLORS.light1};
`

const TerseTableDatum = styled('td')`
  padding: ${SPACING.spacing12} 0;
  white-space: break-spaces;
  text-overflow: wrap;
`<|MERGE_RESOLUTION|>--- conflicted
+++ resolved
@@ -220,11 +220,7 @@
 `
 const TableHeader = styled('th')`
   text-transform: ${TYPOGRAPHY.textTransformUppercase};
-<<<<<<< HEAD
-  color: ${COLORS.black90};
-=======
   color: ${COLORS.darkBlackEnabled};
->>>>>>> 9147da8d
   font-weight: ${TYPOGRAPHY.fontWeightRegular};
   font-size: ${TYPOGRAPHY.fontSizeCaption};
   padding: ${SPACING.spacing4};
