--- conflicted
+++ resolved
@@ -7,10 +7,6 @@
   JUSTIFY_SPACE_BETWEEN,
   SPACING,
   ALIGN_CENTER,
-<<<<<<< HEAD
-  LEGACY_COLORS,
-=======
->>>>>>> e1f5673b
   COLORS,
   JUSTIFY_FLEX_END,
 } from '@opentrons/components'
