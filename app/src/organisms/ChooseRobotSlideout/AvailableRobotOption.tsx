--- conflicted
+++ resolved
@@ -10,10 +10,6 @@
   Flex,
   Box,
   DIRECTION_COLUMN,
-<<<<<<< HEAD
-  LEGACY_COLORS,
-=======
->>>>>>> e1f5673b
   COLORS,
   TYPOGRAPHY,
   SIZE_1,
