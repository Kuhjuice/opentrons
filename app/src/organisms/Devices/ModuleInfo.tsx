--- conflicted
+++ resolved
@@ -64,13 +64,8 @@
         padding: SPACING.spacing16,
         backgroundColor:
           moduleDef.moduleType === THERMOCYCLER_MODULE_TYPE
-<<<<<<< HEAD
             ? COLORS.white
-            : LEGACY_COLORS.transparent,
-=======
-            ? LEGACY_COLORS.white
             : COLORS.transparent,
->>>>>>> af8d9482
       }}
     >
       <Flex
