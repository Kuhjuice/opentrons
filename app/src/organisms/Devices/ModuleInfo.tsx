import * as React from 'react'
import { useTranslation } from 'react-i18next'
import {
  Flex,
  Icon,
  RobotCoordsForeignObject,
  ALIGN_CENTER,
  COLORS,
<<<<<<< HEAD
  LEGACY_COLORS,
  COLORS,
=======
>>>>>>> e1f5673b
  DIRECTION_COLUMN,
  DIRECTION_ROW,
  JUSTIFY_CENTER,
  SPACING,
  TYPOGRAPHY,
} from '@opentrons/components'
import {
  ModuleModel,
  getModuleDisplayName,
  getModuleDef2,
  MAGNETIC_BLOCK_V1,
  THERMOCYCLER_MODULE_TYPE,
} from '@opentrons/shared-data'

import { StyledText } from '../../atoms/text'
import { useRunHasStarted } from './hooks'
import type { PhysicalPort } from '../../redux/modules/api-types'

export interface ModuleInfoProps {
  moduleModel: ModuleModel
  isAttached: boolean
  physicalPort: PhysicalPort | null
  runId?: string
}

export const ModuleInfo = (props: ModuleInfoProps): JSX.Element => {
  const { moduleModel, physicalPort, isAttached, runId = null } = props
  const moduleDef = getModuleDef2(moduleModel)
  const {
    xDimension,
    yDimension,
    labwareInterfaceYDimension,
    labwareInterfaceXDimension,
  } = moduleDef.dimensions
  const { t } = useTranslation('protocol_setup')

  const runHasStarted = useRunHasStarted(runId)
  let connectionStatus = t('no_usb_port_yet')
  if (moduleModel === MAGNETIC_BLOCK_V1) {
    connectionStatus = t('no_usb_required')
  }
  if (physicalPort === null && isAttached) {
    connectionStatus = t('usb_connected_no_port_info')
  } else if (physicalPort != null && isAttached) {
    connectionStatus = t('usb_port_connected', { port: physicalPort.port })
  }

  return (
    <RobotCoordsForeignObject
      x={0}
      y={0}
      height={labwareInterfaceYDimension ?? yDimension}
      width={labwareInterfaceXDimension ?? xDimension}
      flexProps={{
        padding: SPACING.spacing16,
        backgroundColor:
          moduleDef.moduleType === THERMOCYCLER_MODULE_TYPE
            ? COLORS.white
            : COLORS.transparent,
      }}
    >
      <Flex
        flexDirection={DIRECTION_COLUMN}
        gridGap={SPACING.spacing2}
        justifyContent={JUSTIFY_CENTER}
      >
        {!runHasStarted && moduleModel !== MAGNETIC_BLOCK_V1 ? (
          <Flex flexDirection={DIRECTION_ROW} alignItems={ALIGN_CENTER}>
            <Icon
              name={isAttached ? 'ot-check' : 'alert-circle'}
              color={isAttached ? COLORS.successEnabled : COLORS.yellow50}
              key="icon"
              size="10px"
              marginRight={SPACING.spacing4}
            />

            <StyledText
              color={COLORS.grey50Enabled}
              fontSize={TYPOGRAPHY.fontSizeCaption}
            >
              {!isAttached ? t('module_not_connected') : t('module_connected')}
            </StyledText>
          </Flex>
        ) : null}
        <StyledText
          fontWeight={TYPOGRAPHY.fontWeightSemiBold}
          color={COLORS.grey50Enabled}
          fontSize={TYPOGRAPHY.fontSizeLabel}
        >
          {getModuleDisplayName(moduleModel)}
        </StyledText>
        <StyledText
          color={COLORS.grey50Enabled}
          fontSize={TYPOGRAPHY.fontSizeH6}
          fontStyle={
            runHasStarted
              ? TYPOGRAPHY.fontStyleNormal
              : TYPOGRAPHY.fontStyleItalic
          }
        >
          {runHasStarted
            ? t('connection_info_not_available')
            : connectionStatus}
        </StyledText>
      </Flex>
    </RobotCoordsForeignObject>
  )
}<|MERGE_RESOLUTION|>--- conflicted
+++ resolved
@@ -6,11 +6,6 @@
   RobotCoordsForeignObject,
   ALIGN_CENTER,
   COLORS,
-<<<<<<< HEAD
-  LEGACY_COLORS,
-  COLORS,
-=======
->>>>>>> e1f5673b
   DIRECTION_COLUMN,
   DIRECTION_ROW,
   JUSTIFY_CENTER,
