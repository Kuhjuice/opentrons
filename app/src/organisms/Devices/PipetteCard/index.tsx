--- conflicted
+++ resolved
@@ -110,13 +110,7 @@
           robotType={OT2_ROBOT_TYPE}
           mount={mount}
           instrumentModelSpecs={pipetteModelSpecs}
-<<<<<<< HEAD
-          closeFlow={() => {
-            setShowDropTipWizard(false)
-          }}
-=======
           closeFlow={toggleDTWiz}
->>>>>>> db29d0db
         />
       ) : null}
       {showSlideout &&
