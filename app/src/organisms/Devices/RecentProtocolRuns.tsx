--- conflicted
+++ resolved
@@ -9,10 +9,6 @@
   ALIGN_CENTER,
   ALIGN_FLEX_START,
   BORDERS,
-<<<<<<< HEAD
-  LEGACY_COLORS,
-=======
->>>>>>> e1f5673b
   COLORS,
   DIRECTION_COLUMN,
   JUSTIFY_SPACE_AROUND,
