import * as React from 'react'
import { useTranslation } from 'react-i18next'
import { useSelector } from 'react-redux'
import { Link, useHistory } from 'react-router-dom'

import {
  RUN_STATUS_IDLE,
  RUN_STATUS_RUNNING,
  RUN_STATUS_PAUSE_REQUESTED,
  RUN_STATUS_PAUSED,
  RUN_STATUS_STOP_REQUESTED,
  RUN_STATUS_STOPPED,
  RUN_STATUS_FAILED,
  RUN_STATUS_FINISHING,
  RUN_STATUS_SUCCEEDED,
  RUN_STATUS_BLOCKED_BY_OPEN_DOOR,
  RunStatus,
} from '@opentrons/api-client'
import {
  useRunQuery,
  useModulesQuery,
  useDoorQuery,
  useHost,
  useInstrumentsQuery,
} from '@opentrons/react-api-client'
import {
  getPipetteModelSpecs,
  FLEX_ROBOT_TYPE,
  OT2_ROBOT_TYPE,
} from '@opentrons/shared-data'
import {
  Box,
  Flex,
  Icon,
  IconName,
  useHoverTooltip,
  ALIGN_CENTER,
  DIRECTION_COLUMN,
  DISPLAY_FLEX,
  JUSTIFY_CENTER,
  JUSTIFY_SPACE_BETWEEN,
  SIZE_1,
  BORDERS,
<<<<<<< HEAD
  LEGACY_COLORS,
=======
>>>>>>> e1f5673b
  COLORS,
  SPACING,
  TYPOGRAPHY,
  PrimaryButton,
  SecondaryButton,
  useConditionalConfirm,
  JUSTIFY_FLEX_END,
  Link as LinkButton,
} from '@opentrons/components'

import { getRobotUpdateDisplayInfo } from '../../../redux/robot-update'
import { getRobotSettings } from '../../../redux/robot-settings'
import { ProtocolAnalysisErrorBanner } from './ProtocolAnalysisErrorBanner'
import { ProtocolDropTipBanner } from './ProtocolDropTipBanner'
import { DropTipWizard } from '../../DropTipWizard'
import { ProtocolAnalysisErrorModal } from './ProtocolAnalysisErrorModal'
import { Banner } from '../../../atoms/Banner'
import {
  useTrackEvent,
  ANALYTICS_PROTOCOL_PROCEED_TO_RUN,
  ANALYTICS_PROTOCOL_RUN_AGAIN,
  ANALYTICS_PROTOCOL_RUN_FINISH,
  ANALYTICS_PROTOCOL_RUN_PAUSE,
  ANALYTICS_PROTOCOL_RUN_START,
  ANALYTICS_PROTOCOL_RUN_RESUME,
} from '../../../redux/analytics'
import { getIsHeaterShakerAttached } from '../../../redux/config'
import { StyledText } from '../../../atoms/text'
import { Tooltip } from '../../../atoms/Tooltip'
import {
  useCloseCurrentRun,
  useCurrentRunId,
} from '../../../organisms/ProtocolUpload/hooks'
import { ConfirmCancelModal } from '../../../organisms/RunDetails/ConfirmCancelModal'
import { HeaterShakerIsRunningModal } from '../HeaterShakerIsRunningModal'
import {
  useRunControls,
  useRunStatus,
  useRunTimestamps,
} from '../../../organisms/RunTimeControl/hooks'
import { useIsHeaterShakerInProtocol } from '../../ModuleCard/hooks'
import { ConfirmAttachmentModal } from '../../ModuleCard/ConfirmAttachmentModal'
import {
  useProtocolDetailsForRun,
  useProtocolAnalysisErrors,
  useRunCalibrationStatus,
  useRunCreatedAtTimestamp,
  useUnmatchedModulesForProtocol,
  useIsRobotViewable,
  useTrackProtocolRunEvent,
  useRobotAnalyticsData,
  useIsFlex,
  useModuleCalibrationStatus,
} from '../hooks'
import { getPipettesWithTipAttached } from '../../DropTipWizard/getPipettesWithTipAttached'
import { formatTimestamp } from '../utils'
import { RunTimer } from './RunTimer'
import { EMPTY_TIMESTAMP } from '../constants'
import { getHighestPriorityError } from '../../OnDeviceDisplay/RunningProtocol'
import { RunFailedModal } from './RunFailedModal'
import { RunProgressMeter } from '../../RunProgressMeter'
import { getIsFixtureMismatch } from '../../../resources/deck_configuration/utils'
import { useDeckConfigurationCompatibility } from '../../../resources/deck_configuration/hooks'
import { useMostRecentCompletedAnalysis } from '../../LabwarePositionCheck/useMostRecentCompletedAnalysis'
import { useMostRecentRunId } from '../../ProtocolUpload/hooks/useMostRecentRunId'

import type { Run, RunError } from '@opentrons/api-client'
import type { State } from '../../../redux/types'
import type { HeaterShakerModule } from '../../../redux/modules/types'
import type { PipetteModelSpecs } from '@opentrons/shared-data'

interface PipettesWithTip {
  mount: 'left' | 'right'
  specs?: PipetteModelSpecs | null
}

const EQUIPMENT_POLL_MS = 5000
const CANCELLABLE_STATUSES = [
  RUN_STATUS_RUNNING,
  RUN_STATUS_PAUSED,
  RUN_STATUS_PAUSE_REQUESTED,
  RUN_STATUS_BLOCKED_BY_OPEN_DOOR,
  RUN_STATUS_IDLE,
]
const RUN_OVER_STATUSES: RunStatus[] = [
  RUN_STATUS_FAILED,
  RUN_STATUS_STOPPED,
  RUN_STATUS_SUCCEEDED,
]

interface ProtocolRunHeaderProps {
  protocolRunHeaderRef: React.RefObject<HTMLDivElement> | null
  robotName: string
  runId: string
  makeHandleJumpToStep: (index: number) => () => void
}

export function ProtocolRunHeader({
  protocolRunHeaderRef,
  robotName,
  runId,
  makeHandleJumpToStep,
}: ProtocolRunHeaderProps): JSX.Element | null {
  const { t } = useTranslation(['run_details', 'shared'])
  const history = useHistory()
  const host = useHost()
  const createdAtTimestamp = useRunCreatedAtTimestamp(runId)
  const {
    protocolData,
    displayName,
    protocolKey,
    isProtocolAnalyzing,
  } = useProtocolDetailsForRun(runId)
  const { trackProtocolRunEvent } = useTrackProtocolRunEvent(runId)
  const robotAnalyticsData = useRobotAnalyticsData(robotName)
  const isRobotViewable = useIsRobotViewable(robotName)
  const runStatus = useRunStatus(runId)
  const { analysisErrors } = useProtocolAnalysisErrors(runId)
  const { data: attachedInstruments } = useInstrumentsQuery()
  const isRunCurrent = Boolean(useRunQuery(runId)?.data?.data?.current)
  const mostRecentRunId = useMostRecentRunId()
  const { closeCurrentRun, isClosingCurrentRun } = useCloseCurrentRun()
  const { startedAt, stoppedAt, completedAt } = useRunTimestamps(runId)
  const [showRunFailedModal, setShowRunFailedModal] = React.useState(false)
  const [showDropTipWizard, setShowDropTipWizard] = React.useState(false)
  const [showDropTipBanner, setShowDropTipBanner] = React.useState(true)
  const [pipettesWithTip, setPipettesWithTip] = React.useState<
    PipettesWithTip[]
  >([])
  const { data: runRecord } = useRunQuery(runId, { staleTime: Infinity })
  const highestPriorityError =
    runRecord?.data.errors?.[0] != null
      ? getHighestPriorityError(runRecord?.data?.errors)
      : null

  const robotSettings = useSelector((state: State) =>
    getRobotSettings(state, robotName)
  )
  const isFlex = useIsFlex(robotName)
  const robotProtocolAnalysis = useMostRecentCompletedAnalysis(runId)
  const robotType = isFlex ? FLEX_ROBOT_TYPE : OT2_ROBOT_TYPE
  const deckConfigCompatibility = useDeckConfigurationCompatibility(
    robotType,
    robotProtocolAnalysis
  )
  const isFixtureMismatch = getIsFixtureMismatch(deckConfigCompatibility)

  const doorSafetySetting = robotSettings.find(
    setting => setting.id === 'enableDoorSafetySwitch'
  )
  const { data: doorStatus } = useDoorQuery({
    refetchInterval: EQUIPMENT_POLL_MS,
  })
  let isDoorOpen = false
  if (isFlex) {
    isDoorOpen = doorStatus?.data.status === 'open'
  } else if (!isFlex && Boolean(doorSafetySetting?.value)) {
    isDoorOpen = doorStatus?.data.status === 'open'
  } else {
    isDoorOpen = false
  }

  React.useEffect(() => {
    if (isFlex) {
      // Reset drop tip state when a new run occurs.
      if (runStatus === RUN_STATUS_IDLE) {
        setShowDropTipBanner(true)
        setPipettesWithTip([])
      } else if (runStatus != null && RUN_OVER_STATUSES.includes(runStatus)) {
        getPipettesWithTipAttached({
          host,
          runId,
          runRecord,
          attachedInstruments,
          isFlex,
        })
          .then(pipettesWithTipAttached => {
            const newPipettesWithTipAttached = pipettesWithTipAttached.map(
              pipette => {
                const specs = getPipetteModelSpecs(pipette.instrumentModel)
                return {
                  specs,
                  mount: pipette.mount,
                }
              }
            )
            setPipettesWithTip(() => newPipettesWithTipAttached)
          })
          .catch(e => {
            console.log(`Error checking pipette tip attachement state: ${e}`)
          })
      }
    }
  }, [runStatus, attachedInstruments, host, runId, runRecord, isFlex])

  React.useEffect(() => {
    if (protocolData != null && !isRobotViewable) {
      history.push(`/devices`)
    }
  }, [protocolData, isRobotViewable, history])

  React.useEffect(() => {
    if (runStatus === RUN_STATUS_STOPPED && isRunCurrent && runId != null) {
      trackProtocolRunEvent({
        name: ANALYTICS_PROTOCOL_RUN_FINISH,
        properties: {
          ...robotAnalyticsData,
        },
      })
      closeCurrentRun()
    }
  }, [runStatus, isRunCurrent, runId, closeCurrentRun])

  const startedAtTimestamp =
    startedAt != null ? formatTimestamp(startedAt) : EMPTY_TIMESTAMP

  const completedAtTimestamp =
    completedAt != null ? formatTimestamp(completedAt) : EMPTY_TIMESTAMP

  // redirect to new run after successful reset
  const onResetSuccess = (createRunResponse: Run): void =>
    history.push(
      `/devices/${robotName}/protocol-runs/${createRunResponse.data.id}/run-preview`
    )

  const { pause, play } = useRunControls(runId, onResetSuccess)

  const [showAnalysisErrorModal, setShowAnalysisErrorModal] = React.useState(
    false
  )
  const handleErrorModalCloseClick: React.MouseEventHandler = e => {
    e.preventDefault()
    e.stopPropagation()
    setShowAnalysisErrorModal(false)
  }
  React.useEffect(() => {
    if (analysisErrors != null && analysisErrors?.length > 0) {
      setShowAnalysisErrorModal(true)
    }
  }, [analysisErrors])

  const [
    showConfirmCancelModal,
    setShowConfirmCancelModal,
  ] = React.useState<boolean>(false)

  const handleCancelClick = (): void => {
    if (runStatus === RUN_STATUS_RUNNING) pause()
    setShowConfirmCancelModal(true)
  }

  const handleClearClick = (): void => {
    trackProtocolRunEvent({
      name: ANALYTICS_PROTOCOL_RUN_FINISH,
      properties: robotAnalyticsData ?? undefined,
    })
    closeCurrentRun()
  }

  return (
    <>
      {showRunFailedModal ? (
        <RunFailedModal
          robotName={robotName}
          runId={runId}
          setShowRunFailedModal={setShowRunFailedModal}
          highestPriorityError={highestPriorityError}
        />
      ) : null}
      <Flex
        ref={protocolRunHeaderRef}
        backgroundColor={COLORS.white}
        border={BORDERS.lineBorder}
        borderRadius={BORDERS.radiusSoftCorners}
        flexDirection={DIRECTION_COLUMN}
        gridGap={SPACING.spacing16}
        marginBottom={SPACING.spacing16}
        padding={SPACING.spacing16}
      >
        {showAnalysisErrorModal &&
          analysisErrors != null &&
          analysisErrors.length > 0 && (
            <ProtocolAnalysisErrorModal
              displayName={displayName}
              errors={analysisErrors}
              onClose={handleErrorModalCloseClick}
              robotName={robotName}
            />
          )}
        <Flex>
          {protocolKey != null ? (
            <Link to={`/protocols/${protocolKey}`}>
              <StyledText
                as="h2"
                fontWeight={TYPOGRAPHY.fontWeightSemiBold}
                color={COLORS.blueEnabled}
              >
                {displayName}
              </StyledText>
            </Link>
          ) : (
            <StyledText as="h2" fontWeight={TYPOGRAPHY.fontWeightSemiBold}>
              {displayName}
            </StyledText>
          )}
        </Flex>
        {analysisErrors != null && analysisErrors.length > 0 && (
          <ProtocolAnalysisErrorBanner errors={analysisErrors} />
        )}
        {runStatus === RUN_STATUS_BLOCKED_BY_OPEN_DOOR ? (
          <Banner type="warning">{t('close_door_to_resume')}</Banner>
        ) : null}
        {runStatus === RUN_STATUS_STOPPED ? (
          <Banner type="warning">{t('run_canceled')}</Banner>
        ) : null}
        {/* Note: This banner is for before running a protocol */}
        {isDoorOpen &&
        runStatus !== RUN_STATUS_BLOCKED_BY_OPEN_DOOR &&
        runStatus != null &&
        CANCELLABLE_STATUSES.includes(runStatus) ? (
          <Banner type="warning">{t('shared:close_robot_door')}</Banner>
        ) : null}
        {mostRecentRunId === runId ? (
          <TerminalRunBanner
            {...{
              runStatus,
              handleClearClick,
              isClosingCurrentRun,
              setShowRunFailedModal,
              highestPriorityError,
            }}
          />
        ) : null}
        {mostRecentRunId === runId &&
        showDropTipBanner &&
        pipettesWithTip.length !== 0 ? (
          <ProtocolDropTipBanner
            onLaunchWizardClick={setShowDropTipWizard}
            onCloseClick={() => {
              closeCurrentRun()
              setShowDropTipBanner(false)
            }}
          />
        ) : null}
        <Box display="grid" gridTemplateColumns="4fr 3fr 3fr 4fr">
          <LabeledValue label={t('run')} value={createdAtTimestamp} />
          <LabeledValue
            label={t('status')}
            value={<DisplayRunStatus runStatus={runStatus} />}
          />
          <LabeledValue
            label={t('run_time')}
            value={
              <RunTimer {...{ runStatus, startedAt, stoppedAt, completedAt }} />
            }
          />
          <Flex justifyContent={JUSTIFY_FLEX_END}>
            <ActionButton
              runId={runId}
              robotName={robotName}
              runStatus={runStatus}
              isProtocolAnalyzing={
                protocolData == null || !!isProtocolAnalyzing
              }
              isDoorOpen={isDoorOpen}
              isFixtureMismatch={isFixtureMismatch}
            />
          </Flex>
        </Box>
        {runStatus != null ? (
          <Box
            backgroundColor={COLORS.grey35}
            display="grid"
            gridTemplateColumns="4fr 6fr 4fr"
            padding={SPACING.spacing8}
          >
            <LabeledValue
              label={t('protocol_start')}
              value={startedAtTimestamp}
            />
            <LabeledValue
              label={t('protocol_end')}
              value={completedAtTimestamp}
            />
            <Flex justifyContent={JUSTIFY_FLEX_END}>
              {CANCELLABLE_STATUSES.includes(runStatus) && (
                <SecondaryButton
                  isDangerous
                  onClick={handleCancelClick}
                  disabled={isClosingCurrentRun}
                >
                  {t('cancel_run')}
                </SecondaryButton>
              )}
            </Flex>
          </Box>
        ) : null}
        <RunProgressMeter
          {...{
            makeHandleJumpToStep,
            runId,
            robotName,
            resumeRunHandler: play,
          }}
        />
        {showConfirmCancelModal ? (
          <ConfirmCancelModal
            onClose={() => setShowConfirmCancelModal(false)}
            runId={runId}
          />
        ) : null}
        {showDropTipWizard &&
        pipettesWithTip[0]?.specs != null &&
        mostRecentRunId === runId ? (
          <DropTipWizard
            robotType={isFlex ? FLEX_ROBOT_TYPE : OT2_ROBOT_TYPE}
            mount={pipettesWithTip[0].mount}
            instrumentModelSpecs={pipettesWithTip[0].specs}
            closeFlow={() => {
              setShowDropTipWizard(false)
              setPipettesWithTip(prevPipettesWithTip => {
                const pipettesWithTip = prevPipettesWithTip.slice(1) ?? []
                if (pipettesWithTip.length === 0) closeCurrentRun()
                return pipettesWithTip
              })
            }}
          />
        ) : null}
      </Flex>
    </>
  )
}

interface LabeledValueProps {
  label: string
  value: React.ReactNode
}

function LabeledValue(props: LabeledValueProps): JSX.Element {
  return (
    <Flex flexDirection={DIRECTION_COLUMN} gridGap={SPACING.spacing4}>
      <StyledText as="h6">{props.label}</StyledText>
      {typeof props.value === 'string' ? (
        <StyledText as="p">{props.value}</StyledText>
      ) : (
        props.value
      )}
    </Flex>
  )
}

interface DisplayRunStatusProps {
  runStatus: RunStatus | null
}

function DisplayRunStatus(props: DisplayRunStatusProps): JSX.Element {
  const { t } = useTranslation('run_details')
  return (
    <Flex alignItems={ALIGN_CENTER}>
      {props.runStatus === RUN_STATUS_RUNNING ? (
        <Icon
          name="circle"
          color={COLORS.blueEnabled}
          size={SPACING.spacing4}
          marginRight={SPACING.spacing4}
          data-testid="running_circle"
        >
          <animate
            attributeName="fill"
            values={`${COLORS.blueEnabled}; transparent`}
            dur="1s"
            calcMode="discrete"
            repeatCount="indefinite"
          />
        </Icon>
      ) : null}
      <StyledText as="p">
        {props.runStatus != null ? t(`status_${String(props.runStatus)}`) : ''}
      </StyledText>
    </Flex>
  )
}

const START_RUN_STATUSES: RunStatus[] = [
  RUN_STATUS_IDLE,
  RUN_STATUS_PAUSED,
  RUN_STATUS_PAUSE_REQUESTED,
  RUN_STATUS_BLOCKED_BY_OPEN_DOOR,
]
const RUN_AGAIN_STATUSES: RunStatus[] = [
  RUN_STATUS_STOPPED,
  RUN_STATUS_FINISHING,
  RUN_STATUS_FAILED,
  RUN_STATUS_SUCCEEDED,
]
const DISABLED_STATUSES: RunStatus[] = [
  RUN_STATUS_FINISHING,
  RUN_STATUS_PAUSE_REQUESTED,
  RUN_STATUS_STOP_REQUESTED,
  RUN_STATUS_BLOCKED_BY_OPEN_DOOR,
]
interface ActionButtonProps {
  runId: string
  robotName: string
  runStatus: RunStatus | null
  isProtocolAnalyzing: boolean
  isDoorOpen: boolean
  isFixtureMismatch: boolean
}
function ActionButton(props: ActionButtonProps): JSX.Element {
  const {
    runId,
    robotName,
    runStatus,
    isProtocolAnalyzing,
    isDoorOpen,
    isFixtureMismatch,
  } = props
  const history = useHistory()
  const { t } = useTranslation(['run_details', 'shared'])
  const attachedModules =
    useModulesQuery({
      refetchInterval: EQUIPMENT_POLL_MS,
      enabled: runStatus != null && START_RUN_STATUSES.includes(runStatus),
    })?.data?.data ?? []
  const trackEvent = useTrackEvent()
  const { trackProtocolRunEvent } = useTrackProtocolRunEvent(runId)
  const [targetProps, tooltipProps] = useHoverTooltip()
  const {
    play,
    pause,
    reset,
    isPlayRunActionLoading,
    isPauseRunActionLoading,
    isResetRunLoading,
  } = useRunControls(runId, (createRunResponse: Run): void =>
    // redirect to new run after successful reset
    history.push(
      `/devices/${robotName}/protocol-runs/${createRunResponse.data.id}/run-preview`
    )
  )
  const { missingModuleIds } = useUnmatchedModulesForProtocol(robotName, runId)
  const { complete: isCalibrationComplete } = useRunCalibrationStatus(
    robotName,
    runId
  )
  const { complete: isModuleCalibrationComplete } = useModuleCalibrationStatus(
    robotName,
    runId
  )
  const [showIsShakingModal, setShowIsShakingModal] = React.useState<boolean>(
    false
  )
  const isSetupComplete =
    isCalibrationComplete &&
    isModuleCalibrationComplete &&
    missingModuleIds.length === 0
  const isRobotOnWrongVersionOfSoftware = ['upgrade', 'downgrade'].includes(
    useSelector((state: State) => {
      return getRobotUpdateDisplayInfo(state, robotName)
    })?.autoUpdateAction
  )
  const currentRunId = useCurrentRunId()
  const isCurrentRun = currentRunId === runId
  const isOtherRunCurrent = currentRunId != null && currentRunId !== runId
  const isRunControlButtonDisabled =
    (isCurrentRun && !isSetupComplete) ||
    isPlayRunActionLoading ||
    isPauseRunActionLoading ||
    isResetRunLoading ||
    isOtherRunCurrent ||
    isProtocolAnalyzing ||
    isFixtureMismatch ||
    (runStatus != null && DISABLED_STATUSES.includes(runStatus)) ||
    isRobotOnWrongVersionOfSoftware ||
    (isDoorOpen &&
      runStatus !== RUN_STATUS_BLOCKED_BY_OPEN_DOOR &&
      runStatus != null &&
      CANCELLABLE_STATUSES.includes(runStatus))
  const handleProceedToRunClick = (): void => {
    trackEvent({ name: ANALYTICS_PROTOCOL_PROCEED_TO_RUN, properties: {} })
    play()
  }
  const configBypassHeaterShakerAttachmentConfirmation = useSelector(
    getIsHeaterShakerAttached
  )
  const {
    confirm: confirmAttachment,
    showConfirmation: showConfirmationModal,
    cancel: cancelExit,
  } = useConditionalConfirm(
    handleProceedToRunClick,
    !configBypassHeaterShakerAttachmentConfirmation
  )
  const robotAnalyticsData = useRobotAnalyticsData(robotName)

  const isHeaterShakerInProtocol = useIsHeaterShakerInProtocol()
  const activeHeaterShaker = attachedModules.find(
    (module): module is HeaterShakerModule =>
      module.moduleType === 'heaterShakerModuleType' &&
      module?.data != null &&
      module.data.speedStatus !== 'idle'
  )
  const isHeaterShakerShaking = attachedModules
    .filter((module): module is HeaterShakerModule => {
      return module.moduleType === 'heaterShakerModuleType'
    })
    .some(module => module?.data != null && module.data.speedStatus !== 'idle')

  let buttonText: string = ''
  let handleButtonClick = (): void => {}
  let buttonIconName: IconName | null = null
  let disableReason = null

  if (currentRunId === runId && (!isSetupComplete || isFixtureMismatch)) {
    disableReason = t('setup_incomplete')
  } else if (isOtherRunCurrent) {
    disableReason = t('shared:robot_is_busy')
  } else if (isRobotOnWrongVersionOfSoftware) {
    disableReason = t('shared:a_software_update_is_available')
  } else if (
    isDoorOpen &&
    runStatus != null &&
    START_RUN_STATUSES.includes(runStatus)
  ) {
    disableReason = t('close_door')
  }

  if (isProtocolAnalyzing) {
    buttonIconName = 'ot-spinner'
    buttonText = t('analyzing_on_robot')
  } else if (runStatus === RUN_STATUS_RUNNING) {
    buttonIconName = 'pause'
    buttonText = t('pause_run')
    handleButtonClick = (): void => {
      pause()
      trackProtocolRunEvent({ name: ANALYTICS_PROTOCOL_RUN_PAUSE })
    }
  } else if (runStatus === RUN_STATUS_STOP_REQUESTED) {
    buttonIconName = 'ot-spinner'
    buttonText = t('canceling_run')
  } else if (runStatus != null && START_RUN_STATUSES.includes(runStatus)) {
    buttonIconName = 'play'
    buttonText =
      runStatus === RUN_STATUS_IDLE ? t('start_run') : t('resume_run')
    handleButtonClick = () => {
      if (isHeaterShakerShaking && isHeaterShakerInProtocol) {
        setShowIsShakingModal(true)
      } else if (
        isHeaterShakerInProtocol &&
        !isHeaterShakerShaking &&
        (runStatus === RUN_STATUS_IDLE || runStatus === RUN_STATUS_STOPPED)
      ) {
        confirmAttachment()
      } else {
        play()
        history.push(`/devices/${robotName}/protocol-runs/${runId}/run-preview`)
        trackProtocolRunEvent({
          name:
            runStatus === RUN_STATUS_IDLE
              ? ANALYTICS_PROTOCOL_RUN_START
              : ANALYTICS_PROTOCOL_RUN_RESUME,
          properties:
            runStatus === RUN_STATUS_IDLE && robotAnalyticsData != null
              ? robotAnalyticsData
              : {},
        })
      }
    }
  } else if (runStatus != null && RUN_AGAIN_STATUSES.includes(runStatus)) {
    buttonIconName = 'play'
    buttonText = t('run_again')
    handleButtonClick = () => {
      reset()
      trackEvent({
        name: ANALYTICS_PROTOCOL_PROCEED_TO_RUN,
        properties: { sourceLocation: 'RunRecordDetail' },
      })
      trackProtocolRunEvent({ name: ANALYTICS_PROTOCOL_RUN_AGAIN })
    }
  }

  return (
    <>
      <PrimaryButton
        justifyContent={JUSTIFY_CENTER}
        alignItems={ALIGN_CENTER}
        boxShadow="none"
        display={DISPLAY_FLEX}
        padding={`${SPACING.spacing12} ${SPACING.spacing16}`}
        disabled={isRunControlButtonDisabled}
        onClick={handleButtonClick}
        id="ProtocolRunHeader_runControlButton"
        {...targetProps}
      >
        {buttonIconName != null ? (
          <Icon
            name={buttonIconName}
            size={SIZE_1}
            marginRight={SPACING.spacing8}
            spin={
              isProtocolAnalyzing || runStatus === RUN_STATUS_STOP_REQUESTED
            }
          />
        ) : null}
        <StyledText css={TYPOGRAPHY.pSemiBold}>{buttonText}</StyledText>
      </PrimaryButton>
      {disableReason != null && (
        <Tooltip tooltipProps={tooltipProps}>{disableReason}</Tooltip>
      )}
      {showIsShakingModal &&
        activeHeaterShaker != null &&
        isHeaterShakerInProtocol &&
        runId != null && (
          <HeaterShakerIsRunningModal
            closeModal={() => setShowIsShakingModal(false)}
            module={activeHeaterShaker}
            startRun={play}
          />
        )}
      {showConfirmationModal && (
        <ConfirmAttachmentModal
          onCloseClick={cancelExit}
          isProceedToRunModal={true}
          onConfirmClick={handleProceedToRunClick}
        />
      )}
    </>
  )
}

interface TerminalRunProps {
  runStatus: RunStatus | null
  handleClearClick: () => void
  isClosingCurrentRun: boolean
  setShowRunFailedModal: (showRunFailedModal: boolean) => void
  highestPriorityError?: RunError | null
}
function TerminalRunBanner(props: TerminalRunProps): JSX.Element | null {
  const {
    runStatus,
    handleClearClick,
    isClosingCurrentRun,
    setShowRunFailedModal,
    highestPriorityError,
  } = props
  const { t } = useTranslation('run_details')

  const handleClick = (): void => {
    handleClearClick()
    setShowRunFailedModal(true)
  }

  if (runStatus === RUN_STATUS_FAILED || runStatus === RUN_STATUS_SUCCEEDED) {
    return (
      <>
        {runStatus === RUN_STATUS_SUCCEEDED ? (
          <Banner
            type="success"
            onCloseClick={handleClearClick}
            isCloseActionLoading={isClosingCurrentRun}
          >
            <Flex justifyContent={JUSTIFY_SPACE_BETWEEN} width="100%">
              {t('run_completed')}
            </Flex>
          </Banner>
        ) : (
          <Banner type="error">
            <Flex justifyContent={JUSTIFY_SPACE_BETWEEN} width="100%">
              <StyledText>
                {t('error_info', {
                  errorType: highestPriorityError?.errorType,
                  errorCode: highestPriorityError?.errorCode,
                })}
              </StyledText>

              <LinkButton
                onClick={handleClick}
                textDecoration={TYPOGRAPHY.textDecorationUnderline}
              >
                {t('view_error')}
              </LinkButton>
            </Flex>
          </Banner>
        )}
      </>
    )
  }
  return null
}<|MERGE_RESOLUTION|>--- conflicted
+++ resolved
@@ -41,10 +41,6 @@
   JUSTIFY_SPACE_BETWEEN,
   SIZE_1,
   BORDERS,
-<<<<<<< HEAD
-  LEGACY_COLORS,
-=======
->>>>>>> e1f5673b
   COLORS,
   SPACING,
   TYPOGRAPHY,
