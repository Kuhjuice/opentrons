import * as React from 'react'
import { css } from 'styled-components'
import { useTranslation } from 'react-i18next'
import {
  BORDERS,
  Box,
  Btn,
  COLORS,
<<<<<<< HEAD
  LEGACY_COLORS,
=======
>>>>>>> 9147da8d
  DIRECTION_COLUMN,
  DIRECTION_ROW,
  Flex,
  JUSTIFY_CENTER,
  JUSTIFY_SPACE_BETWEEN,
  SPACING,
  TYPOGRAPHY,
} from '@opentrons/components'
import {
  SINGLE_SLOT_FIXTURES,
  getCutoutDisplayName,
  getFixtureDisplayName,
} from '@opentrons/shared-data'
import { StyledText } from '../../../../atoms/text'
import { StatusLabel } from '../../../../atoms/StatusLabel'
import { TertiaryButton } from '../../../../atoms/buttons/TertiaryButton'
import { LocationConflictModal } from './LocationConflictModal'
import { NotConfiguredModal } from './NotConfiguredModal'
import { getFixtureImage } from './utils'
import { DeckFixtureSetupInstructionsModal } from '../../../DeviceDetailsDeckConfiguration/DeckFixtureSetupInstructionsModal'

import type { CutoutConfigAndCompatibility } from '../../../../resources/deck_configuration/hooks'

interface SetupFixtureListProps {
  deckConfigCompatibility: CutoutConfigAndCompatibility[]
}

export const SetupFixtureList = (props: SetupFixtureListProps): JSX.Element => {
  const { deckConfigCompatibility } = props
  const { t, i18n } = useTranslation('protocol_setup')
  return (
    <>
      <Flex
        flexDirection={DIRECTION_ROW}
        justifyContent={JUSTIFY_SPACE_BETWEEN}
        marginTop={SPACING.spacing16}
        marginLeft={SPACING.spacing20}
        marginBottom={SPACING.spacing4}
      >
        <StyledText
          css={TYPOGRAPHY.labelSemiBold}
          marginBottom={SPACING.spacing8}
          width="45%"
        >
          {i18n.format(t('fixture_name'), 'capitalize')}
        </StyledText>
        <StyledText
          css={TYPOGRAPHY.labelSemiBold}
          marginRight={SPACING.spacing16}
          width="15%"
        >
          {t('location')}
        </StyledText>
        <StyledText
          css={TYPOGRAPHY.labelSemiBold}
          marginRight={SPACING.spacing16}
          width="15%"
        >
          {t('status')}
        </StyledText>
      </Flex>
      <Flex
        flexDirection={DIRECTION_COLUMN}
        width="100%"
        overflowY="auto"
        gridGap={SPACING.spacing4}
        marginBottom={SPACING.spacing24}
      >
        {deckConfigCompatibility.map(cutoutConfigAndCompatibility => {
          return (
            <FixtureListItem
              key={cutoutConfigAndCompatibility.cutoutId}
              {...cutoutConfigAndCompatibility}
            />
          )
        })}
      </Flex>
    </>
  )
}

interface FixtureListItemProps extends CutoutConfigAndCompatibility {}

export function FixtureListItem({
  cutoutId,
  cutoutFixtureId,
  compatibleCutoutFixtureIds,
  missingLabwareDisplayName,
}: FixtureListItemProps): JSX.Element {
  const { t } = useTranslation('protocol_setup')

  const isCurrentFixtureCompatible =
    cutoutFixtureId != null &&
    compatibleCutoutFixtureIds.includes(cutoutFixtureId)
  const isRequiredSingleSlotMissing = missingLabwareDisplayName != null
  const isConflictingFixtureConfigured =
    cutoutFixtureId != null && !SINGLE_SLOT_FIXTURES.includes(cutoutFixtureId)
  let statusLabel
  if (!isCurrentFixtureCompatible) {
    statusLabel = (
      <StatusLabel
        status={
          isConflictingFixtureConfigured
            ? t('location_conflict')
            : t('not_configured')
        }
        backgroundColor={COLORS.warningBackgroundLight}
        iconColor={COLORS.warningEnabled}
        textColor={COLORS.warningText}
      />
    )
  } else {
    statusLabel = (
      <StatusLabel
        status={t('configured')}
<<<<<<< HEAD
        backgroundColor={COLORS.green20}
        iconColor={COLORS.green50}
        textColor={LEGACY_COLORS.successText}
=======
        backgroundColor={COLORS.successBackgroundLight}
        iconColor={COLORS.successEnabled}
        textColor={COLORS.successText}
>>>>>>> 9147da8d
      />
    )
  }

  const [
    showLocationConflictModal,
    setShowLocationConflictModal,
  ] = React.useState<boolean>(false)
  const [
    showNotConfiguredModal,
    setShowNotConfiguredModal,
  ] = React.useState<boolean>(false)

  const [
    showSetupInstructionsModal,
    setShowSetupInstructionsModal,
  ] = React.useState<boolean>(false)

  return (
    <>
      {showNotConfiguredModal ? (
        <NotConfiguredModal
          onCloseClick={() => setShowNotConfiguredModal(false)}
          cutoutId={cutoutId}
          requiredFixtureId={compatibleCutoutFixtureIds[0]}
        />
      ) : null}
      {showLocationConflictModal ? (
        <LocationConflictModal
          onCloseClick={() => setShowLocationConflictModal(false)}
          cutoutId={cutoutId}
          missingLabwareDisplayName={missingLabwareDisplayName}
          requiredFixtureId={compatibleCutoutFixtureIds[0]}
        />
      ) : null}
      {showSetupInstructionsModal ? (
        <DeckFixtureSetupInstructionsModal
          setShowSetupInstructionsModal={setShowSetupInstructionsModal}
        />
      ) : null}
      <Box
        border={BORDERS.styleSolid}
        borderColor={COLORS.grey35}
        borderWidth="1px"
        borderRadius={BORDERS.radiusSoftCorners}
        padding={SPACING.spacing16}
        backgroundColor={COLORS.white}
      >
        <Flex
          flexDirection={DIRECTION_ROW}
          alignItems={JUSTIFY_CENTER}
          justifyContent={JUSTIFY_SPACE_BETWEEN}
        >
          <Flex alignItems={JUSTIFY_CENTER} width="45%">
            {cutoutFixtureId != null ? (
              <img
                width="60px"
                height="54px"
                src={
                  // show the current fixture for a missing single slot
                  isCurrentFixtureCompatible || isRequiredSingleSlotMissing
                    ? getFixtureImage(cutoutFixtureId)
                    : getFixtureImage(compatibleCutoutFixtureIds?.[0])
                }
              />
            ) : null}
            <Flex flexDirection={DIRECTION_COLUMN}>
              <StyledText
                css={TYPOGRAPHY.pSemiBold}
                marginLeft={SPACING.spacing20}
              >
                {isCurrentFixtureCompatible || isRequiredSingleSlotMissing
                  ? getFixtureDisplayName(cutoutFixtureId)
                  : getFixtureDisplayName(compatibleCutoutFixtureIds?.[0])}
              </StyledText>
              <Btn
                marginLeft={SPACING.spacing16}
                css={css`
                  color: ${COLORS.blueEnabled};

                  &:hover {
                    color: ${COLORS.blueHover};
                  }
                `}
                marginTop={SPACING.spacing4}
                onClick={() => setShowSetupInstructionsModal(true)}
              >
                <StyledText marginLeft={SPACING.spacing4} as="p">
                  {t('view_setup_instructions')}
                </StyledText>
              </Btn>
            </Flex>
          </Flex>
          <StyledText as="p" width="15%">
            {getCutoutDisplayName(cutoutId)}
          </StyledText>
          <Flex
            width="15%"
            flexDirection={DIRECTION_COLUMN}
            gridGap={SPACING.spacing10}
          >
            {statusLabel}
            {!isCurrentFixtureCompatible ? (
              <TertiaryButton
                width="max-content"
                onClick={() =>
                  isConflictingFixtureConfigured
                    ? setShowLocationConflictModal(true)
                    : setShowNotConfiguredModal(true)
                }
              >
                <StyledText as="label" cursor="pointer">
                  {t('resolve')}
                </StyledText>
              </TertiaryButton>
            ) : null}
          </Flex>
        </Flex>
      </Box>
    </>
  )
}<|MERGE_RESOLUTION|>--- conflicted
+++ resolved
@@ -6,10 +6,6 @@
   Box,
   Btn,
   COLORS,
-<<<<<<< HEAD
-  LEGACY_COLORS,
-=======
->>>>>>> 9147da8d
   DIRECTION_COLUMN,
   DIRECTION_ROW,
   Flex,
@@ -125,15 +121,9 @@
     statusLabel = (
       <StatusLabel
         status={t('configured')}
-<<<<<<< HEAD
-        backgroundColor={COLORS.green20}
-        iconColor={COLORS.green50}
-        textColor={LEGACY_COLORS.successText}
-=======
         backgroundColor={COLORS.successBackgroundLight}
         iconColor={COLORS.successEnabled}
         textColor={COLORS.successText}
->>>>>>> 9147da8d
       />
     )
   }
