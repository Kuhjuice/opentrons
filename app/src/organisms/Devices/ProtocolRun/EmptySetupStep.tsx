--- conflicted
+++ resolved
@@ -2,10 +2,6 @@
 import {
   Flex,
   DIRECTION_COLUMN,
-<<<<<<< HEAD
-  LEGACY_COLORS,
-=======
->>>>>>> e1f5673b
   COLORS,
   SPACING,
   TYPOGRAPHY,
