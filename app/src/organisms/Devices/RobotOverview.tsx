--- conflicted
+++ resolved
@@ -150,13 +150,8 @@
                       as="p"
                       color={
                         isRobotViewable
-<<<<<<< HEAD
-                          ? COLORS.black90
-                          : LEGACY_COLORS.errorDisabled
-=======
                           ? COLORS.darkBlackEnabled
                           : COLORS.grey40
->>>>>>> 9147da8d
                       }
                     >
                       {t('lights')}
