--- conflicted
+++ resolved
@@ -41,10 +41,7 @@
   props: ModuleOverflowMenuProps
 ): JSX.Element | null => {
   const { t } = useTranslation(['device_details', 'heater_shaker'])
-<<<<<<< HEAD
   const { module, handleClick, handleAboutClick, handleTestShakeClick } = props
-=======
-  const { module, handleClick, handleAboutClick } = props
   const [showWizard, setShowWizard] = React.useState<boolean>(false)
   const { createLiveCommand } = useCreateLiveCommandMutation()
   const [targetProps, tooltipProps] = useHoverTooltip()
@@ -163,7 +160,6 @@
       )
     })
   }
->>>>>>> 5a0e8b05
 
   const menuItemsByModuleType = {
     thermocyclerModuleType: [
@@ -268,15 +264,9 @@
   const AttachToDeckBtn = (
     <MenuItem
       minWidth="10rem"
-<<<<<<< HEAD
-      key="attach_button_to_deck"
-      data-testid="attach_button_to_deck"
-      onClick={() => console.log('how to attach to deck')}
-=======
       key={`hs_attach_to_deck_${module.model}`}
       data-testid={`hs_attach_to_deck_${module.model}`}
       onClick={() => setShowWizard(true)}
->>>>>>> 5a0e8b05
     >
       {t('how_to_attach_to_deck', { ns: 'heater_shaker' })}
     </MenuItem>
@@ -284,14 +274,8 @@
   const TestShakeBtn = (
     <MenuItem
       minWidth="10rem"
-<<<<<<< HEAD
-      key="test_shake"
-      data-testid="test_shake"
       onClick={() => handleTestShakeClick()}
-=======
-      onClick={() => console.log('test shake')}
       key={`hs_test_shake_btn_${module.model}`}
->>>>>>> 5a0e8b05
     >
       {t('test_shake', { ns: 'heater_shaker' })}
     </MenuItem>
