import * as React from 'react'
import { nestedTextMatcher, renderWithProviders } from '@opentrons/components'
import { fireEvent, waitFor } from '@testing-library/react'
import { useCreateLiveCommandMutation } from '@opentrons/react-api-client'
import { i18n } from '../../../../i18n'
import { useLatchControls } from '../../../ModuleCard/hooks'
import heaterShakerCommands from '@opentrons/shared-data/protocol/fixtures/6/heaterShakerCommands.json'
import { mockHeaterShaker } from '../../../../redux/modules/__fixtures__'
import { useRunStatuses } from '../../hooks'
import { TestShake } from '../TestShake'
import { HeaterShakerModuleCard } from '../HeaterShakerModuleCard'

import type { ProtocolModuleInfo } from '../../../Devices/ProtocolRun/utils/getProtocolModulesInfo'

jest.mock('@opentrons/react-api-client')
jest.mock('../HeaterShakerModuleCard')
jest.mock('../../../ModuleCard/hooks')
jest.mock('../../hooks')

const mockUseLiveCommandMutation = useCreateLiveCommandMutation as jest.MockedFunction<
  typeof useCreateLiveCommandMutation
>
const mockUseLatchControls = useLatchControls as jest.MockedFunction<
  typeof useLatchControls
>
const mockHeaterShakerModuleCard = HeaterShakerModuleCard as jest.MockedFunction<
  typeof HeaterShakerModuleCard
>
const mockUseRunStatuses = useRunStatuses as jest.MockedFunction<
  typeof useRunStatuses
>

const render = (props: React.ComponentProps<typeof TestShake>) => {
  return renderWithProviders(<TestShake {...props} />, {
    i18nInstance: i18n,
  })[0]
}

const HEATER_SHAKER_PROTOCOL_MODULE_INFO = {
  moduleId: 'heater_shaker_id',
  x: 0,
  y: 0,
  z: 0,
  moduleDef: mockHeaterShaker as any,
  nestedLabwareDef: heaterShakerCommands.labwareDefinitions['example/plate/1'],
  nestedLabwareDisplayName: 'Source Plate',
  nestedLabwareId: null,
  protocolLoadOrder: 1,
  slotName: '1',
} as ProtocolModuleInfo

const mockOpenLatchHeaterShaker = {
  id: 'heatershaker_id',
  moduleModel: 'heaterShakerModuleV1',
  moduleType: 'heaterShakerModuleType',
  serialNumber: 'jkl123',
  hardwareRevision: 'heatershaker_v4.0',
  firmwareVersion: 'v2.0.0',
  hasAvailableUpdate: true,
  data: {
    labwareLatchStatus: 'idle_open',
    speedStatus: 'idle',
    temperatureStatus: 'idle',
    currentSpeed: null,
    currentTemperature: null,
    targetSpeed: null,
    targetTemp: null,
    errorDetails: null,
    status: 'idle',
  },
  usbPort: { path: '/dev/ot_module_heatershaker0', port: 1 },
} as any

const mockCloseLatchHeaterShaker = {
  id: 'heatershaker_id',
  moduleModel: 'heaterShakerModuleV1',
  moduleType: 'heaterShakerModuleType',
  serialNumber: 'jkl123',
  hardwareRevision: 'heatershaker_v4.0',
  firmwareVersion: 'v2.0.0',
  hasAvailableUpdate: true,
  data: {
    labwareLatchStatus: 'idle_closed',
    speedStatus: 'idle',
    temperatureStatus: 'idle',
    currentSpeed: null,
    currentTemperature: null,
    targetSpeed: null,
    targetTemp: null,
    errorDetails: null,
    status: 'idle',
  },
  usbPort: { path: '/dev/ot_module_heatershaker0', port: 1, hub: null },
} as any

const mockMovingHeaterShaker = {
  id: 'heatershaker_id',
  moduleModel: 'heaterShakerModuleV1',
  moduleType: 'heaterShakerModuleType',
  serialNumber: 'jkl123',
  hardwareRevision: 'heatershaker_v4.0',
  firmwareVersion: 'v2.0.0',
  hasAvailableUpdate: true,
  data: {
    labwareLatchStatus: 'idle_closed',
    speedStatus: 'speeding up',
    temperatureStatus: 'idle',
    currentSpeed: null,
    currentTemperature: null,
    targetSpeed: null,
    targetTemp: null,
    errorDetails: null,
    status: 'idle',
  },
  usbPort: { path: '/dev/ot_module_heatershaker0', port: 1 },
} as any

describe('TestShake', () => {
  let props: React.ComponentProps<typeof TestShake>
  let mockCreateLiveCommand = jest.fn()
  const mockToggleLatch = jest.fn()
  beforeEach(() => {
    props = {
      setCurrentPage: jest.fn(),
      module: mockHeaterShaker,
      moduleFromProtocol: undefined,
    }
    mockCreateLiveCommand = jest.fn()
    mockCreateLiveCommand.mockResolvedValue(null)
    mockUseLiveCommandMutation.mockReturnValue({
      createLiveCommand: mockCreateLiveCommand,
    } as any)
    mockHeaterShakerModuleCard.mockReturnValue(
      <div>Mock Heater Shaker Module Card</div>
    )
    mockUseLatchControls.mockReturnValue({
      toggleLatch: jest.fn(),
      isLatchClosed: true,
    } as any)
    mockUseRunStatuses.mockReturnValue({
<<<<<<< HEAD
      isRunRunning: false,
=======
>>>>>>> f627f633
      isRunStill: false,
      isRunTerminal: false,
      isRunIdle: false,
    })
  })
  it('renders the correct title', () => {
    const { getByText } = render(props)
    getByText('Step 4 of 4: Test shake')
  })

  it('renders the information banner icon and description', () => {
    const { getByText, getByLabelText } = render(props)
    getByLabelText('information')
    getByText(
      'If you want to add labware to the module before doing a test shake, you can use the labware latch controls to hold the latches open.'
    )
  })

  it('renders labware name in the banner description when there is a protocol', () => {
    props = {
      setCurrentPage: jest.fn(),
      module: mockHeaterShaker,
      moduleFromProtocol: HEATER_SHAKER_PROTOCOL_MODULE_INFO,
    }
    const { getByText } = render(props)
    getByText(
      nestedTextMatcher(
        'If you want to add the Source Plate to the module before doing a test shake, you can use the labware latch controls.'
      )
    )
  })

  it('renders a heater shaker module card', () => {
    const { getByText } = render(props)

    getByText('Mock Heater Shaker Module Card')
  })

  it('renders the close labware latch button and is enabled when latch status is open', () => {
    props = {
      module: mockHeaterShaker,
      setCurrentPage: jest.fn(),
      moduleFromProtocol: undefined,
    }

    mockUseLatchControls.mockReturnValue({
      toggleLatch: mockToggleLatch,
      isLatchClosed: false,
    })

    const { getByRole } = render(props)
    const button = getByRole('button', { name: /Close Labware Latch/i })
    expect(button).toBeEnabled()
  })

  it('renders the start shaking button and is disabled', () => {
    props = {
      module: mockCloseLatchHeaterShaker,
      setCurrentPage: jest.fn(),
      moduleFromProtocol: undefined,
    }

    const { getByRole } = render(props)
    const button = getByRole('button', { name: /Start Shaking/i })
    expect(button).toBeDisabled()
  })

  it('renders an input field for speed setting', () => {
    const { getByText, getByRole } = render(props)

    getByText('Set shake speed')
    getByRole('spinbutton')
  })

  it('renders troubleshooting accordion and contents', () => {
    const { getByText, getByRole } = render(props)

    const troubleshooting = getByText('Troubleshooting')
    fireEvent.click(troubleshooting)

    getByText(
      'Return to Step 1 to see instructions for securing the module to the deck.'
    )
    const buttonStep1 = getByRole('button', { name: /Go to Step 1/i })
    expect(buttonStep1).toBeEnabled()

    getByText(
      'Return to Step 3 to see instructions for securing the thermal adapter to the module.'
    )
    const buttonStep2 = getByRole('button', { name: /Go to Step 3/i })
    expect(buttonStep2).toBeEnabled()
  })

  it('start shake button should be disabled if the labware latch is open', () => {
    props = {
      module: mockOpenLatchHeaterShaker,
      setCurrentPage: jest.fn(),
      moduleFromProtocol: undefined,
    }

    mockUseLatchControls.mockReturnValue({
      toggleLatch: mockToggleLatch,
<<<<<<< HEAD
=======
      isLatchClosed: false,
    })

    const { getByRole } = render(props)
    const button = getByRole('button', { name: /Start/i })
    expect(button).toBeDisabled()
  })

  it('start shake button should be disabled if the input is out of range', () => {
    props = {
      module: mockOpenLatchHeaterShaker,
      setCurrentPage: jest.fn(),
      moduleFromProtocol: undefined,
    }

    mockUseLatchControls.mockReturnValue({
      toggleLatch: mockToggleLatch,
>>>>>>> f627f633
      isLatchClosed: false,
    })

    const { getByRole } = render(props)
    const input = getByRole('spinbutton')
    fireEvent.change(input, { target: { value: '0' } })
    const button = getByRole('button', { name: /Start/i })
    expect(button).toBeDisabled()
  })

  it('start shake button should be disabled if the input is out of range', () => {
    props = {
      module: mockOpenLatchHeaterShaker,
      setCurrentPage: jest.fn(),
      moduleFromProtocol: undefined,
    }

    mockUseLatchControls.mockReturnValue({
      toggleLatch: mockToggleLatch,
      isLatchClosed: false,
    })

    const { getByRole } = render(props)
    const input = getByRole('spinbutton')
    fireEvent.change(input, { target: { value: '0' } })
    const button = getByRole('button', { name: /Start/i })
    expect(button).toBeDisabled()
  })

  it('clicking the open latch button should open the heater shaker latch', () => {
    props = {
      module: mockCloseLatchHeaterShaker,
      setCurrentPage: jest.fn(),
      moduleFromProtocol: undefined,
    }

    mockUseLatchControls.mockReturnValue({
      toggleLatch: mockToggleLatch,
      isLatchClosed: true,
    })

    const { getByRole } = render(props)
    const button = getByRole('button', { name: /Open Labware Latch/i })
    fireEvent.click(button)
    expect(mockToggleLatch).toHaveBeenCalled()
  })

  it('clicking the close latch button should close the heater shaker latch', () => {
    props = {
      module: mockOpenLatchHeaterShaker,
      setCurrentPage: jest.fn(),
      moduleFromProtocol: undefined,
    }

    mockUseLatchControls.mockReturnValue({
      toggleLatch: mockToggleLatch,
      isLatchClosed: false,
    })

    const { getByRole } = render(props)
    const button = getByRole('button', { name: /Close Labware Latch/i })
    fireEvent.click(button)
    expect(mockToggleLatch).toHaveBeenCalled()
  })

  it('entering an input for shake speed and clicking start should begin shaking', async () => {
    props = {
      module: mockCloseLatchHeaterShaker,
      setCurrentPage: jest.fn(),
      moduleFromProtocol: undefined,
    }

    const { getByRole } = render(props)
    const button = getByRole('button', { name: /Start Shaking/i })
    const input = getByRole('spinbutton')
    fireEvent.change(input, { target: { value: '300' } })
    fireEvent.click(button)

    await waitFor(() => {
      expect(mockCreateLiveCommand).toHaveBeenCalledWith({
        command: {
          commandType: 'heaterShaker/closeLabwareLatch',
          params: {
            moduleId: 'heatershaker_id',
          },
        },
      })

      expect(mockCreateLiveCommand).toHaveBeenCalledWith({
        command: {
          commandType: 'heaterShaker/setAndWaitForShakeSpeed',
          params: {
            moduleId: 'heatershaker_id',
            rpm: 300,
          },
        },
      })
    })
  })

  it('when the heater shaker is shaking clicking stop should deactivate the shaking', () => {
    props = {
      module: mockMovingHeaterShaker,
      setCurrentPage: jest.fn(),
      moduleFromProtocol: undefined,
    }

    const { getByRole } = render(props)
    const input = getByRole('spinbutton')
<<<<<<< HEAD
=======
    expect(input).toBeDisabled()
    const button = getByRole('button', { name: /Stop Shaking/i })
>>>>>>> f627f633
    fireEvent.change(input, { target: { value: '200' } })
    fireEvent.click(button)

    expect(mockCreateLiveCommand).toHaveBeenCalledWith({
      command: {
        commandType: 'heaterShaker/deactivateShaker',
        params: {
          moduleId: mockHeaterShaker.id,
        },
      },
    })
  })

  //  next test is sending module commands when run is terminal and through module controls
  it('entering an input for shake speed and clicking start should close the latch and begin shaking when run is terminal', async () => {
    mockUseRunStatuses.mockReturnValue({
<<<<<<< HEAD
      isRunRunning: false,
=======
>>>>>>> f627f633
      isRunStill: false,
      isRunTerminal: true,
      isRunIdle: false,
    })

    props = {
      module: mockHeaterShaker,
      setCurrentPage: jest.fn(),
      moduleFromProtocol: HEATER_SHAKER_PROTOCOL_MODULE_INFO,
    }

    const { getByRole } = render(props)
    const button = getByRole('button', { name: /Start Shaking/i })
    const input = getByRole('spinbutton')
    fireEvent.change(input, { target: { value: '300' } })
    fireEvent.click(button)

    await waitFor(() => {
      expect(mockCreateLiveCommand).toHaveBeenCalledWith({
        command: {
          commandType: 'heaterShaker/closeLabwareLatch',
          params: {
            moduleId: 'heatershaker_id',
          },
        },
      })

      expect(mockCreateLiveCommand).toHaveBeenCalledWith({
        command: {
          commandType: 'heaterShaker/setAndWaitForShakeSpeed',
          params: {
            moduleId: 'heatershaker_id',
            rpm: 300,
          },
        },
      })
    })
  })
})<|MERGE_RESOLUTION|>--- conflicted
+++ resolved
@@ -138,10 +138,7 @@
       isLatchClosed: true,
     } as any)
     mockUseRunStatuses.mockReturnValue({
-<<<<<<< HEAD
       isRunRunning: false,
-=======
->>>>>>> f627f633
       isRunStill: false,
       isRunTerminal: false,
       isRunIdle: false,
@@ -244,32 +241,10 @@
 
     mockUseLatchControls.mockReturnValue({
       toggleLatch: mockToggleLatch,
-<<<<<<< HEAD
-=======
       isLatchClosed: false,
     })
 
     const { getByRole } = render(props)
-    const button = getByRole('button', { name: /Start/i })
-    expect(button).toBeDisabled()
-  })
-
-  it('start shake button should be disabled if the input is out of range', () => {
-    props = {
-      module: mockOpenLatchHeaterShaker,
-      setCurrentPage: jest.fn(),
-      moduleFromProtocol: undefined,
-    }
-
-    mockUseLatchControls.mockReturnValue({
-      toggleLatch: mockToggleLatch,
->>>>>>> f627f633
-      isLatchClosed: false,
-    })
-
-    const { getByRole } = render(props)
-    const input = getByRole('spinbutton')
-    fireEvent.change(input, { target: { value: '0' } })
     const button = getByRole('button', { name: /Start/i })
     expect(button).toBeDisabled()
   })
@@ -373,11 +348,8 @@
 
     const { getByRole } = render(props)
     const input = getByRole('spinbutton')
-<<<<<<< HEAD
-=======
     expect(input).toBeDisabled()
     const button = getByRole('button', { name: /Stop Shaking/i })
->>>>>>> f627f633
     fireEvent.change(input, { target: { value: '200' } })
     fireEvent.click(button)
 
@@ -394,10 +366,7 @@
   //  next test is sending module commands when run is terminal and through module controls
   it('entering an input for shake speed and clicking start should close the latch and begin shaking when run is terminal', async () => {
     mockUseRunStatuses.mockReturnValue({
-<<<<<<< HEAD
       isRunRunning: false,
-=======
->>>>>>> f627f633
       isRunStill: false,
       isRunTerminal: true,
       isRunIdle: false,
