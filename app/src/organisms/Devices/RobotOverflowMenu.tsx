import * as React from 'react'
import { useTranslation } from 'react-i18next'
import { useDispatch, useSelector } from 'react-redux'
import { Link } from 'react-router-dom'

import {
  Flex,
<<<<<<< HEAD
  LEGACY_COLORS,
=======
>>>>>>> e1f5673b
  COLORS,
  POSITION_ABSOLUTE,
  DIRECTION_COLUMN,
  POSITION_RELATIVE,
  ALIGN_FLEX_END,
  TYPOGRAPHY,
  useHoverTooltip,
} from '@opentrons/components'

import { CONNECTABLE, removeRobot } from '../../redux/discovery'
import { getRobotUpdateDisplayInfo } from '../../redux/robot-update'
import { OverflowBtn } from '../../atoms/MenuList/OverflowBtn'
import { Tooltip } from '../../atoms/Tooltip'
import { Divider } from '../../atoms/structure'
import { MenuItem } from '../../atoms/MenuList/MenuItem'
import { Portal } from '../../App/portal'
import { ChooseProtocolSlideout } from '../ChooseProtocolSlideout'
import { useCurrentRunId } from '../ProtocolUpload/hooks'
import { ConnectionTroubleshootingModal } from './ConnectionTroubleshootingModal'
import { useMenuHandleClickOutside } from '../../atoms/MenuList/hooks'
import { useIsRobotBusy } from './hooks'

import type { StyleProps } from '@opentrons/components'
import type { DiscoveredRobot } from '../../redux/discovery/types'
import type { Dispatch, State } from '../../redux/types'

interface RobotOverflowMenuProps extends StyleProps {
  robot: DiscoveredRobot
}

export function RobotOverflowMenu(props: RobotOverflowMenuProps): JSX.Element {
  const { robot, ...styleProps } = props
  const { t } = useTranslation(['devices_landing', 'shared'])
  const {
    menuOverlay,
    handleOverflowClick,
    showOverflowMenu,
    setShowOverflowMenu,
  } = useMenuHandleClickOutside()
  const [targetProps, tooltipProps] = useHoverTooltip()
  const dispatch = useDispatch<Dispatch>()
  const runId = useCurrentRunId({ enabled: robot.status === CONNECTABLE })
  const [
    showChooseProtocolSlideout,
    setShowChooseProtocolSlideout,
  ] = React.useState<boolean>(false)
  const [
    showConnectionTroubleshootingModal,
    setShowConnectionTroubleshootingModal,
  ] = React.useState<boolean>(false)

  const { autoUpdateAction } = useSelector((state: State) => {
    return getRobotUpdateDisplayInfo(state, robot.name)
  })
  const isRobotOnWrongVersionOfSoftware =
    autoUpdateAction === 'upgrade' || autoUpdateAction === 'downgrade'

  const isRobotBusy = useIsRobotBusy({ poll: true })

  const handleClickRun: React.MouseEventHandler<HTMLButtonElement> = e => {
    e.preventDefault()
    e.stopPropagation()
    setShowChooseProtocolSlideout(true)
    setShowOverflowMenu(false)
  }
  const handleClickConnectionTroubleshooting: React.MouseEventHandler<HTMLButtonElement> = e => {
    e.preventDefault()
    e.stopPropagation()
    setShowConnectionTroubleshootingModal(true)
    setShowOverflowMenu(false)
  }

  let menuItems: React.ReactNode
  if (robot.status === CONNECTABLE && runId == null) {
    menuItems = (
      <>
        {!isRobotBusy ? (
          <MenuItem
            {...targetProps}
            onClick={handleClickRun}
            disabled={isRobotOnWrongVersionOfSoftware}
            data-testid={`RobotOverflowMenu_${robot.name}_runProtocol`}
          >
            {t('run_a_protocol')}
          </MenuItem>
        ) : null}
        {isRobotOnWrongVersionOfSoftware && (
          <Tooltip tooltipProps={tooltipProps} whiteSpace="normal">
            {t('shared:a_software_update_is_available')}
          </Tooltip>
        )}
        <Divider marginY="0" />
        <MenuItem
          to={`/devices/${robot.name}/robot-settings`}
          as={Link}
          textTransform={TYPOGRAPHY.textTransformCapitalize}
          id={`RobotOverflowMenu_${robot.name}_robotSettings`}
        >
          {t('robot_settings')}
        </MenuItem>
      </>
    )
  } else if (robot.status === CONNECTABLE && runId != null) {
    menuItems = (
      <MenuItem
        to={`/devices/${robot.name}/robot-settings`}
        as={Link}
        textTransform={TYPOGRAPHY.textTransformCapitalize}
        id={`RobotOverflowMenu_${robot.name}_robotSettings_${runId}`}
      >
        {t('robot_settings')}
      </MenuItem>
    )
  } else {
    menuItems = (
      <>
        <MenuItem
          onClick={handleClickConnectionTroubleshooting}
          id={`RobotOverflowMenu_${String(robot.name)}_robotUnavailable`}
        >
          {t('why_is_this_robot_unavailable')}
        </MenuItem>
        <MenuItem
          onClick={() => dispatch(removeRobot(robot.name))}
          id={`RobotOverflowMenu_${String(robot.name)}_removeRobot`}
        >
          {t('forget_unavailable_robot')}
        </MenuItem>
      </>
    )
  }
  return (
    <Flex
      data-testid={`RobotCard_${String(robot.name)}_overflowMenu`}
      flexDirection={DIRECTION_COLUMN}
      position={POSITION_RELATIVE}
      onClick={e => {
        e.stopPropagation()
      }}
      {...styleProps}
    >
      <OverflowBtn
        alignSelf={ALIGN_FLEX_END}
        aria-label="RobotOverflowMenu_button"
        onClick={handleOverflowClick}
      />
      {showOverflowMenu && !showConnectionTroubleshootingModal ? (
        <Flex
          whiteSpace="nowrap"
          zIndex={10}
          borderRadius="4px 4px 0px 0px"
          boxShadow="0px 1px 3px rgba(0, 0, 0, 0.2)"
          position={POSITION_ABSOLUTE}
          backgroundColor={COLORS.white}
          top="2.25rem"
          right="0"
          flexDirection={DIRECTION_COLUMN}
          id={`RobotOverflowMenu_${String(robot.name)}_buttons`}
        >
          {menuItems}
        </Flex>
      ) : null}
      {showChooseProtocolSlideout && robot.status === CONNECTABLE ? (
        <ChooseProtocolSlideout
          robot={robot}
          showSlideout={showChooseProtocolSlideout}
          onCloseClick={() => {
            setShowChooseProtocolSlideout(false)
          }}
        />
      ) : null}
      <Portal level="top">
        {showOverflowMenu && menuOverlay}

        {showConnectionTroubleshootingModal ? (
          <ConnectionTroubleshootingModal
            onClose={() => {
              setShowConnectionTroubleshootingModal(false)
            }}
          />
        ) : null}
      </Portal>
    </Flex>
  )
}<|MERGE_RESOLUTION|>--- conflicted
+++ resolved
@@ -5,10 +5,6 @@
 
 import {
   Flex,
-<<<<<<< HEAD
-  LEGACY_COLORS,
-=======
->>>>>>> e1f5673b
   COLORS,
   POSITION_ABSOLUTE,
   DIRECTION_COLUMN,
