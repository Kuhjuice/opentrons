import * as React from 'react'
import { useSelector } from 'react-redux'
import { useParams, useHistory } from 'react-router-dom'
import { useTranslation } from 'react-i18next'
import styled, { css } from 'styled-components'

import {
  ALIGN_CENTER,
  ALIGN_FLEX_START,
  ALIGN_STRETCH,
  BORDERS,
  Btn,
  COLORS,
  DIRECTION_COLUMN,
  DIRECTION_ROW,
  DISPLAY_FLEX,
  Flex,
  Icon,
  JUSTIFY_CENTER,
  JUSTIFY_SPACE_BETWEEN,
  OVERFLOW_HIDDEN,
  OVERFLOW_WRAP_ANYWHERE,
  OVERFLOW_WRAP_BREAK_WORD,
  POSITION_ABSOLUTE,
  POSITION_RELATIVE,
  SPACING,
  TYPOGRAPHY,
  WRAP,
} from '@opentrons/components'
import {
  RUN_STATUS_FAILED,
  RUN_STATUS_STOPPED,
  RUN_STATUS_SUCCEEDED,
} from '@opentrons/api-client'
import {
  useHost,
  useProtocolQuery,
  useInstrumentsQuery,
} from '@opentrons/react-api-client'

import { LargeButton } from '../../atoms/buttons'
import {
  useRunTimestamps,
  useRunControls,
} from '../../organisms/RunTimeControl/hooks'
import {
  useRunCreatedAtTimestamp,
  useTrackProtocolRunEvent,
  useRobotAnalyticsData,
} from '../../organisms/Devices/hooks'
import { useCloseCurrentRun } from '../../organisms/ProtocolUpload/hooks'
import { onDeviceDisplayFormatTimestamp } from '../../organisms/Devices/utils'
import { EMPTY_TIMESTAMP } from '../../organisms/Devices/constants'
import { RunTimer } from '../../organisms/Devices/ProtocolRun/RunTimer'
import {
  useTrackEvent,
  ANALYTICS_PROTOCOL_RUN_ACTION,
  ANALYTICS_PROTOCOL_PROCEED_TO_RUN,
} from '../../redux/analytics'
import { getLocalRobot } from '../../redux/discovery'
import { RunFailedModal } from '../../organisms/OnDeviceDisplay/RunningProtocol'
import { formatTimeWithUtcLabel, useNotifyRunQuery } from '../../resources/runs'
import { handleTipsAttachedModal } from '../../organisms/DropTipWizardFlows/TipsAttachedModal'
import { useMostRecentRunId } from '../../organisms/ProtocolUpload/hooks/useMostRecentRunId'
import { useTipAttachmentStatus } from '../../organisms/DropTipWizardFlows'

import type { OnDeviceRouteParams } from '../../App/types'
import type { PipetteWithTip } from '../../organisms/DropTipWizardFlows'

export function RunSummary(): JSX.Element {
  const { runId } = useParams<OnDeviceRouteParams>()
  const { t } = useTranslation('run_details')
  const history = useHistory()
  const host = useHost()
  const { data: runRecord } = useNotifyRunQuery(runId, { staleTime: Infinity })
  const isRunCurrent = Boolean(runRecord?.data?.current)
  const mostRecentRunId = useMostRecentRunId()
  const { data: attachedInstruments } = useInstrumentsQuery()
  const runStatus = runRecord?.data.status ?? null
  const didRunSucceed = runStatus === RUN_STATUS_SUCCEEDED
  const protocolId = runRecord?.data.protocolId ?? null
  const { data: protocolRecord } = useProtocolQuery(protocolId, {
    staleTime: Infinity,
  })
  const protocolName =
    protocolRecord?.data.metadata.protocolName ??
    protocolRecord?.data.files[0].name
  const { startedAt, stoppedAt, completedAt } = useRunTimestamps(runId)
  const createdAtTimestamp = useRunCreatedAtTimestamp(runId)
  const startedAtTimestamp =
    startedAt != null
      ? onDeviceDisplayFormatTimestamp(startedAt)
      : EMPTY_TIMESTAMP

  const completedAtTimestamp =
    completedAt != null
      ? onDeviceDisplayFormatTimestamp(completedAt)
      : EMPTY_TIMESTAMP

  const [showSplash, setShowSplash] = React.useState(
    runStatus === RUN_STATUS_FAILED || runStatus === RUN_STATUS_SUCCEEDED
  )
  const localRobot = useSelector(getLocalRobot)
  const robotName = localRobot?.name ?? 'no name'
  const { trackProtocolRunEvent } = useTrackProtocolRunEvent(runId, robotName)
  const { reset, isResetRunLoading } = useRunControls(runId)
  const trackEvent = useTrackEvent()
  const { closeCurrentRun, isClosingCurrentRun } = useCloseCurrentRun()
  const robotAnalyticsData = useRobotAnalyticsData(robotName)
  const [showRunFailedModal, setShowRunFailedModal] = React.useState<boolean>(
    false
  )
  const [showRunAgainSpinner, setShowRunAgainSpinner] = React.useState<boolean>(
    false
  )
  const robotSerialNumber =
    localRobot?.health?.robot_serial ??
    localRobot?.serverHealth?.serialNumber ??
    null

  let headerText = t('run_complete_splash')
  if (runStatus === RUN_STATUS_FAILED) {
    headerText = t('run_failed_splash')
  } else if (runStatus === RUN_STATUS_STOPPED) {
    headerText = t('run_canceled_splash')
  }

  const {
    determineTipStatus,
    setTipStatusResolved,
    pipettesWithTip,
  } = useTipAttachmentStatus({
    runId,
    runRecord,
    attachedInstruments,
    host,
    isFlex: true,
  })

  // Determine tip status on initial render only.
  React.useEffect(() => {
    determineTipStatus()
  }, [])

  const returnToDash = (): void => {
    closeCurrentRun()
    history.push('/')
  }

  // TODO(jh, 05-30-24): EXEC-487. Refactor reset() so we can redirect to the setup page, showing the shimmer skeleton instead.
  const runAgain = (): void => {
    setShowRunAgainSpinner(true)
    reset()
    trackEvent({
      name: ANALYTICS_PROTOCOL_PROCEED_TO_RUN,
      properties: { sourceLocation: 'RunSummary', robotSerialNumber },
    })
    trackProtocolRunEvent({ name: ANALYTICS_PROTOCOL_RUN_ACTION.AGAIN })
  }

  // If no pipettes have tips attached, execute the routing callback.
  const setTipStatusResolvedAndRoute = (
    routeCb: (pipettesWithTip: PipetteWithTip[]) => void
  ): (() => Promise<void>) => {
    return () =>
      setTipStatusResolved().then(newPipettesWithTip =>
        routeCb(newPipettesWithTip)
      )
  }

  const handleReturnToDash = (pipettesWithTip: PipetteWithTip[]): void => {
    if (mostRecentRunId === runId && pipettesWithTip.length > 0) {
      void handleTipsAttachedModal({
        setTipStatusResolved: setTipStatusResolvedAndRoute(handleReturnToDash),
        host,
<<<<<<< HEAD
        setPipettesWithTip
      ).catch(e => {
        console.log(`Error launching Tip Attachment Modal: ${e}`)
=======
        pipettesWithTip,
>>>>>>> db29d0db
      })
    } else {
      returnToDash()
    }
  }

  const handleRunAgain = (pipettesWithTip: PipetteWithTip[]): void => {
    if (isRunCurrent && pipettesWithTip.length > 0) {
      void handleTipsAttachedModal({
        setTipStatusResolved: setTipStatusResolvedAndRoute(handleRunAgain),
        host,
<<<<<<< HEAD
        setPipettesWithTip
      ).catch(e => {
        console.log(`Error launching Tip Attachment Modal: ${e}`)
=======
        pipettesWithTip,
>>>>>>> db29d0db
      })
    } else {
      if (!isResetRunLoading) {
        runAgain()
      }
    }
  }

  const handleViewErrorDetails = (): void => {
    setShowRunFailedModal(true)
  }

  const handleClickSplash = (): void => {
    trackProtocolRunEvent({
      name: ANALYTICS_PROTOCOL_RUN_ACTION.FINISH,
      properties: robotAnalyticsData ?? undefined,
    })
    setShowSplash(false)
  }

  const RUN_AGAIN_SPINNER_TEXT = (
    <Flex justifyContent={JUSTIFY_SPACE_BETWEEN} width="25.5rem">
      {t('run_again')}
      <Icon
        name="ot-spinner"
        aria-label="icon_ot-spinner"
        spin={true}
        size="2.5rem"
        color={COLORS.white}
      />
    </Flex>
  )

  return (
    <Btn
      display={DISPLAY_FLEX}
      width="100%"
      height="100vh"
      flexDirection={DIRECTION_COLUMN}
      position={POSITION_RELATIVE}
      overflow={OVERFLOW_HIDDEN}
      disabled={isClosingCurrentRun}
      onClick={handleClickSplash}
    >
      {showSplash ? (
        <Flex
          height="100vh"
          width="100%"
          justifyContent={JUSTIFY_CENTER}
          alignItems={ALIGN_CENTER}
          position={POSITION_ABSOLUTE}
          flexDirection={DIRECTION_COLUMN}
          gridGap={SPACING.spacing40}
          padding={SPACING.spacing40}
          backgroundColor={didRunSucceed ? COLORS.green50 : COLORS.red50}
        >
          <SplashFrame>
            <Flex gridGap={SPACING.spacing32} alignItems={ALIGN_CENTER}>
              <Icon
                name={didRunSucceed ? 'ot-check' : 'ot-alert'}
                size="4.5rem"
                color={COLORS.white}
              />
              <SplashHeader>
                {didRunSucceed
                  ? t('run_complete_splash')
                  : t('run_failed_splash')}
              </SplashHeader>
            </Flex>
            <Flex width="49rem" justifyContent={JUSTIFY_CENTER}>
              <SplashBody>{protocolName}</SplashBody>
            </Flex>
          </SplashFrame>
        </Flex>
      ) : (
        <Flex
          height="100vh"
          width="100%"
          flexDirection={DIRECTION_COLUMN}
          justifyContent={JUSTIFY_SPACE_BETWEEN}
          padding={SPACING.spacing40}
        >
          {showRunFailedModal ? (
            <RunFailedModal
              runId={runId}
              setShowRunFailedModal={setShowRunFailedModal}
              errors={runRecord?.data.errors}
            />
          ) : null}
          <Flex
            flexDirection={DIRECTION_COLUMN}
            alignItems={ALIGN_FLEX_START}
            gridGap={SPACING.spacing16}
          >
            <Flex gridGap={SPACING.spacing8} alignItems={ALIGN_CENTER}>
              <Icon
                name={didRunSucceed ? 'ot-check' : 'ot-alert'}
                size="2rem"
                color={didRunSucceed ? COLORS.green50 : COLORS.red50}
              />
              <SummaryHeader>{headerText}</SummaryHeader>
            </Flex>
            <ProtocolName>{protocolName}</ProtocolName>
            <Flex gridGap={SPACING.spacing8} flexWrap={WRAP}>
              <SummaryDatum>
                {`${t('run')}: ${formatTimeWithUtcLabel(createdAtTimestamp)}`}
              </SummaryDatum>
              <SummaryDatum>
                {`${t('duration')}: `}
                <RunTimer
                  {...{
                    runStatus,
                    startedAt,
                    stoppedAt,
                    completedAt,
                  }}
                  style={DURATION_TEXT_STYLE}
                />
              </SummaryDatum>
              <SummaryDatum>
                {`${t('start')}: ${formatTimeWithUtcLabel(startedAtTimestamp)}`}
              </SummaryDatum>
              <SummaryDatum>
                {`${t('end')}: ${formatTimeWithUtcLabel(completedAtTimestamp)}`}
              </SummaryDatum>
            </Flex>
          </Flex>
          <Flex alignSelf={ALIGN_STRETCH} gridGap={SPACING.spacing16}>
            <LargeButton
              flex="1"
              iconName="arrow-left"
              buttonType="secondary"
              onClick={() => handleReturnToDash(pipettesWithTip)}
              buttonText={t('return_to_dashboard')}
              height="17rem"
            />
            <LargeButton
              flex="1"
              iconName="play-round-corners"
              onClick={() => handleRunAgain(pipettesWithTip)}
              buttonText={
                showRunAgainSpinner ? RUN_AGAIN_SPINNER_TEXT : t('run_again')
              }
              height="17rem"
              css={showRunAgainSpinner ? RUN_AGAIN_CLICKED_STYLE : undefined}
            />
            {!didRunSucceed ? (
              <LargeButton
                flex="1"
                iconName="info"
                buttonType="alert"
                onClick={handleViewErrorDetails}
                buttonText={t('view_error_details')}
                height="17rem"
                disabled={
                  runRecord?.data.errors == null ||
                  runRecord?.data.errors.length === 0
                }
              />
            ) : null}
          </Flex>
        </Flex>
      )}
    </Btn>
  )
}

const SplashHeader = styled.h1`
  font-weight: ${TYPOGRAPHY.fontWeightBold};
  text-align: ${TYPOGRAPHY.textAlignLeft};
  font-size: 80px;
  line-height: 94px;
  color: ${COLORS.white};
`
const SplashBody = styled.h4`
  display: -webkit-box;
  -webkit-box-orient: vertical;
  -webkit-line-clamp: 4;
  overflow: hidden;
  overflow-wrap: ${OVERFLOW_WRAP_BREAK_WORD};
  font-weight: ${TYPOGRAPHY.fontWeightSemiBold};
  text-align: ${TYPOGRAPHY.textAlignCenter};
  text-transform: ${TYPOGRAPHY.textTransformCapitalize};
  font-size: ${TYPOGRAPHY.fontSize32};
  line-height: ${TYPOGRAPHY.lineHeight42};
  color: ${COLORS.white};
`

const SummaryHeader = styled.h4`
  font-weight: ${TYPOGRAPHY.fontWeightBold};
  text-align: ${TYPOGRAPHY.textAlignLeft};
  text-transform: ${TYPOGRAPHY.textTransformCapitalize};
  font-size: ${TYPOGRAPHY.fontSize28};
  line-height: ${TYPOGRAPHY.lineHeight36};
`

const SplashFrame = styled(Flex)`
  width: 100%;
  height: 100%;
  flex-direction: ${DIRECTION_COLUMN};
  justify-content: ${JUSTIFY_CENTER};
  align-items: ${ALIGN_CENTER};
  grid-gap: ${SPACING.spacing40};
  border-radius: ${BORDERS.borderRadius8};
`

const ProtocolName = styled.h4`
  font-weight: ${TYPOGRAPHY.fontWeightSemiBold};
  text-align: ${TYPOGRAPHY.textAlignLeft};
  font-size: ${TYPOGRAPHY.fontSize28};
  line-height: ${TYPOGRAPHY.lineHeight36};
  color: ${COLORS.grey60};
  display: -webkit-box;
  -webkit-box-orient: vertical;
  -webkit-line-clamp: 2;
  overflow: hidden;
  overflow-wrap: ${OVERFLOW_WRAP_ANYWHERE};
  height: max-content;
`

const SummaryDatum = styled.div`
  display: ${DISPLAY_FLEX};
  flex-direction: ${DIRECTION_ROW};
  align-items: ${ALIGN_CENTER};
  padding: ${SPACING.spacing8} ${SPACING.spacing12};
  grid-gap: ${SPACING.spacing4};
  height: 44px;
  background: #d6d6d6;
  border-radius: ${BORDERS.borderRadius4};
  color: ${COLORS.grey60};
  font-size: ${TYPOGRAPHY.fontSize22};
  line-height: ${TYPOGRAPHY.lineHeight28};
  font-weight: ${TYPOGRAPHY.fontWeightRegular};
  width: max-content;
`
const DURATION_TEXT_STYLE = css`
  font-size: ${TYPOGRAPHY.fontSize22};
  line-height: ${TYPOGRAPHY.lineHeight28};
  font-weight: ${TYPOGRAPHY.fontWeightRegular};
`

const RUN_AGAIN_CLICKED_STYLE = css`
  background-color: ${COLORS.blue60};
  &:focus {
    background-color: ${COLORS.blue60};
  }
  &:hover {
    background-color: ${COLORS.blue60};
  }
  &:focus-visible {
    background-color: ${COLORS.blue60};
  }
  &:active {
    background-color: ${COLORS.blue60};
  }
`<|MERGE_RESOLUTION|>--- conflicted
+++ resolved
@@ -163,9 +163,9 @@
     routeCb: (pipettesWithTip: PipetteWithTip[]) => void
   ): (() => Promise<void>) => {
     return () =>
-      setTipStatusResolved().then(newPipettesWithTip =>
+      setTipStatusResolved().then(newPipettesWithTip => {
         routeCb(newPipettesWithTip)
-      )
+      })
   }
 
   const handleReturnToDash = (pipettesWithTip: PipetteWithTip[]): void => {
@@ -173,13 +173,7 @@
       void handleTipsAttachedModal({
         setTipStatusResolved: setTipStatusResolvedAndRoute(handleReturnToDash),
         host,
-<<<<<<< HEAD
-        setPipettesWithTip
-      ).catch(e => {
-        console.log(`Error launching Tip Attachment Modal: ${e}`)
-=======
         pipettesWithTip,
->>>>>>> db29d0db
       })
     } else {
       returnToDash()
@@ -191,13 +185,7 @@
       void handleTipsAttachedModal({
         setTipStatusResolved: setTipStatusResolvedAndRoute(handleRunAgain),
         host,
-<<<<<<< HEAD
-        setPipettesWithTip
-      ).catch(e => {
-        console.log(`Error launching Tip Attachment Modal: ${e}`)
-=======
         pipettesWithTip,
->>>>>>> db29d0db
       })
     } else {
       if (!isResetRunLoading) {
@@ -330,14 +318,14 @@
               flex="1"
               iconName="arrow-left"
               buttonType="secondary"
-              onClick={() => handleReturnToDash(pipettesWithTip)}
+              onClick={() => { handleReturnToDash(pipettesWithTip) }}
               buttonText={t('return_to_dashboard')}
               height="17rem"
             />
             <LargeButton
               flex="1"
               iconName="play-round-corners"
-              onClick={() => handleRunAgain(pipettesWithTip)}
+              onClick={() => { handleRunAgain(pipettesWithTip) }}
               buttonText={
                 showRunAgainSpinner ? RUN_AGAIN_SPINNER_TEXT : t('run_again')
               }
