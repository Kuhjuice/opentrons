import * as React from 'react'
import { useTranslation } from 'react-i18next'
import { useHistory, useParams } from 'react-router-dom'
import first from 'lodash/first'
import { css } from 'styled-components'

import {
  Btn,
  Flex,
  Icon,
  ALIGN_CENTER,
  COLORS,
  DIRECTION_COLUMN,
  DISPLAY_FLEX,
  JUSTIFY_CENTER,
  JUSTIFY_END,
  JUSTIFY_SPACE_BETWEEN,
  TEXT_ALIGN_RIGHT,
  truncateString,
  TYPOGRAPHY,
  BORDERS,
  SPACING,
  POSITION_STICKY,
} from '@opentrons/components'
import {
  useProtocolQuery,
  useRunQuery,
  useAllPipetteOffsetCalibrationsQuery,
  useInstrumentsQuery,
} from '@opentrons/react-api-client'
import {
  getDeckDefFromRobotType,
  getModuleDisplayName,
} from '@opentrons/shared-data'

import { StyledText } from '../../atoms/text'
import { Skeleton } from '../../atoms/Skeleton'
<<<<<<< HEAD
import { ODD_FOCUS_VISIBLE } from '../../atoms/buttons/constants'
=======
import { useMaintenanceRunTakeover } from '../../organisms/TakeoverModal'
>>>>>>> d5e56744
import {
  useAttachedModules,
  useLPCDisabledReason,
} from '../../organisms/Devices/hooks'
import { useMostRecentCompletedAnalysis } from '../../organisms/LabwarePositionCheck/useMostRecentCompletedAnalysis'
import { getProtocolModulesInfo } from '../../organisms/Devices/ProtocolRun/utils/getProtocolModulesInfo'
import { ProtocolSetupLabware } from '../../organisms/ProtocolSetupLabware'
import { ProtocolSetupModules } from '../../organisms/ProtocolSetupModules'
import { ProtocolSetupLiquids } from '../../organisms/ProtocolSetupLiquids'
import { ProtocolSetupInstruments } from '../../organisms/ProtocolSetupInstruments'
import { useLaunchLPC } from '../../organisms/LabwarePositionCheck/useLaunchLPC'
import { getUnmatchedModulesForProtocol } from '../../organisms/ProtocolSetupModules/utils'
import { ConfirmCancelRunModal } from '../../organisms/OnDeviceDisplay/RunningProtocol'
import {
  getAreInstrumentsReady,
  getProtocolUsesGripper,
} from '../../organisms/ProtocolSetupInstruments/utils'
import { useRunControls } from '../../organisms/RunTimeControl/hooks'
import { useToaster } from '../../organisms/ToasterOven'
import { getLabwareSetupItemGroups } from '../../pages/Protocols/utils'
import { ROBOT_MODEL_OT3 } from '../../redux/discovery'

import type { OnDeviceRouteParams } from '../../App/types'

interface ProtocolSetupStepProps {
  onClickSetupStep: () => void
  status: 'ready' | 'not ready' | 'general'
  title: string
  // first line of detail text
  detail?: string | null
  // second line of detail text
  subDetail?: string | null
  // disallow click handler, disabled styling
  disabled?: boolean
  // display the reason the setup step is disabled
  disabledReason?: string | null
}

function ProtocolSetupStep({
  onClickSetupStep,
  status,
  title,
  detail,
  subDetail,
  disabled = false,
  disabledReason,
}: ProtocolSetupStepProps): JSX.Element {
  const backgroundColorByStepStatus = {
    ready: COLORS.green3,
    'not ready': COLORS.yellow3,
    general: COLORS.light1,
  }
  const { makeSnackbar } = useToaster()

  const makeDisabledReasonSnackbar = (): void => {
    if (disabledReason != null) {
      makeSnackbar(disabledReason)
    }
  }

  return (
    <Btn
      onClick={() =>
        !disabled ? onClickSetupStep() : makeDisabledReasonSnackbar()
      }
      width="100%"
    >
      <Flex
        alignItems={ALIGN_CENTER}
        backgroundColor={
          disabled ? COLORS.light1 : backgroundColorByStepStatus[status]
        }
        borderRadius={BORDERS.borderRadiusSize4}
        gridGap={SPACING.spacing16}
        padding={`${SPACING.spacing20} ${SPACING.spacing24}`}
      >
        {status !== 'general' && !disabled ? (
          <Icon
            color={status === 'ready' ? COLORS.green2 : COLORS.yellow2}
            size="2rem"
            name={status === 'ready' ? 'ot-check' : 'ot-alert'}
          />
        ) : null}
        <StyledText
          as="h4"
          fontWeight={TYPOGRAPHY.fontWeightSemiBold}
          color={disabled ? COLORS.darkBlack60 : COLORS.darkBlack100}
        >
          {title}
        </StyledText>
        <Flex flex="1" justifyContent={JUSTIFY_END}>
          <StyledText
            as="p"
            textAlign={TEXT_ALIGN_RIGHT}
            color={disabled ? COLORS.darkBlack60 : COLORS.darkBlack100}
          >
            {detail}
            {subDetail != null && detail != null ? <br /> : null}
            {subDetail}
          </StyledText>
        </Flex>
        {disabled ? null : (
          <Icon marginLeft={SPACING.spacing8} name="more" size="3rem" />
        )}
      </Flex>
    </Btn>
  )
}

const CLOSE_BUTTON_STYLE = css`
  -webkit-tap-highlight-color: transparent;
  &:focus {
    background-color: ${COLORS.red2Pressed};
    color: ${COLORS.white};
  }

  &:hover {
    background-color: ${COLORS.red2};
    color: ${COLORS.white};
  }

  &:focus-visible {
    box-shadow: ${ODD_FOCUS_VISIBLE};
    background-color: ${COLORS.red2};
  }

  &:active {
    background-color: ${COLORS.red2Pressed};
    color: ${COLORS.white};
  }

  &:disabled {
    background-color: ${COLORS.darkBlack20};
    color: ${COLORS.darkBlack60};
  }
`
// TODO(ew, 05/03/2023): refactor the run buttons into a shared component
interface CloseButtonProps {
  onClose: () => void
}

function CloseButton({ onClose }: CloseButtonProps): JSX.Element {
  return (
    <Btn
      alignItems={ALIGN_CENTER}
      backgroundColor={COLORS.red2}
      borderRadius="6.25rem"
      display={DISPLAY_FLEX}
      height="6.25rem"
      justifyContent={JUSTIFY_CENTER}
      width="6.25rem"
      onClick={onClose}
      aria-label="close"
      css={CLOSE_BUTTON_STYLE}
    >
      <Icon color={COLORS.white} name="close-icon" size="2.5rem" />
    </Btn>
  )
}

const PLAY_BUTTON_STYLE = css`
  -webkit-tap-highlight-color: transparent;
  &:focus {
    background-color: ${COLORS.bluePressed};
    color: ${COLORS.white};
  }

  &:hover {
    background-color: ${COLORS.blueEnabled};
    color: ${COLORS.white};
  }

  &:focus-visible {
    box-shadow: ${ODD_FOCUS_VISIBLE};
    background-color: ${COLORS.blueEnabled};
  }

  &:active {
    background-color: ${COLORS.bluePressed};
    color: ${COLORS.white};
  }

  &:disabled {
    background-color: ${COLORS.darkBlack20};
    color: ${COLORS.darkBlack60};
  }
`
interface PlayButtonProps {
  disabled: boolean
  onPlay: () => void
}

function PlayButton({ disabled, onPlay }: PlayButtonProps): JSX.Element {
  return (
    <Btn
      alignItems={ALIGN_CENTER}
      backgroundColor={disabled ? COLORS.darkBlack20 : COLORS.blueEnabled}
      borderRadius="6.25rem"
      display={DISPLAY_FLEX}
      height="6.25rem"
      justifyContent={JUSTIFY_CENTER}
      width="6.25rem"
      disabled={disabled}
      onClick={onPlay}
      aria-label="play"
      css={PLAY_BUTTON_STYLE}
    >
      <Icon
        color={disabled ? COLORS.darkBlack60 : COLORS.white}
        name="play-icon"
        size="2.5rem"
      />
    </Btn>
  )
}

interface PrepareToRunProps {
  runId: string
  setSetupScreen: React.Dispatch<React.SetStateAction<SetupScreens>>
}

function PrepareToRun({
  runId,
  setSetupScreen,
}: PrepareToRunProps): JSX.Element {
  const { t, i18n } = useTranslation('protocol_setup')
  const history = useHistory()
  const { makeSnackbar } = useToaster()

  const { data: runRecord } = useRunQuery(runId, { staleTime: Infinity })
  const protocolId = runRecord?.data?.protocolId ?? null
  const { data: protocolRecord } = useProtocolQuery(protocolId, {
    staleTime: Infinity,
  })

  const { data: attachedInstruments } = useInstrumentsQuery()
  const {
    data: allPipettesCalibrationData,
  } = useAllPipetteOffsetCalibrationsQuery()
  const protocolName =
    protocolRecord?.data.metadata.protocolName ??
    protocolRecord?.data.files[0].name
  const mostRecentAnalysis = useMostRecentCompletedAnalysis(runId)
  const { launchLPC, LPCWizard } = useLaunchLPC(runId)
  const { setODDMaintenanceFlowInProgress } = useMaintenanceRunTakeover()

  const { play } = useRunControls(runId)

  const onConfirmCancelClose = (): void => {
    setShowConfirmCancelModal(false)
    history.goBack()
  }

  const protocolHasModules =
    mostRecentAnalysis?.modules != null &&
    mostRecentAnalysis?.modules.length > 0
  const attachedModules = useAttachedModules()

  const deckDef = getDeckDefFromRobotType(ROBOT_MODEL_OT3)

  const protocolModulesInfo =
    mostRecentAnalysis != null
      ? getProtocolModulesInfo(mostRecentAnalysis, deckDef)
      : []

  const { missingModuleIds } = getUnmatchedModulesForProtocol(
    attachedModules,
    protocolModulesInfo
  )

  const isMissingModules = missingModuleIds.length > 0
  const lpcDisabledReason = useLPCDisabledReason({
    runId,
    hasMissingModulesForOdd: isMissingModules,
    hasMissingPipCalForOdd: allPipettesCalibrationData == null,
  })

  const [
    showConfirmCancelModal,
    setShowConfirmCancelModal,
  ] = React.useState<boolean>(false)

  if (
    mostRecentAnalysis == null ||
    attachedInstruments == null ||
    (protocolHasModules && attachedModules == null) ||
    allPipettesCalibrationData == null
  ) {
    return <ProtocolSetupSkeleton cancelAndClose={onConfirmCancelClose} />
  }

  const areInstrumentsReady = getAreInstrumentsReady(
    mostRecentAnalysis,
    attachedInstruments,
    allPipettesCalibrationData
  )
  const speccedInstrumentCount =
    mostRecentAnalysis.pipettes.length +
    (getProtocolUsesGripper(mostRecentAnalysis) ? 1 : 0)
  const instrumentsDetail = t('instruments_connected', {
    count: speccedInstrumentCount,
  })
  const instrumentsStatus = areInstrumentsReady ? 'ready' : 'not ready'

  const modulesStatus = isMissingModules ? 'not ready' : 'ready'

  const isReadyToRun = areInstrumentsReady && !isMissingModules

  const onPlay = (): void => {
    if (isReadyToRun) {
      play()
    } else {
      makeSnackbar(
        i18n.format(t('complete_setup_before_proceeding'), 'capitalize')
      )
    }
  }

  // get display name of first missing module
  const firstMissingModuleId = first(missingModuleIds)
  const firstMissingModuleModel = mostRecentAnalysis?.modules.find(
    module => module.id === firstMissingModuleId
  )?.model
  const firstMissingModuleDisplayName: string =
    firstMissingModuleModel != null
      ? getModuleDisplayName(firstMissingModuleModel)
      : ''

  // determine modules detail messages
  const connectedModulesText =
    protocolModulesInfo.length === 0
      ? t('no_modules_used_in_this_protocol')
      : t('modules_connected', {
          count: attachedModules.length,
        })
  const missingModulesText =
    missingModuleIds.length === 1
      ? `${t('missing')} ${firstMissingModuleDisplayName}`
      : t('multiple_modules_missing')

  const modulesDetail = isMissingModules
    ? missingModulesText
    : connectedModulesText

  // Labware information
  const { offDeckItems, onDeckItems } = getLabwareSetupItemGroups(
    mostRecentAnalysis?.commands ?? []
  )
  const onDeckLabwareCount = onDeckItems.length
  const additionalLabwareCount = offDeckItems.length

  const labwareDetail =
    onDeckLabwareCount > 0
      ? t('on-deck_labware', { count: onDeckLabwareCount })
      : null
  const labwareSubDetail =
    additionalLabwareCount > 0
      ? t('additional_labware', { count: additionalLabwareCount })
      : null

  // Liquids information
  const liquidsInProtocol = mostRecentAnalysis?.liquids ?? []

  return (
    <>
      {/* Protocol Setup Header */}
      <Flex
        flexDirection={DIRECTION_COLUMN}
        gridGap={SPACING.spacing24}
        paddingBottom={SPACING.spacing40}
        paddingTop={SPACING.spacing32}
        position={POSITION_STICKY}
        top={0}
        backgroundColor={COLORS.white}
        overflowY="hidden"
      >
        <Flex justifyContent={JUSTIFY_SPACE_BETWEEN}>
          <Flex
            flexDirection={DIRECTION_COLUMN}
            gridGap={SPACING.spacing2}
            maxWidth="43rem"
          >
            <StyledText as="h4" fontWeight={TYPOGRAPHY.fontWeightBold}>
              {t('prepare_to_run')}
            </StyledText>
            <StyledText
              as="h4"
              color={COLORS.darkGreyEnabled}
              fontWeight={TYPOGRAPHY.fontWeightSemiBold}
              overflowWrap="anywhere"
            >
              {truncateString(protocolName as string, 100)}
            </StyledText>
          </Flex>
          <Flex gridGap={SPACING.spacing16}>
            <CloseButton onClose={() => setShowConfirmCancelModal(true)} />
            <PlayButton
              disabled={
                mostRecentAnalysis == null ||
                attachedInstruments == null ||
                (protocolHasModules && attachedModules == null) ||
                allPipettesCalibrationData == null
              }
              onPlay={onPlay}
            />
          </Flex>
        </Flex>
      </Flex>
      <Flex
        alignItems={ALIGN_CENTER}
        flexDirection={DIRECTION_COLUMN}
        gridGap={SPACING.spacing8}
      >
        <ProtocolSetupStep
          onClickSetupStep={() => setSetupScreen('instruments')}
          title={t('instruments')}
          detail={instrumentsDetail}
          status={instrumentsStatus}
        />
        <ProtocolSetupStep
          onClickSetupStep={() => setSetupScreen('modules')}
          title={t('modules')}
          detail={modulesDetail}
          status={modulesStatus}
          disabled={protocolModulesInfo.length === 0}
        />
        <ProtocolSetupStep
          onClickSetupStep={() => {
            setODDMaintenanceFlowInProgress()
            launchLPC()
          }}
          title={t('labware_position_check')}
          detail={t(
            lpcDisabledReason != null ? 'currently_unavailable' : 'recommended'
          )}
          status="general"
          disabled={lpcDisabledReason != null}
          disabledReason={lpcDisabledReason}
        />
        <ProtocolSetupStep
          onClickSetupStep={() => setSetupScreen('labware')}
          title={t('labware')}
          detail={labwareDetail}
          subDetail={labwareSubDetail}
          status="general"
        />
        <ProtocolSetupStep
          onClickSetupStep={() => setSetupScreen('liquids')}
          title={t('liquids')}
          status="general"
          detail={
            liquidsInProtocol.length > 0
              ? t('initial_liquids_num', {
                  count: liquidsInProtocol.length,
                })
              : t('liquids_not_in_setup')
          }
        />
      </Flex>
      {LPCWizard}
      {showConfirmCancelModal ? (
        <ConfirmCancelRunModal
          runId={runId}
          setShowConfirmCancelRunModal={setShowConfirmCancelModal}
          isActiveRun={false}
          protocolId={protocolId}
        />
      ) : null}
    </>
  )
}

export type SetupScreens =
  | 'prepare to run'
  | 'instruments'
  | 'modules'
  | 'labware'
  | 'liquids'

export function ProtocolSetup(): JSX.Element {
  const { runId } = useParams<OnDeviceRouteParams>()

  // orchestrate setup subpages/components
  const [setupScreen, setSetupScreen] = React.useState<SetupScreens>(
    'prepare to run'
  )
  const setupComponentByScreen = {
    'prepare to run': (
      <PrepareToRun runId={runId} setSetupScreen={setSetupScreen} />
    ),
    instruments: (
      <ProtocolSetupInstruments runId={runId} setSetupScreen={setSetupScreen} />
    ),
    modules: (
      <ProtocolSetupModules runId={runId} setSetupScreen={setSetupScreen} />
    ),
    labware: (
      <ProtocolSetupLabware runId={runId} setSetupScreen={setSetupScreen} />
    ),
    liquids: (
      <ProtocolSetupLiquids runId={runId} setSetupScreen={setSetupScreen} />
    ),
  }

  return (
    <Flex
      flexDirection={DIRECTION_COLUMN}
      padding={
        setupScreen === 'prepare to run'
          ? `0 ${SPACING.spacing32} ${SPACING.spacing40}`
          : `${SPACING.spacing32} ${SPACING.spacing40}`
      }
    >
      {setupComponentByScreen[setupScreen]}
    </Flex>
  )
}

interface ProtocolSetupSkeletonProps {
  cancelAndClose: () => void
}
function ProtocolSetupSkeleton(props: ProtocolSetupSkeletonProps): JSX.Element {
  return (
    <Flex
      flexDirection={DIRECTION_COLUMN}
      gridGap={SPACING.spacing40}
      marginTop={SPACING.spacing40}
    >
      <Flex justifyContent={JUSTIFY_SPACE_BETWEEN}>
        <Flex flexDirection={DIRECTION_COLUMN} gridGap="0.25rem">
          <Skeleton height="2rem" width="7rem" backgroundSize="64rem" />
          <Skeleton height="2rem" width="28rem" backgroundSize="64rem" />
        </Flex>
        <Flex gridGap={SPACING.spacing24}>
          <CloseButton onClose={() => props.cancelAndClose()} />
          <PlayButton disabled onPlay={() => {}} />
        </Flex>
      </Flex>
      <Flex flexDirection={DIRECTION_COLUMN} gridGap={SPACING.spacing8}>
        <Skeleton height="6rem" width="100%" backgroundSize="64rem" />
        <Skeleton height="6rem" width="100%" backgroundSize="64rem" />
        <Skeleton height="6rem" width="100%" backgroundSize="64rem" />
        <Skeleton height="6rem" width="100%" backgroundSize="64rem" />
      </Flex>
    </Flex>
  )
}<|MERGE_RESOLUTION|>--- conflicted
+++ resolved
@@ -35,11 +35,8 @@
 
 import { StyledText } from '../../atoms/text'
 import { Skeleton } from '../../atoms/Skeleton'
-<<<<<<< HEAD
 import { ODD_FOCUS_VISIBLE } from '../../atoms/buttons/constants'
-=======
 import { useMaintenanceRunTakeover } from '../../organisms/TakeoverModal'
->>>>>>> d5e56744
 import {
   useAttachedModules,
   useLPCDisabledReason,
