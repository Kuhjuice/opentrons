import * as React from 'react'
import { Trans, useTranslation } from 'react-i18next'
import { useSelector, useDispatch } from 'react-redux'
import { css } from 'styled-components'

import {
  Flex,
  Box,
  Link,
  Icon,
  RadioGroup,
  SPACING_AUTO,
  ALIGN_CENTER,
  JUSTIFY_SPACE_BETWEEN,
  COLORS,
  SPACING,
  TYPOGRAPHY,
  DIRECTION_COLUMN,
  useConditionalConfirm,
  JUSTIFY_FLEX_END,
  Btn,
  AlertPrimaryButton,
  DIRECTION_ROW,
} from '@opentrons/components'

import * as Config from '../../redux/config'
import * as ProtocolAnalysis from '../../redux/protocol-analysis'
import * as Calibration from '../../redux/calibration'
import * as CustomLabware from '../../redux/custom-labware'
import {
  clearDiscoveryCache,
  getReachableRobots,
  getUnreachableRobots,
} from '../../redux/discovery'
import { LegacyModal } from '../../molecules/LegacyModal'
import { Portal } from '../../App/portal'
import { SelectOption } from '../../atoms/SelectField/Select'
import { SelectField } from '../../atoms/SelectField'
import { ERROR_TOAST, SUCCESS_TOAST } from '../../atoms/Toast'
import {
  useTrackEvent,
  ANALYTICS_CHANGE_PATH_TO_PYTHON_DIRECTORY,
  ANALYTICS_CHANGE_CUSTOM_LABWARE_SOURCE_FOLDER,
} from '../../redux/analytics'
import {
  getU2EAdapterDevice,
  getU2EWindowsDriverStatus,
  OUTDATED,
} from '../../redux/system-info'
import { Divider } from '../../atoms/structure'
import { TertiaryButton, ToggleButton } from '../../atoms/buttons'
import { StyledText } from '../../atoms/text'
import { Banner } from '../../atoms/Banner'
import { useToaster } from '../../organisms/ToasterOven'

import type { Dispatch, State } from '../../redux/types'

const ALWAYS_BLOCK: 'always-block' = 'always-block'
const ALWAYS_TRASH: 'always-trash' = 'always-trash'
const ALWAYS_PROMPT: 'always-prompt' = 'always-prompt'
const REALTEK_URL = 'https://www.realtek.com/en/'

type BlockSelection =
  | typeof ALWAYS_BLOCK
  | typeof ALWAYS_TRASH
  | typeof ALWAYS_PROMPT

export function AdvancedSettings(): JSX.Element {
  const { t } = useTranslation(['app_settings', 'shared'])
  const useTrashSurfaceForTipCal = useSelector((state: State) =>
    Config.getUseTrashSurfaceForTipCal(state)
  )
  const trackEvent = useTrackEvent()
  const devToolsOn = useSelector(Config.getDevtoolsEnabled)
  const channel = useSelector(Config.getUpdateChannel)
  const channelOptions: SelectOption[] = useSelector(
    Config.getUpdateChannelOptions
  )
  const labwarePath = useSelector(CustomLabware.getCustomLabwareDirectory)
  const isLabwareOffsetCodeSnippetsOn = useSelector(
    Config.getIsLabwareOffsetCodeSnippetsOn
  )
  const isHeaterShakerAttachmentModalVisible = useSelector(
    Config.getIsHeaterShakerAttached
  )
  const pathToPythonInterpreter = useSelector(Config.getPathToPythonOverride)

  const dispatch = useDispatch<Dispatch>()
  const { makeToast } = useToaster()
  const reachableRobots = useSelector((state: State) =>
    getReachableRobots(state)
  )
  const unreachableRobots = useSelector((state: State) =>
    getUnreachableRobots(state)
  )
  const recentlySeenRobots = reachableRobots.filter(
    robot => robot.healthStatus !== 'ok'
  )
  const isUnavailableRobots =
    unreachableRobots.length > 0 || recentlySeenRobots.length > 0

  const handleDeleteUnavailRobots = (): void => {
    if (isUnavailableRobots) {
      dispatch(clearDiscoveryCache())
      makeToast(t('successfully_deleted_unavail_robots'), SUCCESS_TOAST)
    } else {
      makeToast(t('no_unavail_robots_to_clear'), ERROR_TOAST)
    }
  }

  const {
    confirm: confirmDeleteUnavailRobots,
    showConfirmation: showConfirmDeleteUnavailRobots,
    cancel: cancelExit,
  } = useConditionalConfirm(handleDeleteUnavailRobots, true)

  const handleUseTrashSelection = (selection: BlockSelection): void => {
    switch (selection) {
      case ALWAYS_PROMPT:
        dispatch(Calibration.resetUseTrashSurfaceForTipCal())
        break
      case ALWAYS_BLOCK:
        dispatch(Calibration.setUseTrashSurfaceForTipCal(false))
        break
      case ALWAYS_TRASH:
        dispatch(Calibration.setUseTrashSurfaceForTipCal(true))
        break
    }
  }

  const device = useSelector(getU2EAdapterDevice)
  const driverOutdated = useSelector((state: State) => {
    const status = getU2EWindowsDriverStatus(state)
    return status === OUTDATED
  })

  const toggleLabwareOffsetData = (): void => {
    dispatch(
      Config.updateConfigValue(
        'labware.showLabwareOffsetCodeSnippets',
        Boolean(!isLabwareOffsetCodeSnippetsOn)
      )
    )
  }

  const toggleHeaterShakerModalVisibilty = (): void => {
    dispatch(
      Config.updateConfigValue(
        'modules.heaterShaker.isAttached',
        Boolean(!isHeaterShakerAttachmentModalVisible)
      )
    )
  }

  const handleClickPythonDirectoryChange: React.MouseEventHandler<HTMLButtonElement> = _event => {
    dispatch(ProtocolAnalysis.changePythonPathOverrideConfig())
    trackEvent({
      name: ANALYTICS_CHANGE_PATH_TO_PYTHON_DIRECTORY,
      properties: {},
    })
  }

  const toggleDevtools = (): unknown => dispatch(Config.toggleDevtools())
  const handleChannel = (_: string, value: string): void => {
    dispatch(Config.updateConfigValue('update.channel', value))
  }
  const displayUnavailRobots = useSelector((state: State) => {
    return Config.getConfig(state)?.discovery.disableCache ?? false
  })

  const formatOptionLabel: React.ComponentProps<
    typeof SelectField
  >['formatOptionLabel'] = (option, index): JSX.Element => {
    const { label, value } = option
    return (
      <StyledText
        as="p"
        textTransform={TYPOGRAPHY.textTransformCapitalize}
        id={index}
      >
        {value === 'latest' ? label : value}
      </StyledText>
    )
  }

  return (
    <>
      <Box paddingX={SPACING.spacing16} paddingY={SPACING.spacing24}>
        <Flex
          alignItems={ALIGN_CENTER}
          justifyContent={JUSTIFY_SPACE_BETWEEN}
          gridGap={SPACING.spacing40}
        >
          {showConfirmDeleteUnavailRobots ? (
            <Portal level="top">
              <LegacyModal
                type="warning"
                title={t('clear_unavailable_robots')}
                onClose={cancelExit}
              >
                <StyledText as="p">{t('clearing_cannot_be_undone')}</StyledText>
                <Flex
                  flexDirection={DIRECTION_ROW}
                  paddingTop={SPACING.spacing32}
                  justifyContent={JUSTIFY_FLEX_END}
                >
                  <Flex
                    paddingRight={SPACING.spacing4}
                    data-testid="AdvancedSettings_ConfirmClear_Cancel"
                  >
                    <Btn
                      onClick={cancelExit}
                      textTransform={TYPOGRAPHY.textTransformCapitalize}
                      color={COLORS.blueEnabled}
                      fontWeight={TYPOGRAPHY.fontWeightSemiBold}
                      marginRight={SPACING.spacing32}
                    >
                      {t('shared:cancel')}
                    </Btn>
                  </Flex>
                  <Flex data-testid="AdvancedSettings_ConfirmClear_Proceed">
                    <AlertPrimaryButton onClick={confirmDeleteUnavailRobots}>
                      {t('clear_confirm')}
                    </AlertPrimaryButton>
                  </Flex>
                </Flex>
              </LegacyModal>
            </Portal>
          ) : null}
          <Flex flexDirection={DIRECTION_COLUMN}>
            <StyledText
              css={TYPOGRAPHY.h3SemiBold}
              paddingBottom={SPACING.spacing8}
              id="AdvancedSettings_updatedChannel"
            >
              {t('update_channel')}
            </StyledText>
            <StyledText as="p" paddingBottom={SPACING.spacing8}>
              {t('update_description')}
            </StyledText>
          </Flex>
          <Flex flexDirection={DIRECTION_COLUMN} gridGap={SPACING.spacing8}>
            <StyledText css={TYPOGRAPHY.labelSemiBold}>
              {t('channel')}
            </StyledText>
            <SelectField
              name={'__UpdateChannel__'}
              options={channelOptions}
              onValueChange={handleChannel}
              value={channel}
              placeholder={channel}
              formatOptionLabel={formatOptionLabel}
              isSearchable={false}
              width="10rem"
            />
          </Flex>
        </Flex>
        <Divider marginY={SPACING.spacing24} />
        <Flex
          alignItems={ALIGN_CENTER}
          justifyContent={JUSTIFY_SPACE_BETWEEN}
          gridGap={SPACING.spacing40}
        >
          <Flex flexDirection={DIRECTION_COLUMN}>
            <StyledText
              css={TYPOGRAPHY.h3SemiBold}
              paddingBottom={SPACING.spacing8}
              id="AdvancedSettings_customLabware"
            >
              {t('additional_labware_folder_title')}
            </StyledText>
            <StyledText as="p" paddingBottom={SPACING.spacing8}>
              {t('additional_folder_description')}
            </StyledText>
            <StyledText
              as="h6"
              textTransform={TYPOGRAPHY.textTransformUppercase}
              color={COLORS.grey50Enabled}
              paddingBottom={SPACING.spacing4}
            >
              {t('additional_folder_location')}
            </StyledText>
            {labwarePath !== '' ? (
              <Link
                role="button"
                css={TYPOGRAPHY.pRegular}
<<<<<<< HEAD
                color={COLORS.black90}
=======
                color={COLORS.darkBlackEnabled}
>>>>>>> 9147da8d
                onClick={() =>
                  dispatch(CustomLabware.openCustomLabwareDirectory())
                }
                id="AdvancedSettings_sourceFolderLink"
              >
                {labwarePath}
                <Icon
                  height="0.75rem"
                  marginLeft={SPACING.spacing8}
                  name="open-in-new"
                />
              </Link>
            ) : (
              <StyledText as="p">{t('no_folder')}</StyledText>
            )}
          </Flex>
          {
            <TertiaryButton
              marginLeft={SPACING_AUTO}
              onClick={() => {
                dispatch(CustomLabware.changeCustomLabwareDirectory())
                trackEvent({
                  name: ANALYTICS_CHANGE_CUSTOM_LABWARE_SOURCE_FOLDER,
                  properties: {},
                })
              }}
              id="AdvancedSettings_changeLabwareSource"
            >
              {labwarePath !== ''
                ? t('change_folder_button')
                : t('add_folder_button')}
            </TertiaryButton>
          }
        </Flex>
        <Divider marginY={SPACING.spacing24} />
        <Flex alignItems={ALIGN_CENTER} justifyContent={JUSTIFY_SPACE_BETWEEN}>
          <Box width="70%">
            <StyledText
              css={TYPOGRAPHY.h3SemiBold}
              paddingBottom={SPACING.spacing8}
              id="AdvancedSettings_unavailableRobots"
            >
              {t('prevent_robot_caching')}
            </StyledText>
            <StyledText as="p">
              <Trans
                t={t}
                i18nKey="prevent_robot_caching_description"
                components={{
                  strong: (
                    <StyledText
                      as="span"
                      fontWeight={TYPOGRAPHY.fontWeightSemiBold}
                    />
                  ),
                }}
              />
            </StyledText>
          </Box>
          <ToggleButton
            label="display_unavailable_robots"
            toggledOn={!displayUnavailRobots}
            onClick={() =>
              dispatch(Config.toggleConfigValue('discovery.disableCache'))
            }
            id="AdvancedSettings_unavailableRobotsToggleButton"
          />
        </Flex>
        <Divider marginY={SPACING.spacing24} />
        <Flex
          alignItems={ALIGN_CENTER}
          justifyContent={JUSTIFY_SPACE_BETWEEN}
          gridGap={SPACING.spacing40}
        >
          <Box>
            <StyledText
              css={TYPOGRAPHY.h3SemiBold}
              paddingBottom={SPACING.spacing8}
              id="AdvancedSettings_clearRobots"
            >
              {t('clear_unavail_robots')}
            </StyledText>
            <StyledText as="p">{t('clear_robots_description')}</StyledText>
          </Box>
          <TertiaryButton
            marginLeft={SPACING_AUTO}
            onClick={confirmDeleteUnavailRobots}
            id="AdvancedSettings_clearUnavailableRobots"
          >
            {t('clear_robots_button')}
          </TertiaryButton>
        </Flex>
        <Divider marginY={SPACING.spacing24} />
        <Flex alignItems={ALIGN_CENTER} justifyContent={JUSTIFY_SPACE_BETWEEN}>
          <Box width="70%">
            <StyledText
              css={TYPOGRAPHY.h3SemiBold}
              paddingBottom={SPACING.spacing8}
              id="AdvancedSettings_showHeaterShakerAttachmentModal"
            >
              {t('heater_shaker_attach_visible')}
            </StyledText>
            <StyledText as="p">
              {t('heater_shaker_attach_description')}
            </StyledText>
          </Box>
          <ToggleButton
            label="show_heater_shaker_modal"
            toggledOn={!isHeaterShakerAttachmentModalVisible}
            onClick={toggleHeaterShakerModalVisibilty}
            id="AdvancedSettings_showHeaterShakerAttachmentBtn"
          />
        </Flex>
        <Divider marginY={SPACING.spacing24} />
        <Flex alignItems={ALIGN_CENTER} justifyContent={JUSTIFY_SPACE_BETWEEN}>
          <Box width="70%">
            <StyledText
              css={TYPOGRAPHY.h3SemiBold}
              paddingBottom={SPACING.spacing8}
              id="AdvancedSettings_showLink"
            >
              {t('show_labware_offset_snippets')}
            </StyledText>
            <StyledText as="p">
              {t('show_labware_offset_snippets_description')}
            </StyledText>
          </Box>
          <ToggleButton
            label="show_link_to_get_labware_offset_data"
            toggledOn={isLabwareOffsetCodeSnippetsOn}
            onClick={toggleLabwareOffsetData}
            id="AdvancedSettings_showLinkToggleButton"
          />
        </Flex>
        <Divider marginY={SPACING.spacing24} />
        <Flex alignItems={ALIGN_CENTER} justifyContent={JUSTIFY_SPACE_BETWEEN}>
          <Box width="70%">
            <StyledText
              css={TYPOGRAPHY.h3SemiBold}
              paddingBottom={SPACING.spacing8}
              id="AdvancedSettings_overridePathToPython"
            >
              {t('override_path_to_python')}
            </StyledText>
            <StyledText as="p" paddingBottom={SPACING.spacing8}>
              {t('opentrons_app_will_use_interpreter')}
            </StyledText>
            <StyledText
              as="h6"
              textTransform={TYPOGRAPHY.textTransformUppercase}
              color={COLORS.grey50Enabled}
              paddingBottom={SPACING.spacing4}
            >
              {t('override_path')}
            </StyledText>
            {pathToPythonInterpreter !== null ? (
              <Link
                role="button"
                css={TYPOGRAPHY.pRegular}
<<<<<<< HEAD
                color={COLORS.black90}
=======
                color={COLORS.darkBlackEnabled}
>>>>>>> 9147da8d
                onClick={() =>
                  dispatch(ProtocolAnalysis.openPythonInterpreterDirectory())
                }
                id="AdvancedSettings_sourceFolderLinkPython"
              >
                {pathToPythonInterpreter}
                <Icon
                  height="0.75rem"
                  marginLeft={SPACING.spacing8}
                  name="open-in-new"
                />
              </Link>
            ) : (
              <StyledText as="p">{t('no_specified_folder')}</StyledText>
            )}
          </Box>
          {pathToPythonInterpreter !== null ? (
            <TertiaryButton
              marginLeft={SPACING_AUTO}
              onClick={() =>
                dispatch(Config.resetConfigValue('python.pathToPythonOverride'))
              }
              id="AdvancedSettings_changePythonInterpreterSource"
            >
              {t('reset_to_default')}
            </TertiaryButton>
          ) : (
            <TertiaryButton
              marginLeft={SPACING_AUTO}
              onClick={handleClickPythonDirectoryChange}
              id="AdvancedSettings_changePythonInterpreterSource"
            >
              {t('add_override_path')}
            </TertiaryButton>
          )}
        </Flex>
        <Divider marginY={SPACING.spacing24} />
        <Flex alignItems={ALIGN_CENTER} justifyContent={JUSTIFY_SPACE_BETWEEN}>
          <Box width="70%">
            <StyledText
              css={TYPOGRAPHY.h3SemiBold}
              paddingBottom={SPACING.spacing8}
              id="AdvancedSettings_devTools"
            >
              {t('enable_dev_tools')}
            </StyledText>
            <StyledText as="p">{t('enable_dev_tools_description')}</StyledText>
          </Box>
          <ToggleButton
            label="enable_dev_tools"
            toggledOn={devToolsOn}
            onClick={toggleDevtools}
            id="AdvancedSettings_devTooltoggle"
          />
        </Flex>
        <Divider marginY={SPACING.spacing24} />
        <StyledText
          css={TYPOGRAPHY.h3SemiBold}
          paddingBottom={SPACING.spacing24}
          id="OT-2_Advanced_Settings"
        >
          {t('ot2_advanced_settings')}
        </StyledText>
        <Box>
          <StyledText
            css={TYPOGRAPHY.h3SemiBold}
            paddingBottom={SPACING.spacing8}
            id="AdvancedSettings_tipLengthCalibration"
          >
            {t('tip_length_cal_method')}
          </StyledText>
          <RadioGroup
            useBlueChecked
            css={css`
              ${TYPOGRAPHY.pRegular}
              line-height: ${TYPOGRAPHY.lineHeight20};
            `}
            value={
              useTrashSurfaceForTipCal === true
                ? ALWAYS_TRASH
                : useTrashSurfaceForTipCal === false
                ? ALWAYS_BLOCK
                : ALWAYS_PROMPT
            }
            onChange={(event: React.ChangeEvent<HTMLInputElement>) => {
              // you know this is a limited-selection field whose values are only
              // the elements of BlockSelection; i know this is a limited-selection
              // field whose values are only the elements of BlockSelection; but sadly,
              // neither of us can get Flow to know it
              handleUseTrashSelection(
                event.currentTarget.value as BlockSelection
              )
            }}
            options={[
              { name: t('cal_block'), value: ALWAYS_BLOCK },
              { name: t('trash_bin'), value: ALWAYS_TRASH },
              { name: t('prompt'), value: ALWAYS_PROMPT },
            ]}
          />
        </Box>
        <Divider marginY={SPACING.spacing24} />
        <Flex alignItems={ALIGN_CENTER} justifyContent={JUSTIFY_SPACE_BETWEEN}>
          <Box>
            <StyledText
              css={TYPOGRAPHY.h3SemiBold}
              paddingBottom={SPACING.spacing8}
              id="AdvancedSettings_u2eInformation"
            >
              {t('usb_to_ethernet_adapter_info')}
            </StyledText>
            <StyledText as="p">
              {t('usb_to_ethernet_adapter_info_description')}
            </StyledText>
            {driverOutdated && (
              <Banner type="warning" marginTop={SPACING.spacing16}>
                <Flex justifyContent={JUSTIFY_SPACE_BETWEEN} width="100%">
<<<<<<< HEAD
                  <StyledText as="p" color={COLORS.black90}>
=======
                  <StyledText as="p" color={COLORS.darkBlackEnabled}>
>>>>>>> 9147da8d
                    {t('usb_to_ethernet_adapter_toast_message')}
                  </StyledText>
                  <Link
                    external
                    href={REALTEK_URL}
                    css={TYPOGRAPHY.pRegular}
<<<<<<< HEAD
                    color={COLORS.black90}
=======
                    color={COLORS.darkBlackEnabled}
>>>>>>> 9147da8d
                    textDecoration={TYPOGRAPHY.textDecorationUnderline}
                    id="AdvancedSettings_realtekLink"
                  >
                    {t('usb_to_ethernet_adapter_link')}
                  </Link>
                </Flex>
              </Banner>
            )}
            {device === null ? (
              <StyledText as="p" marginTop={SPACING.spacing16}>
                {t('usb_to_ethernet_not_connected')}
              </StyledText>
            ) : (
              <Flex
                justifyContent={JUSTIFY_SPACE_BETWEEN}
                marginTop={SPACING.spacing16}
              >
                <Flex
                  flexDirection={DIRECTION_COLUMN}
                  paddingRight={SPACING.spacing16}
                >
                  <StyledText css={TYPOGRAPHY.pSemiBold}>
                    {t('usb_to_ethernet_adapter_description')}
                  </StyledText>
                  <StyledText as="p">{device?.deviceName}</StyledText>
                </Flex>
                <Flex
                  flexDirection={DIRECTION_COLUMN}
                  paddingRight={SPACING.spacing16}
                >
                  <StyledText css={TYPOGRAPHY.pSemiBold}>
                    {t('usb_to_ethernet_adapter_manufacturer')}
                  </StyledText>
                  <StyledText as="p">{device?.manufacturer}</StyledText>
                </Flex>
                <Flex
                  flexDirection={DIRECTION_COLUMN}
                  paddingRight={SPACING.spacing16}
                >
                  <StyledText css={TYPOGRAPHY.pSemiBold}>
                    {t('usb_to_ethernet_adapter_driver_version')}
                  </StyledText>
                  <StyledText as="p">
                    {device?.windowsDriverVersion
                      ? device.windowsDriverVersion
                      : t('usb_to_ethernet_adapter_no_driver_version')}
                  </StyledText>
                </Flex>
              </Flex>
            )}
          </Box>
        </Flex>
      </Box>
    </>
  )
}<|MERGE_RESOLUTION|>--- conflicted
+++ resolved
@@ -284,11 +284,7 @@
               <Link
                 role="button"
                 css={TYPOGRAPHY.pRegular}
-<<<<<<< HEAD
-                color={COLORS.black90}
-=======
                 color={COLORS.darkBlackEnabled}
->>>>>>> 9147da8d
                 onClick={() =>
                   dispatch(CustomLabware.openCustomLabwareDirectory())
                 }
@@ -448,11 +444,7 @@
               <Link
                 role="button"
                 css={TYPOGRAPHY.pRegular}
-<<<<<<< HEAD
-                color={COLORS.black90}
-=======
                 color={COLORS.darkBlackEnabled}
->>>>>>> 9147da8d
                 onClick={() =>
                   dispatch(ProtocolAnalysis.openPythonInterpreterDirectory())
                 }
@@ -569,22 +561,14 @@
             {driverOutdated && (
               <Banner type="warning" marginTop={SPACING.spacing16}>
                 <Flex justifyContent={JUSTIFY_SPACE_BETWEEN} width="100%">
-<<<<<<< HEAD
-                  <StyledText as="p" color={COLORS.black90}>
-=======
                   <StyledText as="p" color={COLORS.darkBlackEnabled}>
->>>>>>> 9147da8d
                     {t('usb_to_ethernet_adapter_toast_message')}
                   </StyledText>
                   <Link
                     external
                     href={REALTEK_URL}
                     css={TYPOGRAPHY.pRegular}
-<<<<<<< HEAD
-                    color={COLORS.black90}
-=======
                     color={COLORS.darkBlackEnabled}
->>>>>>> 9147da8d
                     textDecoration={TYPOGRAPHY.textDecorationUnderline}
                     id="AdvancedSettings_realtekLink"
                   >
