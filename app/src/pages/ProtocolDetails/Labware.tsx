--- conflicted
+++ resolved
@@ -4,10 +4,6 @@
 import {
   ALIGN_CENTER,
   BORDERS,
-<<<<<<< HEAD
-  LEGACY_COLORS,
-=======
->>>>>>> e1f5673b
   COLORS,
   DIRECTION_ROW,
   Flex,
