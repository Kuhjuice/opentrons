--- conflicted
+++ resolved
@@ -69,11 +69,7 @@
         whiteSpace="nowrap"
       >
         {iconName != null ? (
-<<<<<<< HEAD
-          <Icon name={iconName} size="3rem" color={COLORS.black90} />
-=======
           <Icon name={iconName} size="3rem" color={COLORS.darkBlack100} />
->>>>>>> 9147da8d
         ) : null}
         <Flex
           flexDirection={DIRECTION_COLUMN}
@@ -100,11 +96,7 @@
         rightElement
       ) : (
         <Flex gridGap={SPACING.spacing40} alignItems={ALIGN_CENTER}>
-<<<<<<< HEAD
-          <Icon name="more" size="3rem" color={COLORS.black90} />
-=======
           <Icon name="more" size="3rem" color={COLORS.darkBlack100} />
->>>>>>> 9147da8d
         </Flex>
       )}
     </Btn>
