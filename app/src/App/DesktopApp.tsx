--- conflicted
+++ resolved
@@ -3,10 +3,7 @@
 
 import {
   Box,
-<<<<<<< HEAD
   LEGACY_COLORS,
-=======
->>>>>>> e1f5673b
   COLORS,
   OVERFLOW_AUTO,
   POSITION_RELATIVE,
