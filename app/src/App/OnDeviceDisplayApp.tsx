--- conflicted
+++ resolved
@@ -7,10 +7,6 @@
 import {
   Box,
   POSITION_RELATIVE,
-<<<<<<< HEAD
-  LEGACY_COLORS,
-=======
->>>>>>> e1f5673b
   COLORS,
   OVERFLOW_AUTO,
   useIdle,
