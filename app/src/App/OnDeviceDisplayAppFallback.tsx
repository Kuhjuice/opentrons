--- conflicted
+++ resolved
@@ -12,10 +12,6 @@
   Flex,
   JUSTIFY_CENTER,
   SPACING,
-<<<<<<< HEAD
-  LEGACY_COLORS,
-=======
->>>>>>> e1f5673b
   COLORS,
 } from '@opentrons/components'
 
