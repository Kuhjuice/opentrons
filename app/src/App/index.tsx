--- conflicted
+++ resolved
@@ -21,14 +21,9 @@
 import { RobotSettings } from '../pages/Devices/RobotSettings'
 import { ProtocolsLanding } from '../pages/Protocols/ProtocolsLanding'
 import { ProtocolDetails } from '../pages/Protocols/ProtocolDetails'
-<<<<<<< HEAD
 import { ProtocolTimeline} from '../pages/Protocols/ProtocolDetails/ProtocolTimeline'
-import { AppSettings } from '../organisms/AppSettings'
-import { Labware } from '../organisms/Labware'
-=======
 import { AppSettings } from '../pages/AppSettings'
 import { Labware } from '../pages/Labware'
->>>>>>> 75828708
 import { Navbar } from './Navbar'
 import { PortalRoot as ModalPortalRoot, TopPortalRoot } from './portal'
 
