import styled, { css } from 'styled-components'
import {
  Btn,
  BORDERS,
  COLORS,
  SPACING,
  styleProps,
  TYPOGRAPHY,
} from '@opentrons/components'

const SELECTED_STYLE = css`
<<<<<<< HEAD
  background-color: ${LEGACY_COLORS.highlightPurple1};
=======
  background-color: ${COLORS.highlightPurple1};
>>>>>>> 9147da8d
  color: ${COLORS.white};

  &:focus,
  &:hover {
    background-color: ${COLORS.highlightPurple1};
    box-shadow: none;
  }

  &:active {
    background-color: ${COLORS.highlightPurple1Pressed};
  }
`

const UNSELECTED_STYLE = css`
<<<<<<< HEAD
  background-color: ${LEGACY_COLORS.highlightPurple2};
  color: ${COLORS.black90};
=======
  background-color: ${COLORS.highlightPurple2};
  color: ${COLORS.darkBlack100};
>>>>>>> 9147da8d

  &:focus,
  &:hover {
    background-color: ${COLORS.highlightPurple2};
    box-shadow: none;
  }

  &:active {
    background-color: ${COLORS.highlightPurple2Pressed};
  }
`

interface TabbedButtonProps extends React.ComponentProps<typeof Btn> {
  isSelected?: boolean
}

export const TabbedButton = styled(Btn)<TabbedButtonProps>`
  ${props =>
    css`
      border-radius: ${BORDERS.borderRadiusSize4};
      box-shadow: none;
      font-size: ${TYPOGRAPHY.fontSize22};
      font-weight: ${TYPOGRAPHY.fontWeightSemiBold};
      line-height: ${TYPOGRAPHY.lineHeight28};
      padding: ${SPACING.spacing16} ${SPACING.spacing24};
      text-transform: ${TYPOGRAPHY.textTransformNone};

      ${props.isSelected === true ? SELECTED_STYLE : UNSELECTED_STYLE}

      ${styleProps}

      &:focus-visible {
<<<<<<< HEAD
        box-shadow: 0 0 0 3px ${COLORS.blue50};
=======
        box-shadow: 0 0 0 3px ${COLORS.fundamentalsFocus};
>>>>>>> 9147da8d
      }
      &:disabled {
        background-color: ${COLORS.grey35};
        color: ${COLORS.grey50};
      }
    `}
`<|MERGE_RESOLUTION|>--- conflicted
+++ resolved
@@ -9,11 +9,7 @@
 } from '@opentrons/components'
 
 const SELECTED_STYLE = css`
-<<<<<<< HEAD
-  background-color: ${LEGACY_COLORS.highlightPurple1};
-=======
   background-color: ${COLORS.highlightPurple1};
->>>>>>> 9147da8d
   color: ${COLORS.white};
 
   &:focus,
@@ -28,13 +24,8 @@
 `
 
 const UNSELECTED_STYLE = css`
-<<<<<<< HEAD
-  background-color: ${LEGACY_COLORS.highlightPurple2};
-  color: ${COLORS.black90};
-=======
   background-color: ${COLORS.highlightPurple2};
   color: ${COLORS.darkBlack100};
->>>>>>> 9147da8d
 
   &:focus,
   &:hover {
@@ -67,11 +58,7 @@
       ${styleProps}
 
       &:focus-visible {
-<<<<<<< HEAD
-        box-shadow: 0 0 0 3px ${COLORS.blue50};
-=======
         box-shadow: 0 0 0 3px ${COLORS.fundamentalsFocus};
->>>>>>> 9147da8d
       }
       &:disabled {
         background-color: ${COLORS.grey35};
