--- conflicted
+++ resolved
@@ -2,10 +2,6 @@
 import {
   NewSecondaryBtn,
   SPACING,
-<<<<<<< HEAD
-  LEGACY_COLORS,
-=======
->>>>>>> e1f5673b
   COLORS,
   BORDERS,
   TYPOGRAPHY,
