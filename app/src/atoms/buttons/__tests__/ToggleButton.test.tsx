--- conflicted
+++ resolved
@@ -27,11 +27,7 @@
   it('renders toggle button - on', () => {
     const { getByLabelText } = render(props)
     const button = getByLabelText('toggle button')
-<<<<<<< HEAD
     expect(button).toHaveStyle(`color: ${String(COLORS.blue50)}`)
-=======
-    expect(button).toHaveStyle(`color: ${String(COLORS.blueEnabled)}`)
->>>>>>> 2524ab95
     expect(button).toHaveStyle(`height: ${String(SIZE_2)}`)
     expect(button).toHaveStyle(`width: ${String(SIZE_2)}`)
     expect(button).toHaveAttribute('aria-checked', 'true')
@@ -40,11 +36,7 @@
   it('applies the correct states to the toggle on- hover', () => {
     const { getByLabelText } = render(props)
     const button = getByLabelText('toggle button')
-<<<<<<< HEAD
     expect(button).toHaveStyleRule('color', `${String(COLORS.blue55)}`, {
-=======
-    expect(button).toHaveStyleRule('color', `${String(COLORS.blueHover)}`, {
->>>>>>> 2524ab95
       modifier: ':hover',
     })
   })
