import 'jest-styled-components'
import * as React from 'react'
import {
  renderWithProviders,
  COLORS,
  SPACING,
  TYPOGRAPHY,
  BORDERS,
} from '@opentrons/components'

import { QuaternaryButton } from '..'

const render = (props: React.ComponentProps<typeof QuaternaryButton>) => {
  return renderWithProviders(<QuaternaryButton {...props} />)[0]
}

describe('QuaternaryButton', () => {
  let props: React.ComponentProps<typeof QuaternaryButton>

  beforeEach(() => {
    props = {
      children: 'secondary tertiary button',
    }
  })

  it('renders secondary tertiary button with text', () => {
    const { getByText } = render(props)
    const button = getByText('secondary tertiary button')
    expect(button).toHaveStyle(`background-color: ${String(COLORS.white)}`)
    expect(button).toHaveStyle(
      `border-radius: ${String(BORDERS.radiusRoundEdge)}`
    )
    expect(button).toHaveStyle('box-shadow: none')
    expect(button).toHaveStyle(`color: ${String(COLORS.blueEnabled)}`)
    expect(button).toHaveStyle(
      `padding: ${SPACING.spacing8} ${SPACING.spacing16} ${SPACING.spacing8} ${SPACING.spacing16}`
    )
    expect(button).toHaveStyle(
      `text-transform: ${String(TYPOGRAPHY.textTransformNone)}`
    )
    expect(button).toHaveStyle('white-space: nowrap')
    expect(button).toHaveStyle(`font-size: ${String(TYPOGRAPHY.fontSizeLabel)}`)
    expect(button).toHaveStyle(
      `font-weight: ${String(TYPOGRAPHY.fontWeightSemiBold)}`
    )
    expect(button).toHaveStyle(
      `line-height: ${String(TYPOGRAPHY.lineHeight12)}`
    )
  })

  it('renders secondary tertiary button with text and disabled', () => {
    props.disabled = true
    const { getByText } = render(props)
    const button = getByText('secondary tertiary button')
    expect(button).toBeDisabled()
    expect(button).toHaveStyle('opacity: 50%')
  })

  it('applies the correct states to the button - hover', () => {
    const { getByText } = render(props)
    const button = getByText('secondary tertiary button')
    expect(button).toHaveStyleRule('opacity', '70%', {
      modifier: ':hover',
    })
    expect(button).toHaveStyleRule('box-shadow', '0 0 0', {
      modifier: ':hover',
    })
  })

  it('applies the correct states to the button - focus-visible', () => {
    const { getByText } = render(props)
    const button = getByText('secondary tertiary button')
    expect(button).toHaveStyleRule(
      'box-shadow',
      `0 0 0 3px ${String(COLORS.warningEnabled)}`,
      {
        modifier: ':focus-visible',
      }
    )
  })

  it('renders secondary tertiary button with text and different background color', () => {
    props.color = COLORS.errorEnabled
    const { getByText } = render(props)
    const button = getByText('secondary tertiary button')
    expect(button).toHaveStyle(`background-color: ${String(COLORS.white)}`)
<<<<<<< HEAD
    expect(button).toHaveStyle(`color: ${String(LEGACY_COLORS.errorEnabled)}`)
=======
    expect(button).toHaveStyle(`color: ${String(COLORS.errorEnabled)}`)
>>>>>>> 9147da8d
  })
})<|MERGE_RESOLUTION|>--- conflicted
+++ resolved
@@ -84,10 +84,6 @@
     const { getByText } = render(props)
     const button = getByText('secondary tertiary button')
     expect(button).toHaveStyle(`background-color: ${String(COLORS.white)}`)
-<<<<<<< HEAD
-    expect(button).toHaveStyle(`color: ${String(LEGACY_COLORS.errorEnabled)}`)
-=======
     expect(button).toHaveStyle(`color: ${String(COLORS.errorEnabled)}`)
->>>>>>> 9147da8d
   })
 })