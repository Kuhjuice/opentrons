--- conflicted
+++ resolved
@@ -66,13 +66,7 @@
     expect(button).toHaveStyle(
       `background-color: ${String(COLORS.grey50Disabled)}`
     )
-<<<<<<< HEAD
-    expect(button).toHaveStyle(
-      `color: ${String(LEGACY_COLORS.successDisabled)}`
-    )
-=======
     expect(button).toHaveStyle(`color: ${String(COLORS.successDisabled)}`)
->>>>>>> 9147da8d
   })
 
   it('calls mock function when clicking the button', () => {
