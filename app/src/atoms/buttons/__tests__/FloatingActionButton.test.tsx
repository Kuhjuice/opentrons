--- conflicted
+++ resolved
@@ -33,13 +33,7 @@
     expect(button).toHaveStyle(
       `padding: ${SPACING.spacing12} ${SPACING.spacing24}`
     )
-<<<<<<< HEAD
-    expect(button).toHaveStyle(
-      `background-color: ${LEGACY_COLORS.highlightPurple1}`
-    )
-=======
     expect(button).toHaveStyle(`background-color: ${COLORS.highlightPurple1}`)
->>>>>>> 9147da8d
     expect(button).toHaveStyle(`font-size: ${TYPOGRAPHY.fontSize28}`)
     expect(button).toHaveStyle(`font-weight: ${TYPOGRAPHY.fontWeightSemiBold}`)
     expect(button).toHaveStyle(`line-height: ${TYPOGRAPHY.lineHeight36}`)
@@ -75,11 +69,6 @@
   it('applies the correct states to the unselected floating action button - focus-visible', () => {
     const { getByRole } = render(props)
     const button = getByRole('button')
-<<<<<<< HEAD
-    expect(button).toHaveStyleRule('border-color', `${COLORS.blue50}`, {
-      modifier: ':focus-visible',
-    })
-=======
     expect(button).toHaveStyleRule(
       'border-color',
       `${COLORS.fundamentalsFocus}`,
@@ -87,6 +76,5 @@
         modifier: ':focus-visible',
       }
     )
->>>>>>> 9147da8d
   })
 })