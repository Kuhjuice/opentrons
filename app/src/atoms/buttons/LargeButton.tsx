import * as React from 'react'
import { css } from 'styled-components'
import {
  TYPOGRAPHY,
  COLORS,
  SPACING,
  BORDERS,
  Btn,
  Icon,
  DIRECTION_COLUMN,
  JUSTIFY_SPACE_BETWEEN,
  DISPLAY_FLEX,
} from '@opentrons/components'
import { StyledText } from '../text'
import { ODD_FOCUS_VISIBLE } from './constants'
import type { IconName, StyleProps } from '@opentrons/components'

type LargeButtonTypes = 'primary' | 'secondary' | 'alert'
interface LargeButtonProps extends StyleProps {
  onClick: () => void
  buttonType?: LargeButtonTypes
  buttonText: React.ReactNode
  iconName: IconName
  disabled?: boolean
}

export function LargeButton(props: LargeButtonProps): JSX.Element {
  const {
    buttonType = 'primary',
    buttonText,
    iconName,
    disabled = false,
    ...buttonProps
  } = props

  const LARGE_BUTTON_PROPS_BY_TYPE: Record<
    LargeButtonTypes,
    {
      defaultBackgroundColor: string
      activeBackgroundColor: string
      defaultColor: string
      iconColor: string
    }
  > = {
    secondary: {
<<<<<<< HEAD
      defaultColor: COLORS.black90,
      defaultBackgroundColor: LEGACY_COLORS.mediumBlueEnabled,
      activeBackgroundColor: LEGACY_COLORS.mediumBluePressed,
      iconColor: LEGACY_COLORS.blueEnabled,
=======
      defaultColor: COLORS.darkBlackEnabled,
      defaultBackgroundColor: COLORS.mediumBlueEnabled,
      activeBackgroundColor: COLORS.mediumBluePressed,
      iconColor: COLORS.blueEnabled,
>>>>>>> 9147da8d
    },
    alert: {
      defaultColor: COLORS.red1,
      defaultBackgroundColor: COLORS.red3,
      activeBackgroundColor: COLORS.red3Pressed,
      iconColor: COLORS.red1,
    },
    primary: {
      defaultColor: COLORS.white,
<<<<<<< HEAD
      defaultBackgroundColor: LEGACY_COLORS.blueEnabled,
      activeBackgroundColor: LEGACY_COLORS.bluePressed,
=======
      defaultBackgroundColor: COLORS.blueEnabled,
      activeBackgroundColor: COLORS.bluePressed,
>>>>>>> 9147da8d
      iconColor: COLORS.white,
    },
  }

  const LARGE_BUTTON_STYLE = css`
    text-align: ${TYPOGRAPHY.textAlignLeft};
    color: ${LARGE_BUTTON_PROPS_BY_TYPE[buttonType].defaultColor};
    background-color: ${LARGE_BUTTON_PROPS_BY_TYPE[buttonType]
      .defaultBackgroundColor};
    cursor: default;
    border-radius: ${BORDERS.borderRadiusSize4};
    box-shadow: none;
    padding: ${SPACING.spacing24};
    line-height: ${TYPOGRAPHY.lineHeight20};
    ${TYPOGRAPHY.pSemiBold}

    &:focus {
      background-color: ${LARGE_BUTTON_PROPS_BY_TYPE[buttonType]
        .activeBackgroundColor};
      box-shadow: none;
    }
    &:hover {
      border: none;
      box-shadow: none;
      background-color: ${LARGE_BUTTON_PROPS_BY_TYPE[buttonType]
        .defaultBackgroundColor};
      color: ${LARGE_BUTTON_PROPS_BY_TYPE[buttonType].defaultColor};
    }
    &:focus-visible {
      box-shadow: ${ODD_FOCUS_VISIBLE};
      background-color: ${LARGE_BUTTON_PROPS_BY_TYPE[buttonType]
        .defaultBackgroundColor};
    }
    &:active {
      background-color: ${LARGE_BUTTON_PROPS_BY_TYPE[buttonType]
        .activeBackgroundColor};
    }

    &:disabled {
      background-color: ${COLORS.grey35};
      color: ${COLORS.grey50};
    }
  `
  return (
    <Btn
      display={DISPLAY_FLEX}
      css={LARGE_BUTTON_STYLE}
      flexDirection={DIRECTION_COLUMN}
      justifyContent={JUSTIFY_SPACE_BETWEEN}
      disabled={disabled}
      {...buttonProps}
    >
      <StyledText
        fontSize="2rem"
        fontWeight={TYPOGRAPHY.fontWeightSemiBold}
        lineHeight="2.625rem"
      >
        {buttonText}
      </StyledText>
      <Icon
        name={iconName}
        aria-label={`${iconName} icon`}
        color={
          disabled
            ? COLORS.grey50
            : LARGE_BUTTON_PROPS_BY_TYPE[buttonType].iconColor
        }
        size="5rem"
      />
    </Btn>
  )
}<|MERGE_RESOLUTION|>--- conflicted
+++ resolved
@@ -43,17 +43,10 @@
     }
   > = {
     secondary: {
-<<<<<<< HEAD
-      defaultColor: COLORS.black90,
-      defaultBackgroundColor: LEGACY_COLORS.mediumBlueEnabled,
-      activeBackgroundColor: LEGACY_COLORS.mediumBluePressed,
-      iconColor: LEGACY_COLORS.blueEnabled,
-=======
       defaultColor: COLORS.darkBlackEnabled,
       defaultBackgroundColor: COLORS.mediumBlueEnabled,
       activeBackgroundColor: COLORS.mediumBluePressed,
       iconColor: COLORS.blueEnabled,
->>>>>>> 9147da8d
     },
     alert: {
       defaultColor: COLORS.red1,
@@ -63,13 +56,8 @@
     },
     primary: {
       defaultColor: COLORS.white,
-<<<<<<< HEAD
-      defaultBackgroundColor: LEGACY_COLORS.blueEnabled,
-      activeBackgroundColor: LEGACY_COLORS.bluePressed,
-=======
       defaultBackgroundColor: COLORS.blueEnabled,
       activeBackgroundColor: COLORS.bluePressed,
->>>>>>> 9147da8d
       iconColor: COLORS.white,
     },
   }
