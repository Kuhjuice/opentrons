import styled from 'styled-components'
import {
  SPACING,
  COLORS,
<<<<<<< HEAD
  LEGACY_COLORS,
=======
>>>>>>> 9147da8d
  TYPOGRAPHY,
  ALIGN_CENTER,
  RESPONSIVENESS,
  StyleProps,
} from '@opentrons/components'

interface ButtonProps extends StyleProps {
  /** optional isAlert boolean to turn the background red, only seen in ODD */
  isAlert?: boolean
}
export const MenuItem = styled.button<ButtonProps>`
  text-align: ${TYPOGRAPHY.textAlignLeft};
  font-size: ${TYPOGRAPHY.fontSizeP};
  background-color: ${COLORS.transparent};
<<<<<<< HEAD
  color: ${COLORS.black90};
=======
  color: ${COLORS.darkBlackEnabled};
>>>>>>> 9147da8d
  padding: ${SPACING.spacing8} ${SPACING.spacing12} ${SPACING.spacing8}
    ${SPACING.spacing12};

  &:hover,
  &:active {
    background-color: ${COLORS.lightBlue};
  }

  &:disabled {
    background-color: ${COLORS.transparent};
<<<<<<< HEAD
    color: ${LEGACY_COLORS.black}${LEGACY_COLORS.opacity50HexCode};
=======
    color: ${COLORS.black}${COLORS.opacity50HexCode};
>>>>>>> 9147da8d
  }

  @media ${RESPONSIVENESS.touchscreenMediaQuerySpecs} {
    align-items: ${ALIGN_CENTER};
    text-align: ${TYPOGRAPHY.textAlignCenter};
    font-size: ${TYPOGRAPHY.fontSize28};
    background-color: ${({ isAlert }) =>
<<<<<<< HEAD
      isAlert ? LEGACY_COLORS.errorEnabled : COLORS.transparent};
    color: ${({ isAlert }) => (isAlert ? COLORS.white : COLORS.black90)};
=======
      isAlert ? COLORS.errorEnabled : COLORS.transparent};
    color: ${({ isAlert }) =>
      isAlert ? COLORS.white : COLORS.darkBlackEnabled};
>>>>>>> 9147da8d
    padding: ${SPACING.spacing24};
    height: 5.5rem;
    line-height: ${TYPOGRAPHY.lineHeight36};
    &:hover,
    &:active {
      background-color: ${({ isAlert }) =>
        isAlert ? COLORS.errorEnabled : COLORS.grey35};
    }

    &:disabled {
      background-color: ${({ isAlert }) =>
<<<<<<< HEAD
        isAlert ? LEGACY_COLORS.errorEnabled : COLORS.transparent};
      color: ${({ isAlert }) =>
        isAlert ? COLORS.white : LEGACY_COLORS.darkBlack60};
=======
        isAlert ? COLORS.errorEnabled : COLORS.transparent};
      color: ${({ isAlert }) => (isAlert ? COLORS.white : COLORS.grey50)};
>>>>>>> 9147da8d
    }
  }
`<|MERGE_RESOLUTION|>--- conflicted
+++ resolved
@@ -2,10 +2,6 @@
 import {
   SPACING,
   COLORS,
-<<<<<<< HEAD
-  LEGACY_COLORS,
-=======
->>>>>>> 9147da8d
   TYPOGRAPHY,
   ALIGN_CENTER,
   RESPONSIVENESS,
@@ -20,11 +16,7 @@
   text-align: ${TYPOGRAPHY.textAlignLeft};
   font-size: ${TYPOGRAPHY.fontSizeP};
   background-color: ${COLORS.transparent};
-<<<<<<< HEAD
-  color: ${COLORS.black90};
-=======
   color: ${COLORS.darkBlackEnabled};
->>>>>>> 9147da8d
   padding: ${SPACING.spacing8} ${SPACING.spacing12} ${SPACING.spacing8}
     ${SPACING.spacing12};
 
@@ -35,11 +27,7 @@
 
   &:disabled {
     background-color: ${COLORS.transparent};
-<<<<<<< HEAD
-    color: ${LEGACY_COLORS.black}${LEGACY_COLORS.opacity50HexCode};
-=======
     color: ${COLORS.black}${COLORS.opacity50HexCode};
->>>>>>> 9147da8d
   }
 
   @media ${RESPONSIVENESS.touchscreenMediaQuerySpecs} {
@@ -47,14 +35,9 @@
     text-align: ${TYPOGRAPHY.textAlignCenter};
     font-size: ${TYPOGRAPHY.fontSize28};
     background-color: ${({ isAlert }) =>
-<<<<<<< HEAD
-      isAlert ? LEGACY_COLORS.errorEnabled : COLORS.transparent};
-    color: ${({ isAlert }) => (isAlert ? COLORS.white : COLORS.black90)};
-=======
       isAlert ? COLORS.errorEnabled : COLORS.transparent};
     color: ${({ isAlert }) =>
       isAlert ? COLORS.white : COLORS.darkBlackEnabled};
->>>>>>> 9147da8d
     padding: ${SPACING.spacing24};
     height: 5.5rem;
     line-height: ${TYPOGRAPHY.lineHeight36};
@@ -66,14 +49,8 @@
 
     &:disabled {
       background-color: ${({ isAlert }) =>
-<<<<<<< HEAD
-        isAlert ? LEGACY_COLORS.errorEnabled : COLORS.transparent};
-      color: ${({ isAlert }) =>
-        isAlert ? COLORS.white : LEGACY_COLORS.darkBlack60};
-=======
         isAlert ? COLORS.errorEnabled : COLORS.transparent};
       color: ${({ isAlert }) => (isAlert ? COLORS.white : COLORS.grey50)};
->>>>>>> 9147da8d
     }
   }
 `