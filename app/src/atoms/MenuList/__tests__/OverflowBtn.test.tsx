--- conflicted
+++ resolved
@@ -55,11 +55,7 @@
 
     expect(getByRole('button')).toHaveStyleRule(
       'box-shadow',
-<<<<<<< HEAD
-      `0 0 0 3px ${String(COLORS.blue50)}`,
-=======
       `0 0 0 3px ${String(COLORS.fundamentalsFocus)}`,
->>>>>>> 9147da8d
       {
         modifier: ':focus-visible',
       }
