import * as React from 'react'
import { css } from 'styled-components'
import { Btn, COLORS, SPACING } from '@opentrons/components'

export const OverflowBtn = React.forwardRef(
  (
    props: React.ComponentProps<typeof Btn>,
    ref: React.ForwardedRef<HTMLInputElement>
  ): JSX.Element => {
    return (
      <Btn
        css={css`
          border-radius: ${SPACING.spacing4};
          max-height: ${SPACING.spacing32};

          &:hover {
            background-color: ${COLORS.grey35};
          }
          &:hover circle {
<<<<<<< HEAD
            fill: ${COLORS.black90};
=======
            fill: ${COLORS.darkBlackEnabled};
>>>>>>> 9147da8d
          }

          &:active,
          &:focus {
            background-color: ${COLORS.grey35};
          }

          &:active circle,
          &:focus circle {
            fill: ${COLORS.grey60};
          }

          &:focus-visible {
            box-shadow: ${`0 0 0 3px ${COLORS.warningEnabled}`};
            background-color: ${'transparent'};
          }

          &:focus-visible circle {
            fill: ${COLORS.grey55};
          }

          &:disabled circle {
            fill: ${COLORS.successDisabled};
          }
          &:disabled {
            background-color: transparent;
          }
        `}
        {...props}
        ref={ref}
      >
        <svg
          width="19"
          height="31"
          viewBox="0 0 19 31"
          fill={COLORS.grey50Enabled}
          xmlns="http://www.w3.org/2000/svg"
        >
          <circle cx="9.5" cy="9.5" r="1.5" />
          <circle cx="9.5" cy="15.5" r="1.5" />
          <circle cx="9.5" cy="21.5" r="1.5" />
        </svg>
      </Btn>
    )
  }
)<|MERGE_RESOLUTION|>--- conflicted
+++ resolved
@@ -17,11 +17,7 @@
             background-color: ${COLORS.grey35};
           }
           &:hover circle {
-<<<<<<< HEAD
-            fill: ${COLORS.black90};
-=======
             fill: ${COLORS.darkBlackEnabled};
->>>>>>> 9147da8d
           }
 
           &:active,
