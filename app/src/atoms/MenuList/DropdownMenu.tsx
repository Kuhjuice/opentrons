import * as React from 'react'
import { css } from 'styled-components'
import {
  Flex,
  SPACING,
<<<<<<< HEAD
  LEGACY_COLORS,
=======
>>>>>>> e1f5673b
  COLORS,
  TYPOGRAPHY,
  POSITION_ABSOLUTE,
  DIRECTION_COLUMN,
  DIRECTION_ROW,
  JUSTIFY_SPACE_BETWEEN,
  ALIGN_CENTER,
  BORDERS,
  Icon,
  useOnClickOutside,
} from '@opentrons/components'
import { StyledText } from '../text'
import { MenuItem } from './MenuItem'

export interface DropdownOption {
  name: string
  value: string
}

export interface DropdownMenuProps {
  filterOptions: DropdownOption[]
  onClick: (value: string) => void
  currentOption: DropdownOption
}

// TODO: (smb: 4/15/22) refactor this to use html select for accessibility

export function DropdownMenu(props: DropdownMenuProps): JSX.Element {
  const { filterOptions, onClick, currentOption } = props
  const [showDropdownMenu, setShowDropdownMenu] = React.useState<boolean>(false)
  const toggleSetShowDropdownMenu = (): void =>
    setShowDropdownMenu(!showDropdownMenu)
  const dropDownMenuWrapperRef = useOnClickOutside<HTMLDivElement>({
    onClickOutside: () => setShowDropdownMenu(false),
  })

  return (
    <>
      <Flex
        flexDirection={DIRECTION_ROW}
        alignItems={ALIGN_CENTER}
        justifyContent={JUSTIFY_SPACE_BETWEEN}
        width="9.125rem"
        onClick={toggleSetShowDropdownMenu}
        border={BORDERS.lineBorder}
        borderRadius={BORDERS.radiusRoundEdge}
        padding={SPACING.spacing8}
        backgroundColor={COLORS.white}
        css={css`
          cursor: pointer;
        `}
      >
        <StyledText css={TYPOGRAPHY.pSemiBold}>{currentOption.name}</StyledText>
        <Icon
          height={TYPOGRAPHY.lineHeight16}
          name={showDropdownMenu ? 'chevron-up' : 'chevron-down'}
        />
      </Flex>
      {showDropdownMenu && (
        <Flex
          ref={dropDownMenuWrapperRef}
          zIndex={2}
          borderRadius={BORDERS.radiusSoftCorners}
          boxShadow="0px 1px 3px rgba(0, 0, 0, 0.2)"
          position={POSITION_ABSOLUTE}
          backgroundColor={COLORS.white}
          top="8.5rem"
          left={SPACING.spacing16}
          flexDirection={DIRECTION_COLUMN}
        >
          {filterOptions.map((option, index) => (
            <MenuItem
              key={index}
              onClick={() => {
                onClick(option.value)
                setShowDropdownMenu(false)
              }}
            >
              {option.name}
            </MenuItem>
          ))}
        </Flex>
      )}
    </>
  )
}<|MERGE_RESOLUTION|>--- conflicted
+++ resolved
@@ -3,10 +3,6 @@
 import {
   Flex,
   SPACING,
-<<<<<<< HEAD
-  LEGACY_COLORS,
-=======
->>>>>>> e1f5673b
   COLORS,
   TYPOGRAPHY,
   POSITION_ABSOLUTE,
