--- conflicted
+++ resolved
@@ -1,10 +1,5 @@
 import * as React from 'react'
-<<<<<<< HEAD
-import { TYPOGRAPHY, PrimaryBtn, LEGACY_COLORS,
-  COLORS, SPACING } from '@opentrons/components'
-=======
 import { TYPOGRAPHY, PrimaryBtn, COLORS, SPACING } from '@opentrons/components'
->>>>>>> e1f5673b
 import { Slideout } from './index'
 import { StyledText } from '../text'
 
