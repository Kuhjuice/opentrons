import * as React from 'react'
<<<<<<< HEAD
import {
  C_SKY_BLUE,
  LEGACY_COLORS,
  renderWithProviders,
} from '@opentrons/components'
=======
import { C_SKY_BLUE, COLORS, renderWithProviders } from '@opentrons/components'
>>>>>>> 9147da8d
import { StatusLabel } from '..'

const render = (props: React.ComponentProps<typeof StatusLabel>) => {
  return renderWithProviders(<StatusLabel {...props} />)[0]
}

describe('StatusLabel', () => {
  let props: React.ComponentProps<typeof StatusLabel>

  it('renders an engaged status label with a blue background and text', () => {
    props = {
      status: 'Engaged',
      backgroundColor: C_SKY_BLUE,
      iconColor: COLORS.blueEnabled,
      id: 'engaged_status',
      showIcon: true,
    }
    const { getByText, getByTestId } = render(props)
    expect(getByText('Engaged')).toHaveStyle('backgroundColor: C_SKY_BLUE')
    getByTestId('status_label_Engaged_engaged_status')
  })

  it('renders a disengaged status label with a blue background and text', () => {
    props = {
      status: 'Disengaged',
      backgroundColor: C_SKY_BLUE,
      iconColor: COLORS.blueEnabled,
    }
    const { getByText } = render(props)
    expect(getByText('Disengaged')).toHaveStyle('backgroundColor: C_SKY_BLUE')
  })

  it('renders an idle status label with a gray background and text', () => {
    props = {
      status: 'Idle',
<<<<<<< HEAD
      backgroundColor: LEGACY_COLORS.medGreyEnabled,
      iconColor: LEGACY_COLORS.darkGrey,
      textColor: COLORS.black90,
=======
      backgroundColor: COLORS.grey35,
      iconColor: COLORS.grey50,
      textColor: COLORS.darkBlackEnabled,
>>>>>>> 9147da8d
      showIcon: false,
    }
    const { getByText } = render(props)
    expect(getByText('Idle')).toHaveStyle('backgroundColor: C_SILVER_GRAY')
    expect(getByText('Idle')).toHaveStyle('color: #16212d')
  })

  it('renders a holding at target status label with a blue background and text', () => {
    props = {
      status: 'holding at target',
      backgroundColor: C_SKY_BLUE,
      iconColor: COLORS.blueEnabled,
    }
    const { getByText } = render(props)
    expect(getByText('Holding at target')).toHaveStyle(
      'backgroundColor: C_SKY_BLUE'
    )
  })

  it('renders a cooling status label with a blue background and text', () => {
    props = {
      status: 'cooling',
      backgroundColor: C_SKY_BLUE,
      iconColor: COLORS.blueEnabled,
    }
    const { getByText } = render(props)
    expect(getByText('Cooling')).toHaveStyle('backgroundColor: C_SKY_BLUE')
  })

  it('renders a heating status label with a blue background and text', () => {
    props = {
      status: 'heating',
      backgroundColor: C_SKY_BLUE,
      iconColor: COLORS.blueEnabled,
    }
    const { getByText } = render(props)
    expect(getByText('Heating')).toHaveStyle('backgroundColor: C_SKY_BLUE')
  })

  it('renders a status label with a pulsing icon', () => {
    props = {
      status: 'Engaged',
      backgroundColor: C_SKY_BLUE,
      iconColor: COLORS.blueEnabled,
      pulse: true,
    }
    const { getByTestId } = render(props)
    const pulsingCircle = getByTestId('pulsing_status_circle')
    expect(pulsingCircle).toHaveAttribute('attributeName', 'fill')
    expect(pulsingCircle).toHaveAttribute(
      'values',
      `${String(props.iconColor)}; transparent`
    )
    expect(pulsingCircle).toHaveAttribute('dur', '1s')
    expect(pulsingCircle).toHaveAttribute('calcMode', 'discrete')
    expect(pulsingCircle).toHaveAttribute('repeatCount', 'indefinite')
  })
})<|MERGE_RESOLUTION|>--- conflicted
+++ resolved
@@ -1,13 +1,5 @@
 import * as React from 'react'
-<<<<<<< HEAD
-import {
-  C_SKY_BLUE,
-  LEGACY_COLORS,
-  renderWithProviders,
-} from '@opentrons/components'
-=======
 import { C_SKY_BLUE, COLORS, renderWithProviders } from '@opentrons/components'
->>>>>>> 9147da8d
 import { StatusLabel } from '..'
 
 const render = (props: React.ComponentProps<typeof StatusLabel>) => {
@@ -43,15 +35,9 @@
   it('renders an idle status label with a gray background and text', () => {
     props = {
       status: 'Idle',
-<<<<<<< HEAD
-      backgroundColor: LEGACY_COLORS.medGreyEnabled,
-      iconColor: LEGACY_COLORS.darkGrey,
-      textColor: COLORS.black90,
-=======
       backgroundColor: COLORS.grey35,
       iconColor: COLORS.grey50,
       textColor: COLORS.darkBlackEnabled,
->>>>>>> 9147da8d
       showIcon: false,
     }
     const { getByText } = render(props)
