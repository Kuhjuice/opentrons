import * as React from 'react'
import { css } from 'styled-components'

import {
  ALIGN_CENTER,
  BORDERS,
  COLOR_WARNING_DARK,
  COLORS,
  DIRECTION_COLUMN,
  DISPLAY_INLINE_BLOCK,
  Flex,
  RESPONSIVENESS,
  SPACING,
  TEXT_ALIGN_RIGHT,
  TYPOGRAPHY,
} from '@opentrons/components'

export const INPUT_TYPE_NUMBER = 'number' as const
export const INPUT_TYPE_TEXT = 'text' as const
export const INPUT_TYPE_PASSWORD = 'password' as const

export interface InputFieldProps {
  /** field is disabled if value is true */
  disabled?: boolean
  /** change handler */
  onChange?: React.ChangeEventHandler<HTMLInputElement>
  /** name of field in form */
  name?: string
  /** optional ID of <input> element */
  id?: string
  /** placeholder text */
  placeholder?: string
  /** optional suffix component, appears to the right of input text */
  units?: React.ReactNode
  /** current value of text in box, defaults to '' */
  value?: string | number | null
  /** if included, InputField will use error style and display error instead of caption */
  error?: string | null
  /** optional caption. hidden when `error` is given */
  caption?: string | null
  /** appears to the right of the caption. Used for character limits, eg '0/45' */
  secondaryCaption?: string | null
  /** optional input type (default "text") */
  type?:
    | typeof INPUT_TYPE_TEXT
    | typeof INPUT_TYPE_PASSWORD
    | typeof INPUT_TYPE_NUMBER
  /** mouse click handler */
  onClick?: (event: React.MouseEvent<HTMLInputElement>) => unknown
  /** focus handler */
  onFocus?: (event: React.FocusEvent<HTMLInputElement>) => unknown
  /** blur handler */
  onBlur?: (event: React.FocusEvent<HTMLInputElement>) => unknown
  /** makes input field read-only */
  readOnly?: boolean | undefined
  /** html tabindex property */
  tabIndex?: number
  /** automatically focus field on renders */
  autoFocus?: boolean
  /** if true, clear out value and add '-' placeholder */
  isIndeterminate?: boolean
  /** if input type is number, these are the min and max values */
  max?: number
  min?: number
}

export function InputField(props: InputFieldProps): JSX.Element {
  return (
    <Flex
      alignItems={ALIGN_CENTER}
      lineHeight={1}
      fontSize={TYPOGRAPHY.fontSizeP}
      fontWeight={TYPOGRAPHY.fontWeightRegular}
<<<<<<< HEAD
      color={props.error != null ? COLOR_WARNING_DARK : COLORS.black90}
=======
      color={props.error != null ? COLOR_WARNING_DARK : COLORS.darkBlackEnabled}
>>>>>>> 9147da8d
      opacity={props.disabled ?? false ? 0.5 : ''}
    >
      <Input {...props} />
    </Flex>
  )
}

function Input(props: InputFieldProps): JSX.Element {
  const error = props.error != null
  const value = props.isIndeterminate ?? false ? '' : props.value ?? ''
  const placeHolder = props.isIndeterminate ?? false ? '-' : props.placeholder

  const INPUT_FIELD = css`
    display: flex;
    background-color: ${COLORS.white};
    border-radius: ${SPACING.spacing4};
    padding: ${SPACING.spacing8};
    border: 1px ${BORDERS.styleSolid}
      ${error ? COLORS.errorEnabled : COLORS.grey35};
    font-size: ${TYPOGRAPHY.fontSizeP};

    &:active {
      border: 1px ${BORDERS.styleSolid} ${COLORS.grey50Enabled};
    }

    & input {
      border-radius: inherit;
<<<<<<< HEAD
      color: ${COLORS.black90};
=======
      color: ${COLORS.darkBlackEnabled};
>>>>>>> 9147da8d
      border: none;
      flex: 1 1 auto;
      width: 100%;
      height: ${SPACING.spacing16};
    }
    & input:focus {
      outline: none;
    }

    &:hover {
      border: 1px ${BORDERS.styleSolid}
        ${error ? COLORS.errorEnabled : COLORS.grey55};
    }
    &:focus {
      border: 1px ${BORDERS.styleSolid} ${COLORS.blueEnabled};
    }
    &:disabled {
      border: 1px ${BORDERS.styleSolid} ${COLORS.grey50Disabled};
    }
    input[type='number']::-webkit-inner-spin-button,
    input[type='number']::-webkit-outer-spin-button {
      -webkit-appearance: none;
      margin: 0;
    }
  `

  const FORM_BOTTOM_SPACE_STYLE = css`
    padding-bottom: ${SPACING.spacing4};
    @media ${RESPONSIVENESS.touchscreenMediaQuerySpecs} {
      padding-bottom: 0;
    }
  `

  const ERROR_TEXT_STYLE = css`
    color: ${COLORS.errorEnabled};
    @media ${RESPONSIVENESS.touchscreenMediaQuerySpecs} {
      font-size: ${TYPOGRAPHY.fontSize22};
      color: ${COLORS.red2};
    }
  `

  return (
    <Flex width="100%" flexDirection={DIRECTION_COLUMN}>
      <Flex css={INPUT_FIELD}>
        <input
          {...props}
          data-testid={props.id}
          value={value}
          placeholder={placeHolder}
        />
        {props.units != null && (
          <Flex
            display={DISPLAY_INLINE_BLOCK}
            textAlign={TEXT_ALIGN_RIGHT}
            alignSelf={ALIGN_CENTER}
            color={COLORS.grey50Enabled}
            fontSize={TYPOGRAPHY.fontSizeLabel}
          >
            {props.units}
          </Flex>
        )}
      </Flex>
      <Flex
        color={COLORS.grey50Enabled}
        fontSize={TYPOGRAPHY.fontSizeLabel}
        paddingTop={SPACING.spacing4}
        flexDirection={DIRECTION_COLUMN}
      >
        <Flex css={FORM_BOTTOM_SPACE_STYLE}>{props.caption}</Flex>
        {props.secondaryCaption != null ? (
          <Flex css={FORM_BOTTOM_SPACE_STYLE}>{props.secondaryCaption}</Flex>
        ) : null}
        <Flex css={ERROR_TEXT_STYLE}>{props.error}</Flex>
      </Flex>
    </Flex>
  )
}<|MERGE_RESOLUTION|>--- conflicted
+++ resolved
@@ -71,11 +71,7 @@
       lineHeight={1}
       fontSize={TYPOGRAPHY.fontSizeP}
       fontWeight={TYPOGRAPHY.fontWeightRegular}
-<<<<<<< HEAD
-      color={props.error != null ? COLOR_WARNING_DARK : COLORS.black90}
-=======
       color={props.error != null ? COLOR_WARNING_DARK : COLORS.darkBlackEnabled}
->>>>>>> 9147da8d
       opacity={props.disabled ?? false ? 0.5 : ''}
     >
       <Input {...props} />
@@ -103,11 +99,7 @@
 
     & input {
       border-radius: inherit;
-<<<<<<< HEAD
-      color: ${COLORS.black90};
-=======
       color: ${COLORS.darkBlackEnabled};
->>>>>>> 9147da8d
       border: none;
       flex: 1 1 auto;
       width: 100%;
