--- conflicted
+++ resolved
@@ -115,11 +115,7 @@
     modalType === 'error' ? ERROR_COLOR : INTERVENTION_REQUIRED_COLOR
   }`
   const headerJustifyContent =
-<<<<<<< HEAD
-    props.titleHeading != null ? JUSTIFY_SPACE_BETWEEN : undefined
-=======
     titleHeading != null ? JUSTIFY_SPACE_BETWEEN : undefined
->>>>>>> 50f455bf
 
   const isOnDevice = useSelector(getIsOnDevice)
   const modalStyle = isOnDevice ? MODAL_ODD_STYLE : MODAL_DESKTOP_STYLE
@@ -138,16 +134,6 @@
             {...HEADER_STYLE}
             backgroundColor={headerColor}
             justifyContent={headerJustifyContent}
-<<<<<<< HEAD
-            onClick={props.iconHeadingOnClick}
-          >
-            {props.titleHeading}
-            <Flex alignItems={ALIGN_CENTER} gridGap={SPACING.spacing12}>
-              {props.iconName != null ? (
-                <Icon name={props.iconName} size={SPACING.spacing32} />
-              ) : null}
-              {props.iconHeading != null ? props.iconHeading : null}
-=======
             onClick={iconHeadingOnClick}
           >
             {titleHeading}
@@ -156,7 +142,6 @@
                 <Icon name={iconName} size={SPACING.spacing32} />
               ) : null}
               {iconHeading != null ? iconHeading : null}
->>>>>>> 50f455bf
             </Flex>
           </Flex>
           {children}
