import * as React from 'react'
import { COLORS } from '@opentrons/components/src/ui-style-constants'
import { touchScreenViewport } from '../../DesignTokens/constants'
import { ModalHeader } from './ModalHeader'
import type { Story, Meta } from '@storybook/react'

export default {
  title: 'ODD/Molecules/Modal/ModalHeader',
  argTypes: {
    iconName: {
      options: ['information', 'ot-check', 'ot-alert', undefined],
      control: { type: 'radio' },
    },
    iconColor: {
      control: {
        type: 'color',
        presetColors: [
<<<<<<< HEAD
          LEGACY_COLORS.black,
          COLORS.blue50,
          LEGACY_COLORS.red2,
          LEGACY_COLORS.successText,
=======
          COLORS.black,
          COLORS.fundamentalsFocus,
          COLORS.red2,
          COLORS.successText,
>>>>>>> 9147da8d
        ],
      },
    },
    onClick: { action: 'clicked' },
  },
  parameters: touchScreenViewport,
} as Meta

const Template: Story<React.ComponentProps<typeof ModalHeader>> = args => (
  <ModalHeader {...args} />
)
export const Default = Template.bind({})
Default.args = {
  title: 'Header',
  hasExitIcon: true,
  iconName: 'information',
  iconColor: COLORS.black,
}<|MERGE_RESOLUTION|>--- conflicted
+++ resolved
@@ -15,17 +15,10 @@
       control: {
         type: 'color',
         presetColors: [
-<<<<<<< HEAD
-          LEGACY_COLORS.black,
-          COLORS.blue50,
-          LEGACY_COLORS.red2,
-          LEGACY_COLORS.successText,
-=======
           COLORS.black,
           COLORS.fundamentalsFocus,
           COLORS.red2,
           COLORS.successText,
->>>>>>> 9147da8d
         ],
       },
     },
