--- conflicted
+++ resolved
@@ -3,10 +3,6 @@
 import {
   Flex,
   BORDERS,
-<<<<<<< HEAD
-  LEGACY_COLORS,
-=======
->>>>>>> e1f5673b
   COLORS,
   DIRECTION_COLUMN,
   POSITION_ABSOLUTE,
