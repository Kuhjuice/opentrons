--- conflicted
+++ resolved
@@ -29,13 +29,7 @@
     const { getByText } = render(props)
     const miniCard = getByText('mock mini card')
     expect(miniCard).toHaveStyle(`background-color: ${String(COLORS.white)}`)
-<<<<<<< HEAD
-    expect(miniCard).toHaveStyle(
-      `border: 1px solid ${String(LEGACY_COLORS.medGreyEnabled)}`
-    )
-=======
     expect(miniCard).toHaveStyle(`border: 1px solid ${String(COLORS.grey35)}`)
->>>>>>> 9147da8d
     expect(miniCard).toHaveStyle(
       `border-radius: ${String(BORDERS.radiusSoftCorners)}`
     )
