import 'jest-styled-components'
import * as React from 'react'
<<<<<<< HEAD
import {
  renderWithProviders,
  LEGACY_COLORS,
  COLORS,
  SPACING,
} from '@opentrons/components'
=======
import { renderWithProviders, COLORS, SPACING } from '@opentrons/components'
>>>>>>> e1f5673b

import { ModuleIcon } from '../'

import type { AttachedModule } from '../../../redux/modules/types'

jest.mock('@opentrons/components', () => {
  const actualComponents = jest.requireActual('@opentrons/components')
  return {
    ...actualComponents,
    Tooltip: jest.fn(({ children }) => <div>{children}</div>),
  }
})

const render = (props: React.ComponentProps<typeof ModuleIcon>) => {
  return renderWithProviders(<ModuleIcon {...props} />)[0]
}

const mockTemperatureModule = {
  moduleModel: 'temperatureModuleV1',
  moduleType: 'temperatureModuleType',
  data: {},
} as AttachedModule

const mockMagneticModule = {
  moduleModel: 'magneticModuleV1',
  moduleType: 'magneticModuleType',
  data: {},
} as AttachedModule

const mockThermocyclerModule = {
  moduleModel: 'thermocyclerModuleV1',
  moduleType: 'thermocyclerModuleType',
  data: {},
} as AttachedModule

const mockHeaterShakerModule = {
  moduleModel: 'heaterShakerModuleV1',
  moduleType: 'heaterShakerModuleType',
  data: {},
} as AttachedModule

describe('ModuleIcon', () => {
  let props: React.ComponentProps<typeof ModuleIcon>

  beforeEach(() => {
    props = {
      module: mockTemperatureModule,
      tooltipText: 'mock ModuleIcon',
    }
  })

  it('renders SharedIcon with correct style', () => {
    const { getByTestId } = render(props)
    const module = getByTestId('ModuleIcon_ot-temperature-v2')
    expect(module).toHaveStyle(`color: ${String(COLORS.grey50Enabled)}`)
    expect(module).toHaveStyle(`height: ${SPACING.spacing16}`)
    expect(module).toHaveStyle(`width: ${SPACING.spacing16}`)
    expect(module).toHaveStyle(`margin-left: ${SPACING.spacing2}`)
    expect(module).toHaveStyle(`margin-right: ${SPACING.spacing2}`)
    expect(module).toHaveStyleRule(
      'color',
      `${String(COLORS.darkBlackEnabled)}`,
      {
        modifier: ':hover',
      }
    )
  })

  it('renders magnetic module icon', () => {
    props.module = mockMagneticModule
    const { getByTestId } = render(props)
    getByTestId('ModuleIcon_ot-magnet-v2')
  })

  it('renders thermocycler module icon', () => {
    props.module = mockThermocyclerModule
    const { getByTestId } = render(props)
    getByTestId('ModuleIcon_ot-thermocycler')
  })

  it('renders heatershaker module icon', () => {
    props.module = mockHeaterShakerModule
    const { getByTestId } = render(props)
    getByTestId('ModuleIcon_ot-heater-shaker')
  })

  it('tooltip displays mock text message', () => {
    const { getByText } = render(props)
    getByText('mock ModuleIcon')
  })
})<|MERGE_RESOLUTION|>--- conflicted
+++ resolved
@@ -1,15 +1,6 @@
 import 'jest-styled-components'
 import * as React from 'react'
-<<<<<<< HEAD
-import {
-  renderWithProviders,
-  LEGACY_COLORS,
-  COLORS,
-  SPACING,
-} from '@opentrons/components'
-=======
 import { renderWithProviders, COLORS, SPACING } from '@opentrons/components'
->>>>>>> e1f5673b
 
 import { ModuleIcon } from '../'
 
