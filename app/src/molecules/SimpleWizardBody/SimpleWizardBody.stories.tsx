--- conflicted
+++ resolved
@@ -1,12 +1,7 @@
 import * as React from 'react'
 import { Provider } from 'react-redux'
 import { createStore } from 'redux'
-<<<<<<< HEAD
-import { LEGACY_COLORS,
-  COLORS, PrimaryButton } from '@opentrons/components'
-=======
 import { COLORS, PrimaryButton } from '@opentrons/components'
->>>>>>> e1f5673b
 import { LegacyModalShell } from '../LegacyModal'
 import { WizardHeader } from '../WizardHeader'
 import { configReducer } from '../../redux/config/reducer'
