--- conflicted
+++ resolved
@@ -1,10 +1,5 @@
 import * as React from 'react'
-<<<<<<< HEAD
-import { LEGACY_COLORS,
-  COLORS, renderWithProviders } from '@opentrons/components'
-=======
 import { COLORS, renderWithProviders } from '@opentrons/components'
->>>>>>> e1f5673b
 import { Skeleton } from '../../../atoms/Skeleton'
 import { getIsOnDevice } from '../../../redux/config'
 import { SimpleWizardBody } from '..'
