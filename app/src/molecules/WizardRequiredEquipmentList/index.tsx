import * as React from 'react'
import { useSelector } from 'react-redux'
import { useTranslation } from 'react-i18next'
import { css } from 'styled-components'
import {
  Flex,
  ALIGN_CENTER,
  DIRECTION_COLUMN,
  JUSTIFY_CENTER,
  JUSTIFY_SPACE_BETWEEN,
  SPACING,
  COLORS,
  JUSTIFY_SPACE_AROUND,
  TYPOGRAPHY,
  Box,
  BORDERS,
} from '@opentrons/components'

import { getIsOnDevice } from '../../redux/config'
import { StyledText } from '../../atoms/text'
import { Divider } from '../../atoms/structure'
import { labwareImages } from '../../organisms/CalibrationPanels/labwareImages'
import { equipmentImages } from './equipmentImages'

import type { StyleProps } from '@opentrons/components'
interface WizardRequiredEquipmentListProps extends StyleProps {
  equipmentList: Array<React.ComponentProps<typeof RequiredEquipmentCard>>
  footer?: string
}
export function WizardRequiredEquipmentList(
  props: WizardRequiredEquipmentListProps
): JSX.Element {
  const { t } = useTranslation('robot_calibration')
  const { equipmentList, footer } = props
  const isOnDevice = useSelector(getIsOnDevice)

  return (
    <Flex
      flexDirection={DIRECTION_COLUMN}
      width={props.width ?? SPACING.spacingAuto}
    >
      {isOnDevice ? (
        <>
          <StyledText
            fontSize="1.25rem"
            fontWeight={TYPOGRAPHY.fontWeightSemiBold}
            lineHeight="1.5rem"
            marginBottom={SPACING.spacing8}
          >
            {t('you_will_need')}
          </StyledText>
          <Flex
            backgroundColor="#16212D33"
            flexDirection={DIRECTION_COLUMN}
            borderRadius={BORDERS.borderRadiusSize3}
            width="428px"
          >
            {equipmentList.map((requiredEquipmentProps, index) => (
              <Box
                paddingX={SPACING.spacing20}
                paddingY={SPACING.spacing4}
                key={`${index}_${requiredEquipmentProps.loadName}`}
              >
                <StyledText
                  fontSize={TYPOGRAPHY.fontSize20}
                  paddingY={SPACING.spacing12}
                  overflowWrap="anywhere"
                >
                  {requiredEquipmentProps.displayName}
                </StyledText>
                {/* do not show divider after the last equipment in the list */}
                {index + 1 === Object.keys(equipmentList).length ? null : (
                  <Box
<<<<<<< HEAD
                    borderBottom={`1px solid ${COLORS.black90}${LEGACY_COLORS.opacity20HexCode}`}
=======
                    borderBottom={`1px solid ${COLORS.darkBlackEnabled}${COLORS.opacity20HexCode}`}
>>>>>>> 9147da8d
                  />
                )}
              </Box>
            ))}
          </Flex>
        </>
      ) : (
        <>
          <StyledText
            as="h3"
            fontWeight={TYPOGRAPHY.fontWeightSemiBold}
            marginBottom={SPACING.spacing8}
          >
            {t('you_will_need')}
          </StyledText>
          <Divider />
          {equipmentList.map(requiredEquipmentProps => (
            <RequiredEquipmentCard
              key={requiredEquipmentProps.loadName}
              {...requiredEquipmentProps}
            />
          ))}
          {footer != null ? (
            <StyledText
              marginTop={SPACING.spacing8}
              as="label"
              color={COLORS.grey50Enabled}
            >
              {footer}
            </StyledText>
          ) : null}
        </>
      )}
    </Flex>
  )
}

interface RequiredEquipmentCardProps {
  loadName: string
  displayName: string
  subtitle?: string
  bottomDivider?: boolean
}

function RequiredEquipmentCard(props: RequiredEquipmentCardProps): JSX.Element {
  const { loadName, displayName, subtitle, bottomDivider = true } = props

  let imageSrc: string | null = null
  if (loadName in labwareImages) {
    imageSrc = labwareImages[loadName as keyof typeof labwareImages]
  } else if (loadName in equipmentImages) {
    imageSrc = equipmentImages[loadName as keyof typeof equipmentImages]
  }

  return (
    <>
      <Flex
        justifyContent={JUSTIFY_SPACE_BETWEEN}
        alignItems={ALIGN_CENTER}
        width="100%"
      >
        {imageSrc != null ? (
          <Flex
            height={loadName in equipmentImages ? '3.5rem' : '6rem'}
            flex="0 1 30%"
            justifyContent={JUSTIFY_CENTER}
            alignItems={ALIGN_CENTER}
            marginRight={SPACING.spacing16}
          >
            <img
              css={css`
                max-width: 100%;
                max-height: 100%;
                flex: ${loadName in equipmentImages ? `0` : `0 1 5rem`};
                display: block;
              `}
              src={imageSrc}
              alt={displayName}
            />
          </Flex>
        ) : null}
        <Flex
          flex="0 1 70%"
          flexDirection={DIRECTION_COLUMN}
          justifyContent={JUSTIFY_SPACE_AROUND}
        >
          <StyledText as="p">{displayName}</StyledText>
          {subtitle != null ? (
            <StyledText as="p" color={COLORS.grey50Enabled}>
              {subtitle}
            </StyledText>
          ) : null}
        </Flex>
      </Flex>
      {bottomDivider ? <Divider /> : null}
    </>
  )
}<|MERGE_RESOLUTION|>--- conflicted
+++ resolved
@@ -71,11 +71,7 @@
                 {/* do not show divider after the last equipment in the list */}
                 {index + 1 === Object.keys(equipmentList).length ? null : (
                   <Box
-<<<<<<< HEAD
-                    borderBottom={`1px solid ${COLORS.black90}${LEGACY_COLORS.opacity20HexCode}`}
-=======
                     borderBottom={`1px solid ${COLORS.darkBlackEnabled}${COLORS.opacity20HexCode}`}
->>>>>>> 9147da8d
                   />
                 )}
               </Box>
