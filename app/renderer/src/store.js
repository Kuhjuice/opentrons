import Vue from 'vue'
import Vuex from 'vuex'
import io from 'socket.io-client'
import {instrumentHref, placeableHref} from './util'

Vue.use(Vuex)

const state = {
    is_connected: false,
    port: null,
    fileName: "Select Protocol",
<<<<<<< HEAD
    errors: [],
=======
    error: false,
    warnings: false,
>>>>>>> 2cb5b744
    tasks: [],
    current_increment_placeable: 5,
    current_increment_plunger: 1,
    coordinates: {"x":0, "y":0, "z":0, "a":0, "b":0}
}

const mutations = {
    UPDATE_ROBOT_CONNECTION (state, payload) {
      state.is_connected = payload.is_connected
      state.port = payload.port
    },
    UPDATE_TASK_LIST (state, payload) {
      state.tasks = payload.tasks
    },
    UPDATE_FILE_NAME (state, payload) {
      state.fileName = payload.fileName
    },
    UPDATE_INCREMENT (state, payload) {
      if (payload.type == "placeable") {
        state.current_increment_placeable = payload.current_increment
      } else {
        state.current_increment_plunger = payload.current_increment
      }
    },
    UPDATE_ERROR (state, payload) {
<<<<<<< HEAD
      state.errors = payload.errors
=======
      state.error = payload.error
    },
    UPDATE_WARNINGS (state, payload) {
      state.warnings = payload.warnings
    },
    UPDATE_POSITION (state, payload) {
      state.coordinates = payload
>>>>>>> 2cb5b744
    }
}

const actions = {
    connect_robot ({ commit }, port) {
        const payload = {is_connected: true, 'port': port}
        let options = {params: {'port': port}}
        Vue.http
            .get('http://localhost:5000/robot/serial/connect', options)
            .then((response) => {
                console.log('successfully connected...')
                console.log('committing with payload:', payload)
                if (response.data.status === "success") {
                  commit('UPDATE_ROBOT_CONNECTION', payload)
                } else {
                  alert('Failed to connect to robot', response.data.status)
                }

            }, (response) => {
                console.log('failed to connect', response)
            })
    },
    disconnect_robot ({ commit }) {
        Vue.http
            .get('http://localhost:5000/robot/serial/disconnect')
            .then((response) => {
                console.log(response)
                if (response.data.is_connected === true){
                    console.log('Successfully disconnected...')
                } else {
                    console.log('Failed to disconnect', response.data)
                }
                commit('UPDATE_ROBOT_CONNECTION', {
                  'is_connected': false,
                  'port': null
                })
            }, (response) => {
                console.log('Failed to communicate to server', response)
            })
    },
    updateFilename ({commit}, fileName) {
      commit('UPDATE_FILE_NAME', {'fileName': fileName})
    },
    uploadProtocol ({commit}, formData) {
      Vue.http
        .post('http://localhost:5000/upload', formData)
        .then((response) => {
          console.log(response)
<<<<<<< HEAD
          if (response.body.data.errors.length > 0) {
            commit('UPDATE_TASK_LIST', {tasks: []})
            commit('UPDATE_ERROR', {errors: response.body.data.errors})
=======
          if (response.body.data.error) {
            commit('UPDATE_ERROR', {error: response.body.data.error})
          } else if (response.body.data.warnings.length > 0) {
            commit('UPDATE_WARNINGS', {warnings: response.body.data.warnings})
>>>>>>> 2cb5b744
          } else {
            var tasks = response.body.data.calibrations
            tasks.map((instrument) => {
              instrument.href = instrumentHref(instrument)
              instrument.placeables.map((placeable) => {
                placeable.href = placeableHref(placeable, instrument)
              })
            })
<<<<<<< HEAD
            commit('UPDATE_ERROR', {errors: []})
=======
            Vue.http.get('http://localhost:5000/robot/coordinates').then((response) => {
              console.log(response)
            })
            commit('UPDATE_ERROR', {error: null})
>>>>>>> 2cb5b744
            commit('UPDATE_TASK_LIST', {'tasks': tasks})
          }
        }, (response) => {
          console.log('failed to upload', response)
        })
    },
    selectIncrement ({commit}, data) {
      console.log("updating increment to " + data.inc + " for " + data.type)
      commit('UPDATE_INCREMENT', {
        'current_increment': data.inc,
        'type': data.type
      })
    },
    jog ({commit}, coords) {
      console.log(coords)
      Vue.http
          .post('http://localhost:5000/jog', JSON.stringify(coords), {emulateJSON: true})
          .then((response) => {
            console.log("success", response)
          }, (response) => {
              console.log('failed', response)
          })
    },
    jogToSlot ({commit}, data) {
      Vue.http
          .post('http://localhost:5000/move_to_slot', JSON.stringify(data), {emulateJSON: true})
          .then((response) => {
            console.log("success", response)
          }, (response) => {
              console.log('failed', response)
          })
    }
}

function createWebSocketPlugin(socket) {
  return store => {
    socket.on('event', data => {
      if (data.type === 'connection_status') {
        if (data.is_connected === false) {
          store.commit('UPDATE_ROBOT_CONNECTION', {'is_connected': false, 'port': null})
        }
      }
      if (data.type === 'coordinates') {
        store.commit('UPDATE_POSITION', {
          x: data.coordinates.x,
          y: data.coordinates.y,
          z: data.coordinates.z,
          a: data.coordinates.a,
          b: data.coordinates.b
        })
      }
    })
  }
}

const socket = io.connect('ws://localhost:5000')

socket.on('connect', function(){
  console.log('WebSocket has connected.')
  socket.emit('connected')
});

socket.on('disconnect', function(){
  console.log('WebSocket has disconnected')
})

const websocketplugin = createWebSocketPlugin(socket)

export default new Vuex.Store({
  state,
  actions,
  mutations,
  plugins: [websocketplugin]
})<|MERGE_RESOLUTION|>--- conflicted
+++ resolved
@@ -9,12 +9,8 @@
     is_connected: false,
     port: null,
     fileName: "Select Protocol",
-<<<<<<< HEAD
     errors: [],
-=======
-    error: false,
     warnings: false,
->>>>>>> 2cb5b744
     tasks: [],
     current_increment_placeable: 5,
     current_increment_plunger: 1,
@@ -40,17 +36,13 @@
       }
     },
     UPDATE_ERROR (state, payload) {
-<<<<<<< HEAD
       state.errors = payload.errors
-=======
-      state.error = payload.error
     },
     UPDATE_WARNINGS (state, payload) {
       state.warnings = payload.warnings
     },
     UPDATE_POSITION (state, payload) {
       state.coordinates = payload
->>>>>>> 2cb5b744
     }
 }
 
@@ -99,16 +91,11 @@
         .post('http://localhost:5000/upload', formData)
         .then((response) => {
           console.log(response)
-<<<<<<< HEAD
           if (response.body.data.errors.length > 0) {
             commit('UPDATE_TASK_LIST', {tasks: []})
             commit('UPDATE_ERROR', {errors: response.body.data.errors})
-=======
-          if (response.body.data.error) {
-            commit('UPDATE_ERROR', {error: response.body.data.error})
           } else if (response.body.data.warnings.length > 0) {
             commit('UPDATE_WARNINGS', {warnings: response.body.data.warnings})
->>>>>>> 2cb5b744
           } else {
             var tasks = response.body.data.calibrations
             tasks.map((instrument) => {
@@ -117,14 +104,10 @@
                 placeable.href = placeableHref(placeable, instrument)
               })
             })
-<<<<<<< HEAD
             commit('UPDATE_ERROR', {errors: []})
-=======
             Vue.http.get('http://localhost:5000/robot/coordinates').then((response) => {
               console.log(response)
             })
-            commit('UPDATE_ERROR', {error: null})
->>>>>>> 2cb5b744
             commit('UPDATE_TASK_LIST', {'tasks': tasks})
           }
         }, (response) => {
