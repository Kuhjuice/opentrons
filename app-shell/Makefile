--- conflicted
+++ resolved
@@ -140,11 +140,7 @@
 dist-ubuntu-22.04: dist-linux
 
 .PHONY: dist-windows-2022
-<<<<<<< HEAD
-dist-windows-2019: dist-win
-=======
 dist-windows-2022: dist-win
->>>>>>> 7825a890
 
 # copy distributable artifacts to the publish directory
 # update files will not exist for all OSs, so noop if cp errors
