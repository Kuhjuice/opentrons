--- conflicted
+++ resolved
@@ -45,12 +45,9 @@
     get_protocol_store,
     get_analysis_store,
     get_protocol_directory,
-<<<<<<< HEAD
     get_protocol_analyzer,
-=======
     get_file_reader_writer,
     get_file_hasher,
->>>>>>> e60024fb
 )
 
 
