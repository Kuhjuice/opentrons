--- conflicted
+++ resolved
@@ -17,11 +17,8 @@
     # /runs
     RUNS_CURRENT_COMMAND = f"{_TOPIC_BASE}/runs/current_command"
     RUNS = f"{_TOPIC_BASE}/runs"
-<<<<<<< HEAD
+    DECK_CONFIGURATION = f"{_TOPIC_BASE}/deck_configuration"
+    RUNS_PRE_SERIALIZED_COMMANDS = f"{_TOPIC_BASE}/runs/pre_serialized_commands"
 
     # /robot
-    LIGHTS = f"{_TOPIC_BASE}/robot/lights"
-=======
-    DECK_CONFIGURATION = f"{_TOPIC_BASE}/deck_configuration"
-    RUNS_PRE_SERIALIZED_COMMANDS = f"{_TOPIC_BASE}/runs/pre_serialized_commands"
->>>>>>> fcedeb57
+    LIGHTS = f"{_TOPIC_BASE}/robot/lights"