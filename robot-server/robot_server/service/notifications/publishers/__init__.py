"""Publisher creation and management.

A unique publisher is responsible for each router's related set of endpoints. The publisher conditionally determines
whether a relevant event has occurred, and if true, it publishes an appropriate message to the robot's message broker.
"""
from .maintenance_runs_publisher import (
    MaintenanceRunsPublisher,
    get_maintenance_runs_publisher,
)
from .runs_publisher import RunsPublisher, get_runs_publisher
<<<<<<< HEAD
from .robot_publisher import initialize_robot_publisher, get_robot_publisher
=======
from .deck_configuration_publisher import (
    DeckConfigurationPublisher,
    get_deck_configuration_publisher,
)
>>>>>>> fcedeb57

__all__ = [
    # publish "route" equivalents
    "MaintenanceRunsPublisher",
    "RunsPublisher",
    "DeckConfigurationPublisher",
    # for use by FastAPI
    "get_maintenance_runs_publisher",
    "get_runs_publisher",
<<<<<<< HEAD
    "get_robot_publisher",
    # used during app setup
    "initialize_robot_publisher",
=======
    "get_deck_configuration_publisher",
>>>>>>> fcedeb57
]<|MERGE_RESOLUTION|>--- conflicted
+++ resolved
@@ -8,14 +8,11 @@
     get_maintenance_runs_publisher,
 )
 from .runs_publisher import RunsPublisher, get_runs_publisher
-<<<<<<< HEAD
 from .robot_publisher import initialize_robot_publisher, get_robot_publisher
-=======
 from .deck_configuration_publisher import (
     DeckConfigurationPublisher,
     get_deck_configuration_publisher,
 )
->>>>>>> fcedeb57
 
 __all__ = [
     # publish "route" equivalents
@@ -25,11 +22,8 @@
     # for use by FastAPI
     "get_maintenance_runs_publisher",
     "get_runs_publisher",
-<<<<<<< HEAD
     "get_robot_publisher",
     # used during app setup
     "initialize_robot_publisher",
-=======
     "get_deck_configuration_publisher",
->>>>>>> fcedeb57
 ]