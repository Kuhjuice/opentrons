--- conflicted
+++ resolved
@@ -2,12 +2,8 @@
 import pytest
 
 from opentrons.protocol_engine import ModuleModel
-<<<<<<< HEAD
+from opentrons.protocol_engine.types import Vec3f
 from opentrons.drivers.rpi_drivers.types import USBPort as HardwareUSBPort, PortGroup
-=======
-from opentrons.protocol_engine.types import Vec3f
-from opentrons.drivers.rpi_drivers.types import USBPort as HardwareUSBPort
->>>>>>> 5bc8eae9
 from opentrons.hardware_control.modules import (
     LiveData,
     ModuleType,
@@ -181,7 +177,6 @@
         hasAvailableUpdate=True,
         moduleType=ModuleType.TEMPERATURE,
         moduleModel=ModuleModel(input_model),  # type: ignore[arg-type]
-<<<<<<< HEAD
         usbPort=UsbPort(
             port=101,
             portGroup=PortGroup.UNKNOWN,
@@ -189,10 +184,7 @@
             hubPort=None,
             path="/dev/null",
         ),
-=======
-        usbPort=UsbPort(port=101, hub=202, path="/dev/null"),
         moduleOffset=ModuleCalibrationData(offset=Vec3f(x=0.0, y=0.0, z=0.0)),
->>>>>>> 5bc8eae9
         data=TemperatureModuleData(
             status=TemperatureStatus(input_data["status"]),
             currentTemperature=input_data["data"]["currentTemp"],  # type: ignore[arg-type]
@@ -282,7 +274,6 @@
         hasAvailableUpdate=True,
         moduleType=ModuleType.THERMOCYCLER,
         moduleModel=ModuleModel(input_model),  # type: ignore[arg-type]
-<<<<<<< HEAD
         usbPort=UsbPort(
             port=101,
             portGroup=PortGroup.UNKNOWN,
@@ -290,10 +281,7 @@
             hubPort=None,
             path="/dev/null",
         ),
-=======
-        usbPort=UsbPort(port=101, hub=202, path="/dev/null"),
         moduleOffset=ModuleCalibrationData(offset=Vec3f(x=0.0, y=0.0, z=0.0)),
->>>>>>> 5bc8eae9
         data=ThermocyclerModuleData(
             status=TemperatureStatus(input_data["status"]),
             currentTemperature=input_data["data"]["currentTemp"],  # type: ignore[arg-type]
@@ -385,7 +373,6 @@
         hasAvailableUpdate=True,
         moduleType=ModuleType.HEATER_SHAKER,
         moduleModel=ModuleModel(input_model),  # type: ignore[arg-type]
-<<<<<<< HEAD
         usbPort=UsbPort(
             port=101,
             portGroup=PortGroup.UNKNOWN,
@@ -393,10 +380,7 @@
             hubPort=None,
             path="/dev/null",
         ),
-=======
-        usbPort=UsbPort(port=101, hub=202, path="/dev/null"),
         moduleOffset=ModuleCalibrationData(offset=Vec3f(x=0.0, y=0.0, z=0.0)),
->>>>>>> 5bc8eae9
         data=HeaterShakerModuleData(
             status=HeaterShakerStatus(input_data["status"]),
             labwareLatchStatus=input_data["data"]["labwareLatchStatus"],  # type: ignore[arg-type]
