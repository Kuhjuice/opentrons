import secrets
from pathlib import Path
from typing import List, Optional

import pytest

from tests.integration.dev_server import DevServer
from tests.integration.robot_client import RobotClient
from tests.integration.protocol_files import get_py_protocol


@pytest.mark.parametrize(
    ("num_to_configure_as_maximum", "num_to_upload", "num_to_expect"),
    [
        (None, 10, 5),  # Test that the server enforces a limit of 5 by default.
        (3, 6, 3),
    ],
)
async def test_protocols_auto_delete(
    num_to_configure_as_maximum: Optional[int],
    num_to_upload: int,
    num_to_expect: int,
    session_system_server_port: str,
) -> None:
    port = "15555"
    system_server_port = session_system_server_port
    async with RobotClient.make(
<<<<<<< HEAD
        host="http://localhost",
        port=port,
        version="*",
        system_server_port=system_server_port,
=======
        base_url=f"http://localhost:{port}", version="*"
>>>>>>> 0ac3a34c
    ) as robot_client:
        assert (
            await robot_client.wait_until_dead()
        ), "Dev Robot is running and must not be."
        with DevServer(
            port=port,
            maximum_unused_protocols=num_to_configure_as_maximum,
            system_server_port=system_server_port,
        ) as server:
            server.start()
            assert (
                await robot_client.wait_until_alive()
            ), "Dev Robot never became available."

            await robot_client.get_auth_token()

            uploaded_protocol_ids = await _upload_protocols(
                robot_client=robot_client, num_protocols=num_to_upload
            )

            fetched_protocol_ids = await _get_protocol_ids(robot_client=robot_client)

            # Last n elements of uploaded_protocol_ids.
            protocol_ids_to_expect = uploaded_protocol_ids[-num_to_expect:]

            assert fetched_protocol_ids == protocol_ids_to_expect

            # Note that we don't cover more complicated cases here,
            # like making sure a protocol isn't deleted if there's a run
            # referring to it. These are covered by the unit tests for
            # `robot_server.deletion_planner`.


async def _upload_protocols(robot_client: RobotClient, num_protocols: int) -> List[str]:
    """Upload several protocols and return their IDs."""
    uploaded_protocol_ids: List[str] = []
    for _ in range(num_protocols):
        with get_py_protocol(secrets.token_urlsafe(16)) as file:
            response = await robot_client.post_protocol([Path(file.name)])
            uploaded_protocol_ids.append(response.json()["data"]["id"])
    return uploaded_protocol_ids


async def _get_protocol_ids(robot_client: RobotClient) -> List[str]:
    """Return the IDs of all protocols on the server."""
    response = await robot_client.get_protocols()
    return [p["id"] for p in response.json()["data"]]<|MERGE_RESOLUTION|>--- conflicted
+++ resolved
@@ -25,14 +25,7 @@
     port = "15555"
     system_server_port = session_system_server_port
     async with RobotClient.make(
-<<<<<<< HEAD
-        host="http://localhost",
-        port=port,
-        version="*",
-        system_server_port=system_server_port,
-=======
-        base_url=f"http://localhost:{port}", version="*"
->>>>>>> 0ac3a34c
+        base_url=f"http://localhost:{port}", version="*", system_server_base_url=f"http://localhost:{system_server_port}"
     ) as robot_client:
         assert (
             await robot_client.wait_until_dead()
