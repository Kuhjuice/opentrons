import logging
import os
import sys
import threading

import flask
from flask import Flask, render_template, request
from flask_socketio import SocketIO
from flask_cors import CORS

from opentrons_sdk.robot import Robot
from opentrons_sdk.containers.placeable import Container

sys.path.insert(0, os.path.abspath('..'))
from server.helpers import get_frozen_root
from server.process_manager import run_once

TEMPLATES_FOLDER = os.path.join(get_frozen_root() or '', 'templates')
STATIC_FOLDER = os.path.join(get_frozen_root() or '', 'static')
BACKGROUND_TASKS = {}

app = Flask(__name__,
            static_folder=STATIC_FOLDER,
            template_folder=TEMPLATES_FOLDER
            )
CORS(app)
app.jinja_env.autoescape = False
# Only allow JSON and Python files
app.config['ALLOWED_EXTENSIONS'] = set(['json', 'py'])
socketio = SocketIO(app, async_mode='gevent')
robot = Robot.get_instance()


# welcome route for connecting to robot
@app.route("/")
def welcome():
    return render_template("index.html")


# Check uploaded file is allowed file type: JSON or Python
def allowed_file(filename):
    return '.' in filename and \
           filename.rsplit('.', 1)[1] in app.config['ALLOWED_EXTENSIONS']


def load_python(stream):
    global robot

    code = ''.join([line.decode() for line in stream])
    response = {'error': None, 'warnings': []}

    robot.reset()
    try:
        exec(code, globals(), locals())
        robot.run()
    except Exception as e:
        response['error'] = str(e)

    response['warnings'] = robot.get_warnings()

    return response


def load_json(stream):
    pass


@app.route("/upload", methods=["POST"])
def upload():
    # import pdb; pdb.set_trace()
    file = request.files.get('file')

    if not file:
        return flask.jsonify({
            'status': 'error',
            'data': 'File expected'
        })

    extension = file.filename.split('.')[-1].lower()

    if extension == 'py':
        response = load_python(file.stream)
    elif extension == 'json':
        load_json(file.stream)
    else:
        return flask.jsonify({
            'status': 'error',
            'data': '{} is not a valid extension. Expected'
            '.py or .json'.format(extension)
        })

    placeables = get_placeables()

    return flask.jsonify({
<<<<<<< HEAD
        'status': 'success',
        'data': response
    })
=======
            'status': 'success',
            'data': placeables
        })
>>>>>>> 552db6c8


@app.route('/dist/<path:filename>')
def script_loader(filename):
    root = get_frozen_root() or app.root_path
    scripts_root_path = os.path.join(root, 'templates', 'dist')
    return flask.send_from_directory(scripts_root_path, filename)


@app.route("/robot/serial/list")
def get_serial_ports_list():
    return flask.jsonify({
        'ports': Robot.get_instance().get_serial_ports_list()
    })


@app.route("/robot/serial/is_connected")
def is_connected():
    return flask.jsonify({
        'is_connected': Robot.get_instance().is_connected(),
        'port': Robot.get_instance().get_connected_port()
    })


@app.route("/robot/serial/connect")
def connect_robot():
    port = flask.request.args.get('port')

    status = 'success'
    data = None

    try:
        Robot.get_instance().connect(port)
    except Exception as e:
        status = 'error'
        data = str(e)

    connection_state_watcher, watcher_should_run = BACKGROUND_TASKS.get(
        'CONNECTION_STATE_WATCHER',
        (None, None)
    )

    if connection_state_watcher and watcher_should_run:
        watcher_should_run.set()

    watcher_should_run = threading.Event()

    def watch_connection_state(should_run):
        while not should_run.is_set():
            socketio.emit(
                'event',
                {
                    'type': 'connection_status',
                    'is_connected': Robot.get_instance().is_connected()
                }
            )
            socketio.sleep(1.5)

    connection_state_watcher = socketio.start_background_task(
        watch_connection_state,
        (watcher_should_run)
    )
    BACKGROUND_TASKS['CONNECTION_STATE_WATCHER'] = (
        connection_state_watcher,
        watcher_should_run
    )

    return flask.jsonify({
        'status': status,
        'data': data
    })


@app.route("/robot/serial/disconnect")
def disconnect_robot():
    status = 'success'
    data = None

    try:
        Robot.get_instance().disconnect()
    except Exception as e:
        status = 'error'
        data = str(e)

    return flask.jsonify({
        'status': status,
        'data': data
    })


@app.route("/instruments/placeables")
def placeables():
    data = get_placeables()
    return flask.jsonify({
        'status': 200,
        'data': data
    })


def get_placeables():

    def get_containers(instrument):
        unique_containers = set()

        for placeable in instrument.placeables:
            containers = [c for c in placeable.get_trace() if isinstance(
                c, Container)]
            unique_containers.add(containers[0])
        return list(unique_containers)

    data = [{
        'axis': instrument.axis,
        'label': instrument.name,
        'top': instrument.positions['top'],
        'bottom': instrument.positions['bottom'],
        'blow_out': instrument.positions['blow_out'],
        'drop_tip': instrument.positions['drop_tip'],
        'max_volume': instrument.max_volume,
        'placeables': [
            {
                'type': placeable.properties['type'],
                'label': placeable.get_name(),
                'slot': placeable.get_parent().get_name(),
                'calibrated': False
            }
            for placeable in get_containers(instrument)
        ]
    } for _, instrument in Robot.get_instance().get_instruments()]

    return data


@app.route('/home/<axis>')
def home(axis):
    result = robot.home(axis)
    return flask.jsonify({
        'status': 200,
        'data': result
    })


# NOTE(Ahmed): DO NOT REMOVE socketio requires a confirmation from the
# front end that a connection was established, this route does that.
@socketio.on('connected')
def on_connect():
    print('connected to front end...')


logging.basicConfig(
    level=logging.DEBUG,
    format='%(asctime)s %(levelname)-8s %(message)s',
    datefmt='%d-%m-%y %H:%M:%S'
)


if __name__ == "__main__":
    if len(sys.argv) > 1:
        data_dir = sys.argv[1]
    else:
        data_dir = os.getcwd()

    IS_DEBUG = os.environ.get('DEBUG', '').lower() == 'true'
    if not IS_DEBUG:
        run_once(data_dir)

    socketio.run(
        app,
        debug=IS_DEBUG,
        port=5000
    )<|MERGE_RESOLUTION|>--- conflicted
+++ resolved
@@ -47,18 +47,18 @@
     global robot
 
     code = ''.join([line.decode() for line in stream])
-    response = {'error': None, 'warnings': []}
+    api_response = {'error': None, 'warnings': []}
 
     robot.reset()
     try:
         exec(code, globals(), locals())
         robot.run()
     except Exception as e:
-        response['error'] = str(e)
-
-    response['warnings'] = robot.get_warnings()
-
-    return response
+        api_response['error'] = str(e)
+
+    api_response['warnings'] = robot.get_warnings()
+
+    return api_response
 
 
 def load_json(stream):
@@ -78,10 +78,11 @@
 
     extension = file.filename.split('.')[-1].lower()
 
+    api_response = None
     if extension == 'py':
-        response = load_python(file.stream)
+        api_response = load_python(file.stream)
     elif extension == 'json':
-        load_json(file.stream)
+        api_response = load_json(file.stream)
     else:
         return flask.jsonify({
             'status': 'error',
@@ -89,18 +90,16 @@
             '.py or .json'.format(extension)
         })
 
-    placeables = get_placeables()
-
-    return flask.jsonify({
-<<<<<<< HEAD
+    calibrations = get_placeables()
+
+    return flask.jsonify({
         'status': 'success',
-        'data': response
-    })
-=======
-            'status': 'success',
-            'data': placeables
-        })
->>>>>>> 552db6c8
+        'data': {
+            'error': api_response['error'],
+            'warnings': api_response['warnings'],
+            'calibrations': calibrations
+        }
+    })
 
 
 @app.route('/dist/<path:filename>')
