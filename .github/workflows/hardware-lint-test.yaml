# This workflow runs test and lint on branch pushes that touch the
# hardware project or its dependencies

name: 'hardware lint/test'

on:
  # Most of the time, we run on pull requests, which lets us handle external PRs
  push:
    paths:
      - 'Makefile'
      - 'hardware/**'
      - 'scripts/**/*.mk'
      - 'scripts/**/*.py'
      - '.github/workflows/hardware-lint-test.yaml'
      - '.github/actions/python/**'
    branches:
      - 'edge'
      - 'release'
    tags-ignore:
      - '*'
  pull_request:
    paths:
      - 'Makefile'
      - 'hardware/**'
      - 'scripts/**/*.mk'
      - 'scripts/**/*.py'
      - '.github/workflows/hardware-lint-test.yaml'
      - '.github/actions/python/**'

  workflow_dispatch:

concurrency:
  group: ${{ github.workflow }}-${{ github.event.pull_request.number || github.ref }}-${{ github.ref_name != 'edge' || github.run_id}}-${{ github.ref_type != 'tag' || github.run_id }}
  cancel-in-progress: true

defaults:
  run:
    shell: bash

jobs:
  lint-test:
    name: 'hardware package linting and tests'
    timeout-minutes: 30
    runs-on: 'ubuntu-22.04'
    steps:
      - name: Checkout opentrons repo
        uses: 'actions/checkout@v3'
<<<<<<< HEAD
      - uses: './.github/actions/python/setup-all-environments'
=======
        with:
          fetch-depth: 0
      - name: Setup Node
        uses: 'actions/setup-node@v3'
        with:
          node-version: '12'

      - name: Setup Python
        uses: 'actions/setup-python@v4'
        with:
          python-version: '3.7'

      - name: Setup Hardware Project
        uses: './.github/actions/python/setup'
        with:
          project: 'hardware'
>>>>>>> 2432eeed

      # TODO(amit, 2022-03-08): Enable once ot3 emulation is ready
      #      - name: Setup SocketCan
      #        run: |
      #          sudo apt-get update
      #          sudo apt-get install linux-modules-extra-$(uname -r)
      #          sudo modprobe vcan
      #
      #      - name: Run OT-3 Emulator
      #        uses: Opentrons/opentrons-emulation@v1.3
      #        with:
      #          ot3-firmware-commit-id: latest
      #          modules-commit-id: latest

      - name: Lint
        run: make -C hardware lint

      - name: Test
        run: make -C hardware test-cov
      # TODO(amit, 2022-03-08): Enable once ot3 emulation is ready
      #        env:
      #          CAN_CHANNEL: vcan0
      #        run: make -C hardware test-with-emulator

      - name: Code Coverage
        uses: 'codecov/codecov-action@v3'
        with:
          files: ./hardware/coverage.xml
          flags: hardware<|MERGE_RESOLUTION|>--- conflicted
+++ resolved
@@ -45,26 +45,9 @@
     steps:
       - name: Checkout opentrons repo
         uses: 'actions/checkout@v3'
-<<<<<<< HEAD
-      - uses: './.github/actions/python/setup-all-environments'
-=======
         with:
           fetch-depth: 0
-      - name: Setup Node
-        uses: 'actions/setup-node@v3'
-        with:
-          node-version: '12'
-
-      - name: Setup Python
-        uses: 'actions/setup-python@v4'
-        with:
-          python-version: '3.7'
-
-      - name: Setup Hardware Project
-        uses: './.github/actions/python/setup'
-        with:
-          project: 'hardware'
->>>>>>> 2432eeed
+      - uses: './.github/actions/python/setup-all-environments'
 
       # TODO(amit, 2022-03-08): Enable once ot3 emulation is ready
       #      - name: Setup SocketCan
