--- conflicted
+++ resolved
@@ -44,11 +44,7 @@
       - uses: 'actions/checkout@v3'
       - uses: 'actions/setup-node@v3'
         with:
-<<<<<<< HEAD
-          node-version: '16.8.0'
-=======
           node-version: '16'
->>>>>>> 7825a890
       - uses: 'actions/setup-python@v4'
         with:
           python-version: '3.7'
@@ -67,11 +63,7 @@
       - uses: 'actions/checkout@v3'
       - uses: 'actions/setup-node@v3'
         with:
-<<<<<<< HEAD
-          node-version: '16.8.0'
-=======
           node-version: '16'
->>>>>>> 7825a890
       - uses: 'actions/setup-python@v4'
         with:
           python-version: '3.7'
