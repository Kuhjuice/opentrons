# opentrons platform makefile
# https://github.com/Opentrons/opentrons

# make OT_PYTHON available
include ./scripts/python.mk

APP_SHELL_DIR := app-shell
APP_SHELL_ODD_DIR := app-shell-odd
COMPONENTS_DIR := components
DISCOVERY_CLIENT_DIR := discovery-client
LABWARE_LIBRARY_DIR := labware-library
PROTOCOL_DESIGNER_DIR := protocol-designer

SHARED_DATA_DIR := shared-data

API_DIR := api
UPDATE_SERVER_DIR := update-server
ROBOT_SERVER_DIR := robot-server
HARDWARE_DIR := hardware
USB_BRIDGE_DIR := usb-bridge
G_CODE_TESTING_DIR := g-code-testing
HARDWARE_TESTING_DIR := hardware-testing
NOTIFY_SERVER_DIR := notify-server
ENVIRONMENTS := environments

PYTHON_SETUP_DIRS := $(ENVIRONMENTS) $(G_CODE_TESTING_DIR) $(HARDWARE_TESTING_DIR)
PYTHON_DIRS := $(API_DIR) $(UPDATE_SERVER_DIR) $(NOTIFY_SERVER_DIR) $(ROBOT_SERVER_DIR) $(SHARED_DATA_DIR)/python $(HARDWARE_DIR) $(G_CODE_TESTING_DIR) $(HARDWARE_TESTING_DIR) $(USB_BRIDGE_DIR)
PYTHON_TEARDOWN_DIRS := $(PYTHON_SETUP_DIRS)

# This may be set as an environment variable (and is by CI tasks that upload
# to test pypi) to add a .dev extension to the python package versions. If
# empty, no .dev extension is appended, so this definition is here only as
# documentation
BUILD_NUMBER ?=

# watch, coverage, update snapshot, and warning suppresion variables for tests and linting
watch ?= false
cover ?= true
updateSnapshot ?= false
quiet ?= false

FORMAT_FILE_GLOB = ".*.@(js|ts|tsx|md|yml|yaml)" "**/*.@(ts|tsx|js|json|md|yml|yaml)"

ifeq ($(watch), true)
	cover := false
endif

# run at usage (=), not on makefile parse (:=)
# todo(mm, 2021-03-17): Deduplicate with scripts/python.mk.
usb_host=$(shell yarn run -s discovery find -i 169.254)

# install all project dependencies
# may be run with -j
.PHONY: setup
setup: setup-js setup-py

.PHONY: setup-js-root
setup-js-root: setup-js-globals
	yarn config set network-timeout 60000
	yarn

.PHONY: setup-app-shell
setup-app-shell: setup-js-root
	$(MAKE) -C $(APP_SHELL_DIR) setup
<<<<<<< HEAD

.PHONY: setup-js-shared-data
setup-shared-data-js: setup-js-root
=======
	$(MAKE) -C $(APP_SHELL_ODD_DIR) setup
>>>>>>> 900db216
	$(MAKE) -C $(SHARED_DATA_DIR) setup-js

# front-end dependecies handled by yarn
.PHONY: setup-js
setup-js: setup-js-globals setup-js-root setup-app-shell setup-js-shared-data

# this is the source of truth for pipenv version
.PHONY: setup-python-globals
setup-python-globals:
	$(OT_PYTHON) -m pip install pipenv==2021.5.29

# this is the source of truth for yarn version
.PHONY: setup-js-globals
setup-js-globals:
	npm i -g yarn@1

.PHONY: setup-globals
setup-globals: setup-js-globals setup-python-globals

PYTHON_SETUP_TARGETS := $(addsuffix -py-setup, $(PYTHON_SETUP_DIRS))

%-py-setup:
	$(MAKE) -C $* setup

# python setup depends on node setup
.PHONY: setup-py
setup-py: setup-globals setup-js-root
	$(MAKE) $(PYTHON_SETUP_TARGETS)

# uninstall all project dependencies
# does not remove the python or js globals
# ensuring order using $(MAKE) because python teardown depends on shx
.PHONY: teardown
teardown:
	$(MAKE) teardown-py
	$(MAKE) teardown-js

.PHONY: teardown-js
teardown-js: clean-js
	yarn shx rm -rf "**/node_modules"

# this will not complete correctly if you do not have shx
.PHONY: teardown-py
teardown-py:
	$(MAKE) $(PYTHON_TEARDOWN_TARGETS)
	$(MAKE) $(PYTHON_CLEAN_TARGETS)

PYTHON_TEARDOWN_TARGETS := $(addsuffix -py-teardown, $(PYTHON_TEARDOWN_DIRS))

%-py-teardown:
	$(MAKE) -C $* teardown

# clean all project output
.PHONY: clean
clean: clean-js clean-py

.PHONY: clean-js
clean-js: clean-ts
	$(MAKE) -C $(DISCOVERY_CLIENT_DIR) clean
	$(MAKE) -C $(COMPONENTS_DIR) clean

PYTHON_CLEAN_TARGETS := $(addsuffix -py-clean, $(PYTHON_DIRS))

.PHONY: clean-py
clean-py: $(PYTHON_CLEAN_TARGETS)

%-py-clean:
	$(MAKE) -C $* clean

.PHONY: deploy-py
deploy-py: export twine_repository_url = $(twine_repository_url)
deploy-py: export pypi_username = $(pypi_username)
deploy-py: export pypi_password = $(pypi_password)
deploy-py:
	$(MAKE) -C $(API_DIR) deploy
	$(MAKE) -C $(SHARED_DATA_DIR) deploy-py

.PHONY: push-api
push-api: export host = $(usb_host)
push-api:
	$(if $(host),@echo "Pushing to $(host)",$(error host variable required))
	$(MAKE) -C $(API_DIR) push

.PHONY: push-update-server
push-update-server: export host = $(usb_host)
push-update-server:
	$(if $(host),@echo "Pushing to $(host)",$(error host variable required))
	$(MAKE) -C $(UPDATE_SERVER_DIR) push

.PHONY: push
push: export host=$(usb_host)
push:
	$(if $(host),@echo "Pushing to $(host)",$(error host variable required))
	# TODO (amit, 2021-09-28): re-enable when opentrons-hardware is worth deploying.
	# $(MAKE) -C $(HARDWARE_DIR) push-no-restart
	# sleep 1
	$(MAKE) -C $(API_DIR) push-no-restart
	sleep 1
	$(MAKE) -C $(SHARED_DATA_DIR) push-no-restart
	sleep 1
	$(MAKE) -C $(UPDATE_SERVER_DIR) push
	sleep 1
	$(MAKE) -C $(NOTIFY_SERVER_DIR) push
	sleep 1
	$(MAKE) -C $(ROBOT_SERVER_DIR) push


.PHONY: push-ot3
push-ot3:
	$(if $(host),@echo "Pushing to $(host)",$(error host variable required))
	$(MAKE) -C $(API_DIR) push-no-restart-ot3
	$(MAKE) -C $(HARDWARE_DIR) push-no-restart-ot3
	$(MAKE) -C $(SHARED_DATA_DIR) push-no-restart-ot3
	$(MAKE) -C $(NOTIFY_SERVER_DIR) push-no-restart-ot3
	$(MAKE) -C $(ROBOT_SERVER_DIR) push-ot3
	$(MAKE) -C $(UPDATE_SERVER_DIR) push-ot3
	$(MAKE) -C $(APP_SHELL_ODD_DIR) push-ot3
	$(MAKE) -C $(USB_BRIDGE_DIR) push-ot3


.PHONY: term
term: export host = $(usb_host)
term:
	$(if $(host),@echo "Connecting to $(host)",$(error host variable required))
	$(MAKE) -C $(API_DIR) term

# all tests
.PHONY: test
test: test-py test-js

# tests that may be run on windows
.PHONY: test-windows
test-windows: test-js test-py-windows

.PHONY: test-e2e
test-e2e:
	$(MAKE) -C $(LABWARE_LIBRARY_DIR) test-e2e
	$(MAKE) -C $(PROTOCOL_DESIGNER_DIR) test-e2e

.PHONY: test-py-windows
test-py-windows:
	$(MAKE) -C $(API_DIR) test-app
	$(MAKE) -C $(SHARED_DATA_DIR)/python test-app

.PHONY: test-py
test-py: test-py-windows
	$(MAKE) -C $(UPDATE_SERVER_DIR) test
	$(MAKE) -C $(ROBOT_SERVER_DIR) test
	$(MAKE) -C $(NOTIFY_SERVER_DIR) test
	$(MAKE) -C $(G_CODE_TESTING_DIR) test
<<<<<<< HEAD
	$(MAKE) -C $(HARDWARE_DIR) test
	$(MAKE) -C $(HARDWARE_TESTING_DIR) test
=======
	$(MAKE) -C $(USB_BRIDGE_DIR) test
>>>>>>> 900db216

.PHONY: test-js
test-js:
	yarn jest \
		--coverage=$(cover) \
		--watch=$(watch) \
		--updateSnapshot=$(updateSnapshot) \
		--ci=$(if $(CI),true,false)

# lints and typechecks
.PHONY: lint
lint: lint-py lint-js lint-json lint-css check-js circular-dependencies-js

PYTHON_LINT_TARGETS  = $(addsuffix -py-lint, $(PYTHON_DIRS))

.PHONY: lint-py
lint-py: $(PYTHON_LINT_TARGETS)

%-py-lint:
	$(MAKE) -C $* lint

.PHONY: lint-js
lint-js:
	yarn eslint --quiet=$(quiet) ".*.@(js|ts|tsx)" "**/*.@(js|ts|tsx)"
	yarn prettier --ignore-path .eslintignore --check $(FORMAT_FILE_GLOB)

.PHONY: lint-json
lint-json:
	yarn eslint --max-warnings 0 --ext .json .

.PHONY: lint-css
lint-css:
	yarn stylelint "**/*.css" "**/*.js"

.PHONY: format
format: format-js format-py

PYTHON_FORMAT_TARGETS := $(addsuffix -py-format, $(PYTHON_DIRS))

.PHONY: format-py
format-py: $(PYTHON_FORMAT_TARGETS)

%-py-format:
	$(MAKE) -C $* format

.PHONY: format-js
format-js:
	yarn prettier --ignore-path .eslintignore --write $(FORMAT_FILE_GLOB)

.PHONY: check-js
check-js: build-ts

.PHONY: build-ts
build-ts:
	yarn tsc --build

.PHONY: clean-ts
clean-ts:
	yarn tsc --build --clean

# TODO: Ian 2019-12-17 gradually add components and shared-data
.PHONY: circular-dependencies-js
circular-dependencies-js:
	yarn madge $(and $(CI),--no-spinner --no-color) --circular protocol-designer/src/index.tsx
	yarn madge $(and $(CI),--no-spinner --no-color) --circular step-generation/src/index.ts
	yarn madge $(and $(CI),--no-spinner --no-color) --circular labware-library/src/index.tsx
	yarn madge $(and $(CI),--no-spinner --no-color) --circular app/src/index.tsx

.PHONY: bump
bump:
	@echo "Bumping versions"
	yarn lerna version $(or $(version),prerelease)<|MERGE_RESOLUTION|>--- conflicted
+++ resolved
@@ -59,21 +59,21 @@
 	yarn config set network-timeout 60000
 	yarn
 
+.PHONY: setup-app-shell-odd
+setup-app-shell-odd: setup-js-root
+	$(MAKE) -C $(APP_SHELL_ODD_DIR) setup
+
 .PHONY: setup-app-shell
 setup-app-shell: setup-js-root
 	$(MAKE) -C $(APP_SHELL_DIR) setup
-<<<<<<< HEAD
 
 .PHONY: setup-js-shared-data
-setup-shared-data-js: setup-js-root
-=======
-	$(MAKE) -C $(APP_SHELL_ODD_DIR) setup
->>>>>>> 900db216
+setup-js-shared-data: setup-js-root
 	$(MAKE) -C $(SHARED_DATA_DIR) setup-js
 
 # front-end dependecies handled by yarn
 .PHONY: setup-js
-setup-js: setup-js-globals setup-js-root setup-app-shell setup-js-shared-data
+setup-js: setup-js-globals setup-js-root setup-app-shell setup-app-shell-odd setup-js-shared-data
 
 # this is the source of truth for pipenv version
 .PHONY: setup-python-globals
@@ -219,12 +219,9 @@
 	$(MAKE) -C $(ROBOT_SERVER_DIR) test
 	$(MAKE) -C $(NOTIFY_SERVER_DIR) test
 	$(MAKE) -C $(G_CODE_TESTING_DIR) test
-<<<<<<< HEAD
 	$(MAKE) -C $(HARDWARE_DIR) test
 	$(MAKE) -C $(HARDWARE_TESTING_DIR) test
-=======
 	$(MAKE) -C $(USB_BRIDGE_DIR) test
->>>>>>> 900db216
 
 .PHONY: test-js
 test-js:
