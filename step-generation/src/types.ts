--- conflicted
+++ resolved
@@ -459,11 +459,8 @@
   labwareEntities: LabwareEntities
   moduleEntities: ModuleEntities
   pipetteEntities: PipetteEntities
-<<<<<<< HEAD
   liquidEntities: LiquidEntities
-=======
   additionalEquipmentEntities: AdditionalEquipmentEntities
->>>>>>> 51e52091
   config: Config
 }
 
