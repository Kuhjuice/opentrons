--- conflicted
+++ resolved
@@ -9,22 +9,14 @@
 
 
 PipetteModelMajorVersion = [1, 2, 3]
-<<<<<<< HEAD
-PipetteModelMinorVersion = [0, 1, 2, 3, 4]
-=======
 PipetteModelMinorVersion = [0, 1, 2, 3, 4, 5]
->>>>>>> fc099f9b
 
 # TODO Literals are only good for writing down
 # exact values. Is there a better typing mechanism
 # so we don't need to keep track of versions in two
 # different places?
 PipetteModelMajorVersionType = Literal[1, 2, 3]
-<<<<<<< HEAD
-PipetteModelMinorVersionType = Literal[0, 1, 2, 3, 4]
-=======
 PipetteModelMinorVersionType = Literal[0, 1, 2, 3, 4, 5]
->>>>>>> fc099f9b
 
 
 class PipetteTipType(Enum):
