--- conflicted
+++ resolved
@@ -4,11 +4,7 @@
   "model": "p50",
   "displayCategory": "GEN3",
   "pickUpTipConfigurations": {
-<<<<<<< HEAD
     "current": 0.2,
-=======
-    "current": 0.5,
->>>>>>> e3cbefce
     "presses": 1,
     "speed": 10,
     "increment": 0.0,
