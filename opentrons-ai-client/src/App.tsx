import React from 'react'
import { useAuth0 } from '@auth0/auth0-react'
import { useTranslation } from 'react-i18next'
import { useForm, FormProvider } from 'react-hook-form'
import { useAtom } from 'jotai'
import {
  COLORS,
  Flex,
  Link as LinkButton,
  POSITION_ABSOLUTE,
  POSITION_RELATIVE,
  TYPOGRAPHY,
} from '@opentrons/components'

import { tokenAtom } from './resources/atoms'
import { useGetAccessToken } from './resources/hooks'
import { SidePanel } from './molecules/SidePanel'
import { Loading } from './molecules/Loading'
import { MainContentContainer } from './organisms/MainContentContainer'

export interface InputType {
  userPrompt: string
}

export function App(): JSX.Element | null {
  const { t } = useTranslation('protocol_generator')
  const { isAuthenticated, logout, isLoading, loginWithRedirect } = useAuth0()
  const [, setToken] = useAtom(tokenAtom)
  const { getAccessToken } = useGetAccessToken()

  const fetchAccessToken = async (): Promise<void> => {
    try {
      const accessToken = await getAccessToken()
      setToken(accessToken)
    } catch (error) {
      console.error('Error fetching access token:', error)
    }
  }
  const methods = useForm<InputType>({
    defaultValues: {
      userPrompt: '',
    },
  })

  React.useEffect(() => {
    if (!isAuthenticated && !isLoading) {
      void loginWithRedirect()
    }
    if (isAuthenticated) {
      void fetchAccessToken()
    }
  }, [isAuthenticated, isLoading, loginWithRedirect])

  if (isLoading) {
    return <Loading />
  }

  if (!isAuthenticated) {
    return null
  }

  return (
    <Flex
      position={POSITION_RELATIVE}
      minHeight="100vh"
      backgroundColor={COLORS.grey10}
    >
      <Flex position={POSITION_ABSOLUTE} top="1rem" right="1rem">
        <LinkButton
          onClick={() => logout()}
          textDecoration={TYPOGRAPHY.textDecorationUnderline}
        >
          {t('logout')}
        </LinkButton>
      </Flex>
<<<<<<< HEAD
      <SidePanel />
      <MainContentContainer />
=======
      <FormProvider {...methods}>
        <SidePanel />
        <ChatContainer />
      </FormProvider>
>>>>>>> 71a3d3a9
    </Flex>
  )
}<|MERGE_RESOLUTION|>--- conflicted
+++ resolved
@@ -73,15 +73,10 @@
           {t('logout')}
         </LinkButton>
       </Flex>
-<<<<<<< HEAD
-      <SidePanel />
-      <MainContentContainer />
-=======
       <FormProvider {...methods}>
         <SidePanel />
-        <ChatContainer />
+        <MainContentContainer />
       </FormProvider>
->>>>>>> 71a3d3a9
     </Flex>
   )
 }