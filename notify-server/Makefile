# opentrons notify server makefile

include ../scripts/push.mk
include ../scripts/python.mk

# using bash instead of /bin/bash in SHELL prevents macOS optimizing away our PATH update
SHELL := bash


# Path of source package
SRC_PATH = notify_server

ot_project := $(OPENTRONS_PROJECT)
project_rs_default = $(if $(ot_project),$(ot_project),robot-stack)
project_ot3_default = $(if $(ot_project),$(ot_project),ot3)


# Find the version of the wheel from git using a helper script. We
# use python here so we can use the same version normalization that will be
# used to create the wheel.
wheel_file = dist/$(call python_get_wheelname,notify-server,$(project_rs_default),notify_server,$(BUILD_NUMBER))

# Find the version of the sdist from git using a helper script. We
# use python here so we can use the same version normalization that will be
# used to create the sdist.
sdist_file = dist/$(call python_get_sdistname,notify-server,$(project_ot3_default),notify_server)


# These variables can be overriden when make is invoked to customize the
# behavior of pytest. For instance,
# make test tests=tests/opentrons/tools/test_qc_scripts.py would run only the
# specified test
tests ?= tests
cov_opts ?= --cov=$(SRC_PATH) --cov-report term-missing:skip-covered --cov-report xml:coverage.xml
test_opts ?=

# Host key location for buildroot robot
br_ssh_key ?= $(default_ssh_key)
# Pubkey location for buildroot robot to install with install-key
br_ssh_pubkey ?= $(br_ssh_key).pub
# Other SSH args for buildroot robots
ssh_opts ?= $(default_ssh_opts)

# Source discovery
# For the python sources
ot_py_sources := $(filter %.py,$(shell $(SHX) find $(SRC_PATH)))
ot_sources := $(ot_py_sources)

# Defined separately than the clean target so the wheel file doesn’t have to
# depend on a PHONY target
clean_cmd = $(SHX) rm -rf build dist .coverage coverage.xml '*.egg-info' '**/__pycache__' '**/*.pyc' 'notify_server/**/.mypy_cache'

.PHONY: all
all: clean wheel

.PHONY: setup
setup:
	@echo This target is deprecated. Use environments instead

.PHONY: clean
clean:
	$(clean_cmd)

<<<<<<< HEAD
=======
.PHONY: teardown
teardown:
	$(pipenv) --rm

$(wheel_file): export OPENTRONS_PROJECT=$(project_rs_default)
>>>>>>> 2432eeed
$(wheel_file): setup.py $(ot_sources)
	$(clean_cmd)
	$(call python,ot-2) setup.py $(wheel_opts) bdist_wheel --universal
	$(SHX) rm -rf build
	$(SHX) ls dist

.PHONY: wheel
wheel: $(wheel_file)

$(sdist_file): export OPENTRONS_PROJECT=$(project_ot3_default)
$(sdist_file): setup.py $(ot_sources)
	$(clean_cmd)
	$(call python,ot-3/robot-server) setup.py sdist
	$(SHX) rm -rf build
	$(SHX) ls dist

.PHONY: sdist
sdist: $(sdist_file)

.PHONY: test
test:
	$(call pytest,ot-3/robot-server) $(tests) $(test_opts)
	$(call pytest,ot-2) $(tests) $(test_opts)

.PHONY: test-cov
test-cov:
	$(call pytest,ot-2) $(tests) $(test_opts) $(cov_opts)
	$(call pytest,ot-3/robot-server) $(tests) $(test_opts) $(cov_opts)


.PHONY: black-check
black-check:
	$(call python,dev) -m black --check notify_server tests setup.py

.PHONY: flake8
flake8:
	$(call python,dev) -m flake8 $(SRC_PATH) $(tests)

.PHONY: mypy-ot2
mypy-ot2:
	$(call python,ot-2) -m mypy $(SRC_PATH) $(tests)

.PHONY: mypy-ot3
mypy-ot3:
	$(call python,ot-3/robot-server) -m mypy $(SRC_PATH) $(tests)

.PHONY: lint
lint: black-check flake8 mypy-ot2 mypy-ot3

.PHONY: format
format:
	$(call python,dev) -m black notify_server tests setup.py

.PHONY: dev
dev: export OT_NOTIFY_SERVER_PRODUCTION := 0
dev:
	$(call python,ot-2) -m notify_server.main

.PHONY: local-shell
local-shell:
	$(call python,dev) shell

.PHONY: push
push: wheel
	$(call push-python-package,$(host),$(br_ssh_key),$(ssh_opts),$(wheel_file))
	$(call push-systemd-unit,$(host),$(br_ssh_key),$(ssh_opts),./opentrons-notify-server.service)
	$(call restart-service,$(host),$(br_ssh_key),$(ssh_opts),opentrons-notify-server)


.PHONY: push-no-restart-ot3
push-no-restart-ot3: sdist
	$(call push-python-sdist,$(host),,$(ssh_opts),$(sdist_file),"/opt/opentrons-robot-server","notify_server")


.PHONY: install-key
install-key:
	curl -X POST $(host):31950/server/ssh_keys\
		-H "Content-Type: application/json"\
		-d "{\"key\":\"$(shell cat $(br_ssh_pubkey))\"}"

# User must currently specify host, e.g.: `make term host=169.254.202.176`
.PHONY: term
term:
	ssh -i $(br_ssh_key) $(ssh_opts) root@$(host)<|MERGE_RESOLUTION|>--- conflicted
+++ resolved
@@ -61,14 +61,7 @@
 clean:
 	$(clean_cmd)
 
-<<<<<<< HEAD
-=======
-.PHONY: teardown
-teardown:
-	$(pipenv) --rm
-
 $(wheel_file): export OPENTRONS_PROJECT=$(project_rs_default)
->>>>>>> 2432eeed
 $(wheel_file): setup.py $(ot_sources)
 	$(clean_cmd)
 	$(call python,ot-2) setup.py $(wheel_opts) bdist_wheel --universal
