import * as React from 'react'
import ReactDOM from 'react-dom/client'
import { App } from './App'

const container = document.getElementById('root')

<<<<<<< HEAD
if (!root) {
  throw new Error('Unable to find :root')
}
=======
if (container == null) throw new Error('Failed to find the root element')
const root = ReactDOM.createRoot(container)
>>>>>>> 1421fc27

root.render(<App />)<|MERGE_RESOLUTION|>--- conflicted
+++ resolved
@@ -4,13 +4,7 @@
 
 const container = document.getElementById('root')
 
-<<<<<<< HEAD
-if (!root) {
-  throw new Error('Unable to find :root')
-}
-=======
 if (container == null) throw new Error('Failed to find the root element')
 const root = ReactDOM.createRoot(container)
->>>>>>> 1421fc27
 
 root.render(<App />)