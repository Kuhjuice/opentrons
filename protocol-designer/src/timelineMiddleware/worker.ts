<<<<<<< HEAD
import { Timeline } from '@opentrons/step-generation'
import { generateRobotStateTimeline } from './generateRobotStateTimeline'
import { generateSubsteps } from './generateSubsteps'
addEventListener('message', event => {
  // NOTE: may have performance increase by not sending both
  // eg timelineArgs.initialRobotState and substepsArgs.initialRobotState
  const { data } = event
  console.log('got event')
  console.log({data})
  const robotStateTimeline: Timeline = data.needsTimeline
    ? generateRobotStateTimeline(data.timelineArgs)
    : data.timeline
  const substeps = generateSubsteps({
    ...data.substepsArgs,
    robotStateTimeline,
  })
  const result = {
    standardTimeline: robotStateTimeline,
    substeps,
  }
  postMessage(result)
})
=======
import { makeWorker } from './makeWorker'

makeWorker(self)
>>>>>>> 7ceefb1f
<|MERGE_RESOLUTION|>--- conflicted
+++ resolved
@@ -1,4 +1,3 @@
-<<<<<<< HEAD
 import { Timeline } from '@opentrons/step-generation'
 import { generateRobotStateTimeline } from './generateRobotStateTimeline'
 import { generateSubsteps } from './generateSubsteps'
@@ -6,8 +5,6 @@
   // NOTE: may have performance increase by not sending both
   // eg timelineArgs.initialRobotState and substepsArgs.initialRobotState
   const { data } = event
-  console.log('got event')
-  console.log({data})
   const robotStateTimeline: Timeline = data.needsTimeline
     ? generateRobotStateTimeline(data.timelineArgs)
     : data.timeline
@@ -20,9 +17,4 @@
     substeps,
   }
   postMessage(result)
-})
-=======
-import { makeWorker } from './makeWorker'
-
-makeWorker(self)
->>>>>>> 7ceefb1f
+})