import takeWhile from 'lodash/takeWhile'
<<<<<<< HEAD
=======
import {
  getWasteChuteAddressableAreaNamePip,
  movableTrashCommandsUtil,
} from '@opentrons/step-generation'
import * as StepGeneration from '@opentrons/step-generation'
import { commandCreatorFromStepArgs } from '../file-data/selectors/commands'
import type { StepArgsAndErrorsById } from '../steplist/types'
>>>>>>> 1421fc27
import {
  movableTrashCommandsUtil,
  dropTipInPlace,
  moveToAddressableArea,
} from '@opentrons/step-generation'
import * as StepGeneration from '@opentrons/step-generation'
import { commandCreatorFromStepArgs } from '../file-data/selectors/commands'
import type { StepArgsAndErrorsById } from '../steplist/types'

export interface GenerateRobotStateTimelineArgs {
  allStepArgsAndErrors: StepArgsAndErrorsById
  orderedStepIds: string[]
  initialRobotState: StepGeneration.RobotState
  invariantContext: StepGeneration.InvariantContext
}
export const generateRobotStateTimeline = (
  args: GenerateRobotStateTimelineArgs
): StepGeneration.Timeline => {
  const {
    allStepArgsAndErrors,
    orderedStepIds,
    initialRobotState,
    invariantContext,
  } = args
  const allStepArgs: Array<StepGeneration.CommandCreatorArgs | null> = orderedStepIds.map(
    stepId => {
      return (
        (allStepArgsAndErrors[stepId] &&
          allStepArgsAndErrors[stepId].stepArgs) ||
        null
      )
    }
  )
  const continuousStepArgs: StepGeneration.CommandCreatorArgs[] = takeWhile(
    allStepArgs,
    stepArgs => stepArgs
  )
  const curriedCommandCreators = continuousStepArgs.reduce(
    (
      acc: StepGeneration.CurriedCommandCreator[],
      args: StepGeneration.CommandCreatorArgs,
      stepIndex
    ): StepGeneration.CurriedCommandCreator[] => {
      const curriedCommandCreator = commandCreatorFromStepArgs(args)

      if (curriedCommandCreator === null) {
        // unsupported command creator in args.commandCreatorFnName
        return acc
      }

      // Drop tips eagerly, per pipette
      //
      // - If we don't have a 'changeTip: never' step for this pipette in the future,
      // we know the current tip(s) aren't going to be reused, so we can drop them
      // immediately after the current step is done.
      const pipetteId = StepGeneration.getPipetteIdFromCCArgs(args)
      const dropTipLocation =
        'dropTipLocation' in args ? args.dropTipLocation : null

      //  assume that whenever we have a pipetteId we also have a dropTipLocation
      if (pipetteId != null && dropTipLocation != null) {
        const nextStepArgsForPipette = continuousStepArgs
          .slice(stepIndex + 1)
          .find(stepArgs => stepArgs.pipette && stepArgs.pipette === pipetteId)
        const willReuseTip =
          nextStepArgsForPipette?.changeTip &&
          nextStepArgsForPipette.changeTip === 'never'

        const isWasteChute =
          invariantContext.additionalEquipmentEntities[dropTipLocation] !=
            null &&
          invariantContext.additionalEquipmentEntities[dropTipLocation].name ===
            'wasteChute'
        const isTrashBin =
          invariantContext.additionalEquipmentEntities[dropTipLocation] !=
            null &&
          invariantContext.additionalEquipmentEntities[dropTipLocation].name ===
            'trashBin'

        const pipetteSpec = invariantContext.pipetteEntities[pipetteId]?.spec
        const addressableAreaName = getWasteChuteAddressableAreaNamePip(
          pipetteSpec.channels
        )

        let dropTipCommands = [
          StepGeneration.curryCommandCreator(StepGeneration.dropTip, {
            pipette: pipetteId,
            dropTipLocation,
          }),
        ]
        if (isWasteChute) {
          dropTipCommands = [
            StepGeneration.curryCommandCreator(moveToAddressableArea, {
              pipetteId,
              addressableAreaName,
            }),
            StepGeneration.curryCommandCreator(dropTipInPlace, {
              pipetteId,
            }),
          ]
        }
        if (isTrashBin) {
          dropTipCommands = movableTrashCommandsUtil({
            type: 'dropTip',
            pipetteId,
            invariantContext,
          })
        }
        if (!willReuseTip) {
          return [
            ...acc,
            (_invariantContext, _prevRobotState) =>
              StepGeneration.reduceCommandCreators(
                [curriedCommandCreator, ...dropTipCommands],
                _invariantContext,
                _prevRobotState
              ),
          ]
        }
      }

      return [...acc, curriedCommandCreator]
    },
    []
  )
  const timeline = StepGeneration.commandCreatorsTimeline(
    curriedCommandCreators,
    invariantContext,
    initialRobotState
  )
  return timeline
}<|MERGE_RESOLUTION|>--- conflicted
+++ resolved
@@ -1,18 +1,9 @@
 import takeWhile from 'lodash/takeWhile'
-<<<<<<< HEAD
-=======
 import {
+  dropTipInPlace,
+  moveToAddressableArea,
   getWasteChuteAddressableAreaNamePip,
   movableTrashCommandsUtil,
-} from '@opentrons/step-generation'
-import * as StepGeneration from '@opentrons/step-generation'
-import { commandCreatorFromStepArgs } from '../file-data/selectors/commands'
-import type { StepArgsAndErrorsById } from '../steplist/types'
->>>>>>> 1421fc27
-import {
-  movableTrashCommandsUtil,
-  dropTipInPlace,
-  moveToAddressableArea,
 } from '@opentrons/step-generation'
 import * as StepGeneration from '@opentrons/step-generation'
 import { commandCreatorFromStepArgs } from '../file-data/selectors/commands'
