import {
  dropTipInPlace,
  moveToAddressableArea,
  getWasteChuteAddressableAreaNamePip,
  movableTrashCommandsUtil,
  curryCommandCreator,
  dropTip,
  reduceCommandCreators,
  commandCreatorsTimeline,
  getPipetteIdFromCCArgs,
} from '@opentrons/step-generation'
import { commandCreatorFromStepArgs } from '../file-data/helpers'
import type { StepArgsAndErrorsById } from '../steplist/types'
import type * as StepGeneration from '@opentrons/step-generation'

export interface GenerateRobotStateTimelineArgs {
  allStepArgsAndErrors: StepArgsAndErrorsById
  orderedStepIds: string[]
  initialRobotState: StepGeneration.RobotState
  invariantContext: StepGeneration.InvariantContext
}
export const generateRobotStateTimeline = (
  args: GenerateRobotStateTimelineArgs
): StepGeneration.Timeline => {
  const {
    allStepArgsAndErrors,
    orderedStepIds,
    initialRobotState,
    invariantContext,
  } = args
  const continuousStepArgs = orderedStepIds.reduce<
    StepGeneration.CommandCreatorArgs[]
  >((acc, stepId) => {
    const { stepArgs } = allStepArgsAndErrors?.[stepId]
    return stepArgs != null ? [...acc, stepArgs] : acc
  }, [])
  const curriedCommandCreators = continuousStepArgs.reduce(
    (
      acc: StepGeneration.CurriedCommandCreator[],
      args: StepGeneration.CommandCreatorArgs,
      stepIndex
    ): StepGeneration.CurriedCommandCreator[] => {
      const curriedCommandCreator = commandCreatorFromStepArgs(args)

      if (curriedCommandCreator === null) {
        // unsupported command creator in args.commandCreatorFnName
        return acc
      }

      // Drop tips eagerly, per pipette
      //
      // - If we don't have a 'changeTip: never' step for this pipette in the future,
      // we know the current tip(s) aren't going to be reused, so we can drop them
      // immediately after the current step is done.
      const pipetteId = getPipetteIdFromCCArgs(args)
      const dropTipLocation =
        'dropTipLocation' in args ? args.dropTipLocation : null

      //  assume that whenever we have a pipetteId we also have a dropTipLocation
      if (pipetteId != null && dropTipLocation != null) {
        const nextStepArgsForPipette = continuousStepArgs
          .slice(stepIndex + 1)
<<<<<<< HEAD
          .find(stepArgs => 'pipette' in stepArgs && stepArgs.pipette === pipetteId)
=======
          .find(
            stepArgs => 'pipette' in stepArgs && stepArgs.pipette === pipetteId
          )
>>>>>>> f44872b4
        const willReuseTip =
          nextStepArgsForPipette != null &&
          'changeTip' in nextStepArgsForPipette &&
          nextStepArgsForPipette.changeTip === 'never'

        const isWasteChute =
          invariantContext.additionalEquipmentEntities[dropTipLocation] !=
            null &&
          invariantContext.additionalEquipmentEntities[dropTipLocation].name ===
            'wasteChute'
        const isTrashBin =
          invariantContext.additionalEquipmentEntities[dropTipLocation] !=
            null &&
          invariantContext.additionalEquipmentEntities[dropTipLocation].name ===
            'trashBin'

        const pipetteSpec = invariantContext.pipetteEntities[pipetteId]?.spec
        const addressableAreaName = getWasteChuteAddressableAreaNamePip(
          pipetteSpec.channels
        )

        let dropTipCommands = [
          curryCommandCreator(dropTip, {
            pipette: pipetteId,
            dropTipLocation,
          }),
        ]
        if (isWasteChute) {
          dropTipCommands = [
            curryCommandCreator(moveToAddressableArea, {
              pipetteId,
              addressableAreaName,
            }),
            curryCommandCreator(dropTipInPlace, {
              pipetteId,
            }),
          ]
        }
        if (isTrashBin) {
          dropTipCommands = movableTrashCommandsUtil({
            type: 'dropTip',
            pipetteId,
            invariantContext,
          })
        }
        if (!willReuseTip) {
          return [
            ...acc,
            (_invariantContext, _prevRobotState) =>
              reduceCommandCreators(
                [curriedCommandCreator, ...dropTipCommands],
                _invariantContext,
                _prevRobotState
              ),
          ]
        }
      }

      return [...acc, curriedCommandCreator]
    },
    []
  )
  const timeline = commandCreatorsTimeline(
    curriedCommandCreators,
    invariantContext,
    initialRobotState
  )
  return timeline
}<|MERGE_RESOLUTION|>--- conflicted
+++ resolved
@@ -60,13 +60,9 @@
       if (pipetteId != null && dropTipLocation != null) {
         const nextStepArgsForPipette = continuousStepArgs
           .slice(stepIndex + 1)
-<<<<<<< HEAD
-          .find(stepArgs => 'pipette' in stepArgs && stepArgs.pipette === pipetteId)
-=======
           .find(
             stepArgs => 'pipette' in stepArgs && stepArgs.pipette === pipetteId
           )
->>>>>>> f44872b4
         const willReuseTip =
           nextStepArgsForPipette != null &&
           'changeTip' in nextStepArgsForPipette &&
