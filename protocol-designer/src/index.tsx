--- conflicted
+++ resolved
@@ -23,21 +23,10 @@
 const render = (Component: any): void => {
   root.render(
     <Provider store={store}>
-<<<<<<< HEAD
-        <I18nextProvider i18n={i18n as any}>
-          <Component />
-        </I18nextProvider>
-    </Provider>,
-    document.getElementById('root')
-  )
-}
-=======
       <I18nextProvider i18n={i18n}>
         <Component />
       </I18nextProvider>
     </Provider>
   )
 }
-
->>>>>>> 1421fc27
 render(App)