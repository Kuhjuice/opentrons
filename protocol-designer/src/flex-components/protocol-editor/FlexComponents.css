@import '@opentrons/components';

.pd_landing_page {
  width: 655px;
  text-align: center;
  margin: 114px auto auto;
}

.ot_flex_logo {
  width: 160px;
  height: 160px;
  margin: 50px auto;
}

.flex_landing_buttons_wrapper {
  width: 367px;
  margin: auto;
}

.flex_landing_button {
  margin: 0.5rem 0;
  height: 2rem;
  width: 100%;
}

.flex_landing_button input {
  position: fixed;
  clip: rect(1px 1px 1px 1px);
}

.flex_header {
  position: relative;
  width: 919px;
  margin: 1.5rem auto auto;
}

.flex_header > * {
  margin: 1rem 2.5rem;
}

.flex_title {
  display: flex;
  justify-content: space-between;
}

.cancel_button {
  width: 109px;
  height: 25px;
  padding: 0 !important;
}

.required_fields {
  display: flex;
  justify-content: flex-end;
}

.editor_form {
  margin: 1rem;
}

.flex_round_tabs_button_wrapper {
  display: flex;
  justify-content: space-between;
}

.flex_round_tabs_button_100p {
  width: 100%;
  margin: 1rem;
}

.flex_round_tabs_button_50p {
  width: 50%;
  margin: 1rem;
}

.flex_sub_heading {
  margin-top: 27px;
}

.textarea_input {
  resize: none;
  width: 100%;
  overflow: hidden;
  background-color: var(--c-light-gray);
  border-radius: var(--bd-radius-form-field);
  padding: 0.25rem 0.25rem 0.25rem 0.5rem;
  border: none;
}

.textarea_input:focus {
  outline: none;
}

.textarea_input::placeholder {
  color: var(--c-med-gray);
}

.textarea_input:focus-within {
  background-color: var(--c-white);
  box-shadow: 0 0.125rem 0.25rem 0 color-mod(var(--c-black) alpha(0.5));
}

.form_group {
  width: 329px;
  margin-top: 12px;
  margin-bottom: 1rem;
}

.form_group > * {
  margin-bottom: 5px;
}

/* Pipette Selection Module */
.pipette_slection_mount {
  display: flex;
}

.custom_tiprack_upload_file {
  margin: 5px 0;
  width: auto;
}

.custom_tiprack_upload_file input {
  position: fixed;
  clip: rect(1px 1px 1px 1px);
}

.disable_mount_option {
  opacity: 0.5;
  pointer-events: none;
  user-select: none;
}

<<<<<<< HEAD
/* Custom Tip Rack Selection */
.filterData {
  display: flex;
  flex-direction: column;
  margin-left: 17%;
  margin-top: -3%;
}

.custom_tiprack {
  background: #D9E9FE;
  width: fit-content;
  padding: 5px;
  margin: 2px 0;
}

.remove_button {
  display: flex;
  align-items: center;
  color: #5181FF;
  padding-left: 10px;
  cursor: pointer;
=======
.module_section {
  display: flex;
  flex-direction: row;
  justify-content: flex-start;
}

.module_section > * {
  margin-right: 3rem;
  height: 6rem;
}

.mini_card {
  width: 16.1rem;
  min-width: 16.1rem;
}

.module_options {
  flex: 0 1 4.75rem;
}

.line_separator {
  border-bottom: 1px solid var(--c-light-gray);
  margin: 32px 0 45px;
  width: 100%;
>>>>>>> de3c5fe4
}<|MERGE_RESOLUTION|>--- conflicted
+++ resolved
@@ -131,7 +131,6 @@
   user-select: none;
 }
 
-<<<<<<< HEAD
 /* Custom Tip Rack Selection */
 .filterData {
   display: flex;
@@ -153,7 +152,7 @@
   color: #5181FF;
   padding-left: 10px;
   cursor: pointer;
-=======
+}
 .module_section {
   display: flex;
   flex-direction: row;
@@ -178,5 +177,4 @@
   border-bottom: 1px solid var(--c-light-gray);
   margin: 32px 0 45px;
   width: 100%;
->>>>>>> de3c5fe4
 }