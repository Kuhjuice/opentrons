import * as React from 'react'
import { useTranslation } from 'react-i18next'
import { IconButton, Tooltip, useHoverTooltip } from '@opentrons/components'
<<<<<<< HEAD
import { i18n } from '../../../localization'
import styles from '../StepEditForm.module.css'
=======
import styles from '../StepEditForm.css'
>>>>>>> 1421fc27

interface Props {
  className?: string | null
  collapsed?: boolean | null
  toggleCollapsed: () => void
  prefix: 'aspirate' | 'dispense'
  children?: React.ReactNode
}

export const AspDispSection = (props: Props): JSX.Element => {
  const { children, className, collapsed, toggleCollapsed, prefix } = props
  const [targetProps, tooltipProps] = useHoverTooltip()
  const { t } = useTranslation('tooltip')
  return (
    // @ts-expect-error(sa, 2021-7-2): className might be null
    <div className={className}>
      <div className={styles.section_header}>
        <span className={styles.section_header_text}>{prefix}</span>
        <Tooltip
          {...tooltipProps}
          key={collapsed ? 'collapsed' : 'expanded'} // NOTE: without this key, the IconButton will not re-render unless clicked
        >
          {t('advanced_settings')}
        </Tooltip>
        <div
          {...targetProps}
          onClick={toggleCollapsed}
          className={styles.advanced_settings_button_wrapper}
        >
          <IconButton
            className={styles.advanced_settings_button}
            id={`AspDispSection_settings_button_${props.prefix}`}
            name="settings"
            hover={!collapsed}
          />
        </div>
      </div>
      {children}
    </div>
  )
}<|MERGE_RESOLUTION|>--- conflicted
+++ resolved
@@ -1,12 +1,7 @@
 import * as React from 'react'
 import { useTranslation } from 'react-i18next'
 import { IconButton, Tooltip, useHoverTooltip } from '@opentrons/components'
-<<<<<<< HEAD
-import { i18n } from '../../../localization'
 import styles from '../StepEditForm.module.css'
-=======
-import styles from '../StepEditForm.css'
->>>>>>> 1421fc27
 
 interface Props {
   className?: string | null
