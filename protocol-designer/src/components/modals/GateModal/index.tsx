--- conflicted
+++ resolved
@@ -7,8 +7,6 @@
   actions as analyticsActions,
   selectors as analyticsSelectors,
 } from '../../../analytics'
-<<<<<<< HEAD
-import { BaseState, ThunkDispatch } from '../../../types'
 import settingsStyles from '../../SettingsPage/SettingsPage.module.css'
 import modalStyles from '../modal.module.css'
 interface Props {
@@ -16,10 +14,6 @@
   optIn: () => unknown
   optOut: () => unknown
 }
-=======
-import settingsStyles from '../../SettingsPage/SettingsPage.css'
-import modalStyles from '../modal.css'
->>>>>>> 1421fc27
 
 export function GateModal(): JSX.Element | null {
   const { t } = useTranslation(['card', 'button'])
