--- conflicted
+++ resolved
@@ -155,17 +155,9 @@
   const currentValue = pipettesByMount[mount].pipetteName
   React.useEffect(() => {
     if (currentValue === undefined) {
-<<<<<<< HEAD
-      setTimeout(() =>
-        setFieldValue(
-          nameAccessor,
-          allowNoPipette ? '' : pipetteOptions[0]?.value ?? ''
-        )
-=======
       setValue(
         `pipettesByMount.${mount}.pipetteName`,
         allowNoPipette ? '' : pipetteOptions[0]?.value ?? ''
->>>>>>> 7ceefb1f
       )
     }
   }, [])
