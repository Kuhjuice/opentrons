--- conflicted
+++ resolved
@@ -8,10 +8,6 @@
   BORDERS,
   JUSTIFY_CENTER,
   COLORS,
-<<<<<<< HEAD
-  LEGACY_COLORS,
-=======
->>>>>>> 9147da8d
   StyleProps,
   TYPOGRAPHY,
   useHoverTooltip,
@@ -54,13 +50,7 @@
         }
         borderRadius={BORDERS.borderRadiusSize2}
         cursor={disabled ? 'auto' : 'pointer'}
-<<<<<<< HEAD
-        backgroundColor={
-          disabled ? LEGACY_COLORS.darkGreyDisabled : COLORS.transparent
-        }
-=======
         backgroundColor={disabled ? COLORS.grey50Disabled : COLORS.transparent}
->>>>>>> 9147da8d
         onClick={disabled ? undefined : onClick}
         {...styleProps}
         {...targetProps}
@@ -70,15 +60,7 @@
             aria-label={`EquipmentOption_${
               isSelected ? 'checkbox-marked' : 'checkbox-blank-outline'
             }`}
-<<<<<<< HEAD
-            color={
-              isSelected
-                ? LEGACY_COLORS.blueEnabled
-                : LEGACY_COLORS.darkGreyEnabled
-            }
-=======
             color={isSelected ? COLORS.blueEnabled : COLORS.grey50Enabled}
->>>>>>> 9147da8d
             size="1.5rem"
             name={isSelected ? 'checkbox-marked' : 'checkbox-blank-outline'}
           />
@@ -93,11 +75,7 @@
         <Text
           as="p"
           fontSize={TYPOGRAPHY.fontSizeP}
-<<<<<<< HEAD
-          color={disabled ? LEGACY_COLORS.errorDisabled : COLORS.black90}
-=======
           color={disabled ? COLORS.grey40 : COLORS.darkBlackEnabled}
->>>>>>> 9147da8d
         >
           {text}
         </Text>
