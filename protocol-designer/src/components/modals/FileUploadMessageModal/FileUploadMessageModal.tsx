import * as React from 'react'
import { useDispatch, useSelector } from 'react-redux'
import { useTranslation } from 'react-i18next'
import cx from 'classnames'
import { AlertModal, OutlineButton } from '@opentrons/components'
<<<<<<< HEAD
import modalStyles from '../modal.module.css'
import { getModalContents } from './modalContents'
import { FileUploadMessage } from '../../../load-file'
=======
import {
  selectors as loadFileSelectors,
  actions as loadFileActions,
} from '../../../load-file'
import { useModalContents } from './modalContents'
import modalStyles from '../modal.css'
>>>>>>> 1421fc27

export function FileUploadMessageModal(): JSX.Element | null {
  const message = useSelector(loadFileSelectors.getFileUploadMessages)
  const dispatch = useDispatch()
  const { t } = useTranslation(['modal', 'button'])

  const dismissModal = (): void => {
    dispatch(loadFileActions.dismissFileUploadMessage())
  }
  const modalContents = useModalContents({
    uploadResponse: message,
  })

  if (modalContents == null) return null

  const { title, body, okButtonText } = modalContents
  let buttons = [
    {
      children: t('button:cancel'),
      onClick: () => dispatch(loadFileActions.undoLoadFile()),
      className: modalStyles.bottom_button,
    },
    {
      children: okButtonText || t('button:ok'),
      onClick: dismissModal,
      className: modalStyles.button_medium,
    },
  ]
  if (title === t('incorrect_file.header') || title === t('invalid.header')) {
    buttons = [
      {
        children: okButtonText || t('button:ok'),
        onClick: dismissModal,
        className: modalStyles.button_medium,
      },
    ]
  }

  return (
    <AlertModal
      heading={title}
      className={modalStyles.modal}
      contentsClassName={modalStyles.scrollable_modal_contents}
      alertOverlay
    >
      <div className={modalStyles.scrollable_modal_wrapper}>
        <div className={modalStyles.scrollable_modal_scroll}>{body}</div>
        <div className={modalStyles.button_row}>
          {buttons.map((button, index) => (
            <OutlineButton
              {...button}
              key={index}
              className={cx(
                modalStyles.bottom_button,
                modalStyles.button_medium
              )}
            />
          ))}
        </div>
      </div>
    </AlertModal>
  )
}<|MERGE_RESOLUTION|>--- conflicted
+++ resolved
@@ -3,18 +3,12 @@
 import { useTranslation } from 'react-i18next'
 import cx from 'classnames'
 import { AlertModal, OutlineButton } from '@opentrons/components'
-<<<<<<< HEAD
 import modalStyles from '../modal.module.css'
-import { getModalContents } from './modalContents'
-import { FileUploadMessage } from '../../../load-file'
-=======
 import {
   selectors as loadFileSelectors,
   actions as loadFileActions,
 } from '../../../load-file'
 import { useModalContents } from './modalContents'
-import modalStyles from '../modal.css'
->>>>>>> 1421fc27
 
 export function FileUploadMessageModal(): JSX.Element | null {
   const message = useSelector(loadFileSelectors.getFileUploadMessages)
