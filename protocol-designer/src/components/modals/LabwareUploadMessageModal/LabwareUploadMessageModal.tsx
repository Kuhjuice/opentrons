--- conflicted
+++ resolved
@@ -4,18 +4,12 @@
 import assert from 'assert'
 import cx from 'classnames'
 import { AlertModal, OutlineButton, ButtonProps } from '@opentrons/components'
-<<<<<<< HEAD
-import { i18n } from '../../../localization'
 import modalStyles from '../modal.module.css'
-import { LabwareUploadMessage } from '../../../labware-defs'
-=======
 import {
   selectors as labwareDefSelectors,
   actions as labwareDefActions,
   LabwareUploadMessage,
 } from '../../../labware-defs'
-import modalStyles from '../modal.css'
->>>>>>> 1421fc27
 
 const MessageBody = (props: {
   message: LabwareUploadMessage
