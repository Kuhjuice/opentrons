import React from 'react'
import cx from 'classnames'
import { Flex, RadioGroup } from '@opentrons/components'
import { blockMount, pipetteSlot } from '../constant'
import { StyledText } from '../StyledText'
import { RadioSelect } from './RadioSelect'
import { i18n } from '../../../localization'
import styles from '../FlexComponents.css'
import { useFormikContext } from 'formik'
import { TipRackOptions } from './TipRackList'

interface SelectPipetteOptionProps {
  pipetteName: string
}

interface formikContextProps {
  pipettesByMount: any
  pipette: any
}

export const SelectPipetteOption: React.FC<SelectPipetteOptionProps> = ({
  pipetteName,
}) => {
<<<<<<< HEAD
  const {
    values: { pipettesByMount = {}, mountSide },
    errors = { pipettesByMount, mountSide },
  } = useFormikContext<any>()
=======
  const { values, errors } = useFormikContext<formikContextProps>()
>>>>>>> 844feba9

  const is96ChannelSelected = checkSelectedPipette(
    values.pipettesByMount[pipetteName].pipetteName
  )
  const className = cx({ disable_mount_option: is96ChannelSelected })

  const pipetteHeaderText =
    pipetteSlot.left === pipetteName
      ? i18n.t('flex.pipette_selection.choose_first_pipette')
      : i18n.t('flex.pipette_selection.choose_second_pipette')
  return (
    <>
      <Flex className={styles.pb_10}>
        <StyledText as={'h1'}>{pipetteHeaderText}</StyledText>
      </Flex>
      {
        <>
          <StyledText as={'p'} className={styles.pb_10}>
            {i18n.t('flex.pipette_selection.pipette_96_selection_note')}
          </StyledText>
          {/* Pipette Selection here */}
<<<<<<< HEAD
          <RadioSelect
            pipetteName={`pipettesByMount.${pipetteName}.pipetteName`}
            pipetteType={pipettesByMount[pipetteName].pipetteName}
          />
          {Boolean(errors?.pipettesByMount?.[pipetteName]?.pipetteName) && (
            <StyledText as="label" className={styles.error_message}>
              {errors?.pipettesByMount?.[pipetteName]?.pipetteName}
            </StyledText>
          )}
          <hr />
=======
          <Flex className={styles.pb_10}>
            <RadioSelect
              pipetteName={`pipettesByMount.${pipetteName}.pipetteName`}
              pipetteType={values.pipettesByMount[pipetteName].pipetteName}
            />
          </Flex>
          {pipetteName === pipetteSlot.left && (
            <StyledText as="label" className={styles.error_text}>
              {errors.pipette && errors.pipette}
            </StyledText>
          )}

>>>>>>> 844feba9
          {/* Pipette Mount Selection here */}
          <hr />
          <Flex className={cx(styles[className], styles.ptb_10)}>
            <SelectPipetteMount pipetteName={pipetteName} />
            {Boolean(errors?.mountSide) && (
              <StyledText as="label" className={styles.error_message}>
                {errors?.mountSide}
              </StyledText>
            )}
          </Flex>
          <hr />
<<<<<<< HEAD
          <TipRackOptions pipetteName={pipetteName} />
          {Boolean(errors?.pipettesByMount?.[pipetteName]?.tipRackList) && (
            <StyledText as="label" className={styles.error_message}>
              {errors?.pipettesByMount?.[pipetteName]?.tipRackList}
            </StyledText>
          )}
=======
          {channel96SelectionNote(is96ChannelSelected)}
          <Flex className={styles.pb_10}>
            <TipRackOptions pipetteName={pipetteName} />
          </Flex>
>>>>>>> 844feba9
        </>
      }
    </>
  )
}

const checkSelectedPipette = (pipetteName: string): boolean => {
  return blockMount.includes(pipetteName)
}

const channel96SelectionNote = (
  is96ChannelSelected: boolean
): JSX.Element | boolean => {
  return (
    is96ChannelSelected && (
      <StyledText as={'p'} className={styles.ptb_10}>
        {i18n.t('flex.pipette_selection.pippette_ocuupies_both_mount')}
      </StyledText>
    )
  )
}

const SelectPipetteMount = (props: { pipetteName: string }): JSX.Element => {
  const {
    values: { pipettesByMount, mountSide },
    handleChange,
    handleBlur,
  } = useFormikContext<any>()

  return (
    <>
      {
        <RadioGroup
          inline
          name={`pipettesByMount.${props.pipetteName}.mount`}
          value={pipettesByMount[props.pipetteName].mount}
          options={mountSide}
          onChange={handleChange}
          onBlur={handleBlur}
        />
      }
    </>
  )
}<|MERGE_RESOLUTION|>--- conflicted
+++ resolved
@@ -21,14 +21,10 @@
 export const SelectPipetteOption: React.FC<SelectPipetteOptionProps> = ({
   pipetteName,
 }) => {
-<<<<<<< HEAD
   const {
     values: { pipettesByMount = {}, mountSide },
     errors = { pipettesByMount, mountSide },
-  } = useFormikContext<any>()
-=======
-  const { values, errors } = useFormikContext<formikContextProps>()
->>>>>>> 844feba9
+  } = useFormikContext<formikContextProps>()
 
   const is96ChannelSelected = checkSelectedPipette(
     values.pipettesByMount[pipetteName].pipetteName
@@ -50,18 +46,6 @@
             {i18n.t('flex.pipette_selection.pipette_96_selection_note')}
           </StyledText>
           {/* Pipette Selection here */}
-<<<<<<< HEAD
-          <RadioSelect
-            pipetteName={`pipettesByMount.${pipetteName}.pipetteName`}
-            pipetteType={pipettesByMount[pipetteName].pipetteName}
-          />
-          {Boolean(errors?.pipettesByMount?.[pipetteName]?.pipetteName) && (
-            <StyledText as="label" className={styles.error_message}>
-              {errors?.pipettesByMount?.[pipetteName]?.pipetteName}
-            </StyledText>
-          )}
-          <hr />
-=======
           <Flex className={styles.pb_10}>
             <RadioSelect
               pipetteName={`pipettesByMount.${pipetteName}.pipetteName`}
@@ -73,8 +57,11 @@
               {errors.pipette && errors.pipette}
             </StyledText>
           )}
-
->>>>>>> 844feba9
+          {Boolean(errors?.pipettesByMount?.[pipetteName]?.pipetteName) && (
+            <StyledText as="label" className={styles.error_message}>
+              {errors?.pipettesByMount?.[pipetteName]?.pipetteName}
+            </StyledText>
+          )}
           {/* Pipette Mount Selection here */}
           <hr />
           <Flex className={cx(styles[className], styles.ptb_10)}>
@@ -86,19 +73,25 @@
             )}
           </Flex>
           <hr />
-<<<<<<< HEAD
-          <TipRackOptions pipetteName={pipetteName} />
-          {Boolean(errors?.pipettesByMount?.[pipetteName]?.tipRackList) && (
-            <StyledText as="label" className={styles.error_message}>
-              {errors?.pipettesByMount?.[pipetteName]?.tipRackList}
-            </StyledText>
-          )}
-=======
           {channel96SelectionNote(is96ChannelSelected)}
           <Flex className={styles.pb_10}>
             <TipRackOptions pipetteName={pipetteName} />
+            {Boolean(errors?.pipettesByMount?.[pipetteName]?.tipRackList) && (
+              <StyledText as="label" className={styles.error_message}>
+                {errors?.pipettesByMount?.[pipetteName]?.tipRackList}
+              </StyledText>
+            )}
           </Flex>
->>>>>>> 844feba9
+          <hr />
+          {channel96SelectionNote(is96ChannelSelected)}
+          <Flex className={styles.pb_10}>
+            <TipRackOptions pipetteName={pipetteName} />
+            {Boolean(errors?.pipettesByMount?.[pipetteName]?.tipRackList) && (
+              <StyledText as="label" className={styles.error_message}>
+                {errors?.pipettesByMount?.[pipetteName]?.tipRackList}
+              </StyledText>
+            )}
+          </Flex>
         </>
       }
     </>
