--- conflicted
+++ resolved
@@ -158,9 +158,6 @@
   },
 }
 
-<<<<<<< HEAD
-interface selectedTabProps {
-=======
 const getInitialValues = (formProps: any): InitialValues => {
   if (formProps) {
     if (formProps.formValues) {
@@ -175,13 +172,13 @@
       if (Boolean(left)) {
         initialFormValues.pipettesByMount.left.pipetteName =
           left.pipetteSpecs?.name || ''
-        initialFormValues.pipettesByMount.left.tipRackList =
+        initialFormValues.pipettesByMount.left.tiprackDefURI =
           left?.tiprackModel || []
       }
       if (Boolean(right)) {
         initialFormValues.pipettesByMount.right.pipetteName =
           right.pipetteSpecs?.name || ''
-        initialFormValues.pipettesByMount.right.tipRackList =
+        initialFormValues.pipettesByMount.right.tiprackDefURI =
           right?.tiprackModel || []
       }
     }
@@ -213,8 +210,7 @@
   }
 }
 
-interface Props {
->>>>>>> 0b85f1ae
+interface selectedTabProps {
   selectedTab: number
 }
 
@@ -240,7 +236,6 @@
   }
 }
 
-<<<<<<< HEAD
 type PipetteFieldsData = Omit<
   PipetteOnDeck,
   'id' | 'spec' | 'tiprackLabwareDef'
@@ -248,13 +243,11 @@
 
 function FlexProtocolEditor(props: any): JSX.Element {
   const dispatch = useDispatch()
-=======
 function FlexProtocolEditor({
   isEditValue,
   tabIdValue,
   formProps,
 }: FlexProtocolEditorComponentProps): JSX.Element {
->>>>>>> 0b85f1ae
   const [selectedTab, setTab] = useState<number>(0)
   const [isEdit, setEdit] = useState<boolean>(false)
   //On Redirction if page tab edit set to true
@@ -267,15 +260,7 @@
   console.log('selectedTab', selectedTab, 'isEdit', isEdit)
 
   // Next button click
-<<<<<<< HEAD
   const handleNext = ({ selectedTab }: selectedTabProps): void => {
-    const setTabNumber =
-      selectedTab >= 0 && selectedTab <= navPillTabListLength
-        ? selectedTab + 1
-        : selectedTab
-    setTab(setTabNumber)
-=======
-  const handleNext = ({ selectedTab }: Props): void => {
     if (isEdit) {
       //Redirect back to file details page
     } else {
@@ -285,7 +270,6 @@
           : selectedTab
       setTab(setTabNumber)
     }
->>>>>>> 0b85f1ae
   }
 
   // Previous button click
