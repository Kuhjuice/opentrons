import groupBy from 'lodash/groupBy'
import {
  getLabwareDefURI,
  PD_DO_NOT_LIST,
  LabwareDefinition1,
  LabwareDefinition2,
  getAllDefinitions as _getAllDefinitions,
} from '@opentrons/shared-data'
import { LabwareDefByDefURI } from './types'

<<<<<<< HEAD
=======
// require all definitions in the labware/definitions/1 directory
// require.context is webpack-specific method
const labwareSchemaV1DefsContext = require.context(
  '@opentrons/shared-data/labware/definitions/1',
  true, // traverse subdirectories
  /\.json$/, // import filter
  'sync' // load every definition into one synchronous chunk
)
let labwareSchemaV1Defs: Readonly<LabwareDefinition1[]> | null = null
function getLegacyLabwareDefs(): Readonly<LabwareDefinition1[]> {
  if (!labwareSchemaV1Defs) {
    labwareSchemaV1Defs = labwareSchemaV1DefsContext
      .keys()
      .map((name: string) => labwareSchemaV1DefsContext(name))
  }

  return labwareSchemaV1Defs as Readonly<LabwareDefinition1[]>
}
export function getLegacyLabwareDef(
  loadName: string | null | undefined
): LabwareDefinition1 | null {
  const def = getLegacyLabwareDefs().find(d => d.metadata.name === loadName)
  return def || null
}

// TODO: Ian 2019-04-11 getAllDefinitions also exists (differently) in labware-library,
// should reconcile differences & make a general util fn imported from shared-data
// require all definitions in the labware/definitions/2 directory
const definitionsContext = require.context(
  '@opentrons/shared-data/labware/definitions/2',
  true, // traverse subdirectories
  /\.json$/, // import filter
  'sync' // load every definition into one synchronous chunk
)

>>>>>>> 1421fc27
let _definitions: LabwareDefByDefURI | null = null
export function getAllDefinitions(): LabwareDefByDefURI {
  if (_definitions == null) {
    _definitions = _getAllDefinitions()
  }
  return _definitions
}
// filter out all but the latest version of each labware
// NOTE: this is similar to labware-library's getOnlyLatestDefs, but this one
// has the {labwareDefURI: def} shape, instead of an array of labware defs
let _latestDefs: LabwareDefByDefURI | null = null
export function getOnlyLatestDefs(): LabwareDefByDefURI {
  if (!_latestDefs) {
    const allDefs = getAllDefinitions()
    const allURIs = Object.keys(allDefs)
    const labwareDefGroups: Record<string, LabwareDefinition2[]> = groupBy(
      allURIs.map((uri: string) => allDefs[uri]),
      d => `${d.namespace}/${d.parameters.loadName}`
    )
    _latestDefs = Object.keys(labwareDefGroups).reduce(
      (acc, groupKey: string) => {
        const group = labwareDefGroups[groupKey]
        const allVersions = group.map(d => d.version)
        const highestVersionNum = Math.max(...allVersions)
        const resultIdx = group.findIndex(d => d.version === highestVersionNum)
        const latestDefInGroup = group[resultIdx]
        return {
          ...acc,
          [getLabwareDefURI(latestDefInGroup)]: latestDefInGroup,
        }
      },
      {}
    )
  }

  return _latestDefs
}
// NOTE: this is different than labware library,
// in PD we wanna get always by labware URI (namespace/loadName/version) never by loadName
export function _getSharedLabware(
  labwareDefURI: string
): LabwareDefinition2 | null | undefined {
  return getAllDefinitions()[labwareDefURI] || null
}<|MERGE_RESOLUTION|>--- conflicted
+++ resolved
@@ -5,47 +5,19 @@
   LabwareDefinition1,
   LabwareDefinition2,
   getAllDefinitions as _getAllDefinitions,
+  getAllLegacyDefinitions,
 } from '@opentrons/shared-data'
 import { LabwareDefByDefURI } from './types'
 
-<<<<<<< HEAD
-=======
-// require all definitions in the labware/definitions/1 directory
-// require.context is webpack-specific method
-const labwareSchemaV1DefsContext = require.context(
-  '@opentrons/shared-data/labware/definitions/1',
-  true, // traverse subdirectories
-  /\.json$/, // import filter
-  'sync' // load every definition into one synchronous chunk
-)
-let labwareSchemaV1Defs: Readonly<LabwareDefinition1[]> | null = null
-function getLegacyLabwareDefs(): Readonly<LabwareDefinition1[]> {
-  if (!labwareSchemaV1Defs) {
-    labwareSchemaV1Defs = labwareSchemaV1DefsContext
-      .keys()
-      .map((name: string) => labwareSchemaV1DefsContext(name))
-  }
-
-  return labwareSchemaV1Defs as Readonly<LabwareDefinition1[]>
-}
 export function getLegacyLabwareDef(
   loadName: string | null | undefined
 ): LabwareDefinition1 | null {
-  const def = getLegacyLabwareDefs().find(d => d.metadata.name === loadName)
-  return def || null
+  if (loadName != null) {
+    return getAllLegacyDefinitions()[loadName]
+  }
+  return null
 }
 
-// TODO: Ian 2019-04-11 getAllDefinitions also exists (differently) in labware-library,
-// should reconcile differences & make a general util fn imported from shared-data
-// require all definitions in the labware/definitions/2 directory
-const definitionsContext = require.context(
-  '@opentrons/shared-data/labware/definitions/2',
-  true, // traverse subdirectories
-  /\.json$/, // import filter
-  'sync' // load every definition into one synchronous chunk
-)
-
->>>>>>> 1421fc27
 let _definitions: LabwareDefByDefURI | null = null
 export function getAllDefinitions(): LabwareDefByDefURI {
   if (_definitions == null) {
