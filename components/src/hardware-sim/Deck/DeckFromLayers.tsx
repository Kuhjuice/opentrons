--- conflicted
+++ resolved
@@ -1,9 +1,4 @@
 import * as React from 'react'
-<<<<<<< HEAD
-import parseHtml from 'html-react-parser'
-import { stringify } from 'svgson'
-import { ot2StandardDeckV3, OT2_ROBOT_TYPE } from '@opentrons/shared-data'
-=======
 
 import { OT2_ROBOT_TYPE } from '@opentrons/shared-data'
 import {
@@ -18,7 +13,6 @@
   RemovalHandle,
   ScrewHoles,
 } from './OT2Layers'
->>>>>>> 1421fc27
 
 import type { RobotType } from '@opentrons/shared-data'
 import { ALL_OT2_DECK_LAYERS } from './constants'
@@ -53,23 +47,6 @@
   // early return null if not OT-2
   if (robotType !== OT2_ROBOT_TYPE) return null
 
-<<<<<<< HEAD
-  // get layers from OT-2 deck definition v3
-  const layerGroupNodes = filterLayerGroupNodes(
-    ot2StandardDeckV3.layers,
-    layerBlocklist
-  )
-
-  const groupNodeWrapper = {
-    name: 'g',
-    type: 'element',
-    value: '',
-    attributes: { id: 'deckLayers' },
-    children: layerGroupNodes,
-  }
-
-=======
->>>>>>> 1421fc27
   return (
     <g id="deckLayers">
       {ALL_OT2_DECK_LAYERS.reduce<JSX.Element[]>((acc, layer) => {
