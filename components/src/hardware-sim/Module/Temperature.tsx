--- conflicted
+++ resolved
@@ -1,11 +1,6 @@
 import * as React from 'react'
 
-<<<<<<< HEAD
-import { LEGACY_COLORS } from '../../ui-style-constants'
-import { COLORS } from '../../helix-design-system'
-=======
 import { COLORS } from '../../ui-style-constants'
->>>>>>> 9147da8d
 
 export interface TemperatureVizProps {
   targetTemperature: number | null
