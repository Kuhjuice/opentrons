import * as React from 'react'

import { COLORS } from '../../ui-style-constants'

export function SlotClip(props: React.SVGProps<SVGPathElement>): JSX.Element {
  return (
    <path
      fill="none"
<<<<<<< HEAD
      stroke={COLORS.black90}
=======
      stroke={COLORS.darkBlackEnabled}
>>>>>>> 9147da8d
      strokeWidth={3}
      strokeOpacity={0.7}
      {...props}
    />
  )
}<|MERGE_RESOLUTION|>--- conflicted
+++ resolved
@@ -6,11 +6,7 @@
   return (
     <path
       fill="none"
-<<<<<<< HEAD
-      stroke={COLORS.black90}
-=======
       stroke={COLORS.darkBlackEnabled}
->>>>>>> 9147da8d
       strokeWidth={3}
       strokeOpacity={0.7}
       {...props}
