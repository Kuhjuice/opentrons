--- conflicted
+++ resolved
@@ -1,15 +1,6 @@
 import * as React from 'react'
 import { css } from 'styled-components'
-<<<<<<< HEAD
-import {
-  TYPOGRAPHY,
-  BORDERS,
-  SPACING,
-  LEGACY_COLORS,
-} from '../ui-style-constants'
-=======
 import { TYPOGRAPHY, BORDERS, SPACING, COLORS } from '../ui-style-constants'
->>>>>>> 9147da8d
 import {
   POSITION_RELATIVE,
   POSITION_ABSOLUTE,
