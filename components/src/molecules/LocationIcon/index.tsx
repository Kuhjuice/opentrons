--- conflicted
+++ resolved
@@ -4,16 +4,7 @@
 import { Icon } from '../../icons'
 import { Flex, Text } from '../../primitives'
 import { ALIGN_CENTER } from '../../styles'
-<<<<<<< HEAD
-import {
-  BORDERS,
-  LEGACY_COLORS,
-  SPACING,
-  TYPOGRAPHY,
-} from '../../ui-style-constants'
-=======
 import { BORDERS, COLORS, SPACING, TYPOGRAPHY } from '../../ui-style-constants'
->>>>>>> 9147da8d
 
 import type { IconName } from '../../icons'
 import type { StyleProps } from '../../primitives'
@@ -40,11 +31,7 @@
   width?: string
 }>`
   align-items: ${ALIGN_CENTER};
-<<<<<<< HEAD
-  border: 2px solid ${props => props.color ?? COLORS.black90};
-=======
   border: 2px solid ${props => props.color ?? COLORS.darkBlack100};
->>>>>>> 9147da8d
   border-radius: ${BORDERS.borderRadiusSize3};
   height: ${props => props.height ?? SPACING.spacing32};
   width: ${props => props.width ?? 'max-content'};
@@ -76,11 +63,7 @@
         <Icon
           name={iconName}
           size="1.25rem"
-<<<<<<< HEAD
-          color={color ?? COLORS.black90}
-=======
           color={color ?? COLORS.darkBlack100}
->>>>>>> 9147da8d
           aria-label={iconName}
         />
       ) : (
