--- conflicted
+++ resolved
@@ -8,12 +8,7 @@
 from typing import Tuple, Dict
 
 from opentrons.hardware_control.ot3api import OT3API
-<<<<<<< HEAD
-from opentrons.hardware_control.errors import MustHomeError
-from opentrons.hardware_control.types import MotorStatus
-=======
 from opentrons_shared_data.errors.exceptions import PositionUnknownError
->>>>>>> 7a3b2da8
 
 from hardware_testing.opentrons_api.types import GantryLoad, OT3Mount, Axis, Point
 from hardware_testing.opentrons_api.helpers_ot3 import (
@@ -371,16 +366,8 @@
                     await api.move_rel(
                         mount=MOUNT, delta=move_error_correction, speed=35
                     )
-<<<<<<< HEAD
-            except MustHomeError:
-                if axis == "G":
-                    await api.home([Axis.Z_G])
-                if not BENCH:
-                    await api.home([Axis.X, Axis.Y, Axis.Z_L, Axis.Z_R])
-=======
             except PositionUnknownError:
                 await api.home([Axis.X, Axis.Y, Axis.Z_L, Axis.Z_R])
->>>>>>> 7a3b2da8
 
             if DELAY > 0:
                 time.sleep(DELAY)
