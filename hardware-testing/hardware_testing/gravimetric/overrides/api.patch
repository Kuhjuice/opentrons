diff --git a/api/src/opentrons/config/defaults_ot3.py b/api/src/opentrons/config/defaults_ot3.py
index 5b21328a92..1bb9a6ceb8 100644
--- a/api/src/opentrons/config/defaults_ot3.py
+++ b/api/src/opentrons/config/defaults_ot3.py
@@ -83,7 +83,7 @@ DEFAULT_MAX_SPEEDS: Final[ByGantryLoad[Dict[OT3AxisKind, float]]] = ByGantryLoad
         OT3AxisKind.X: 400,
         OT3AxisKind.Y: 325,
         OT3AxisKind.Z: 35,
-        OT3AxisKind.P: 5,
+        OT3AxisKind.P: 15,
         OT3AxisKind.Z_G: 50,
         OT3AxisKind.Q: 5.5,
     },
<<<<<<< HEAD
@@ -91,25 +91,25 @@ DEFAULT_MAX_SPEEDS: Final[ByGantryLoad[Dict[OT3AxisKind, float]]] = ByGantryLoad
         OT3AxisKind.X: 375,
         OT3AxisKind.Y: 375,
         OT3AxisKind.Z: 100,
-        OT3AxisKind.P: 45,
+        OT3AxisKind.P: 70,
         OT3AxisKind.Z_G: 50,
     },
 )
=======
@@ -100,18 +100,18 @@ DEFAULT_MAX_SPEEDS: Final[ByGantryLoad[Dict[OT3AxisKind, float]]] = ByGantryLoad
>>>>>>> 12e30e08
 
 DEFAULT_ACCELERATIONS: Final[ByGantryLoad[Dict[OT3AxisKind, float]]] = ByGantryLoad(
     high_throughput={
-        OT3AxisKind.X: 800,
-        OT3AxisKind.Y: 500,
+        OT3AxisKind.X: 500,
+        OT3AxisKind.Y: 500,
         OT3AxisKind.Z: 150,
-        OT3AxisKind.P: 30,
+        OT3AxisKind.P: 1000,
         OT3AxisKind.Z_G: 150,
         OT3AxisKind.Q: 10,
     },
     low_throughput={
-        OT3AxisKind.X: 800,
-        OT3AxisKind.Y: 600,
+        OT3AxisKind.X: 500,
+        OT3AxisKind.Y: 200,
         OT3AxisKind.Z: 150,
-        OT3AxisKind.P: 100,
+        OT3AxisKind.P: 1500,
         OT3AxisKind.Z_G: 150,
     },
 )
@@ -120,7 +120,7 @@ DEFAULT_MAX_SPEED_DISCONTINUITY: Final[
     high_throughput={
         OT3AxisKind.X: 10,
         OT3AxisKind.Y: 10,
-        OT3AxisKind.Z: 5,
+        OT3AxisKind.Z: 15,
         OT3AxisKind.P: 5,
         OT3AxisKind.Z_G: 10,
         OT3AxisKind.Q: 5,
@@ -176,8 +176,8 @@ DEFAULT_RUN_CURRENT: Final[ByGantryLoad[Dict[OT3AxisKind, float]]] = ByGantryLoa
     high_throughput={
         OT3AxisKind.X: 1.25,
         OT3AxisKind.Y: 1.4,
-        OT3AxisKind.Z: 1.5,
-        OT3AxisKind.P: 2.2,
+        OT3AxisKind.Z: 1.5,
+        OT3AxisKind.P: 0.8,
         OT3AxisKind.Z_G: 0.67,
         OT3AxisKind.Q: 1.5,
     },
diff --git a/api/src/opentrons/hardware_control/instruments/ot3/pipette.py b/api/src/opentrons/hardware_control/instruments/ot3/pipette.py
index 815dada3b9..30121fc4c8 100644
--- a/api/src/opentrons/hardware_control/instruments/ot3/pipette.py
+++ b/api/src/opentrons/hardware_control/instruments/ot3/pipette.py
@@ -422,11 +422,11 @@ class Pipette(AbstractInstrument[PipetteConfigurations]):
 
     def set_current_volume(self, new_volume: float) -> None:
         assert new_volume >= 0
-        assert new_volume <= self.working_volume
+        # assert new_volume <= self.working_volume
         self._current_volume = new_volume
 
     def add_current_volume(self, volume_incr: float) -> None:
-        assert self.ok_to_add_volume(volume_incr)
+        # assert self.ok_to_add_volume(volume_incr)
         self._current_volume += volume_incr
 
     def remove_current_volume(self, volume_incr: float) -> None:
@@ -434,7 +434,8 @@ class Pipette(AbstractInstrument[PipetteConfigurations]):
         self._current_volume -= volume_incr
 
     def ok_to_add_volume(self, volume_incr: float) -> bool:
-        return self.current_volume + volume_incr <= self.working_volume
+        # return self.current_volume + volume_incr <= self.working_volume
+        return True
 
     def add_tip(self, tip_length: float) -> None:
         """
diff --git a/api/src/opentrons/hardware_control/ot3api.py b/api/src/opentrons/hardware_control/ot3api.py
index 58a768a775..b1dc2d7e5b 100644
--- a/api/src/opentrons/hardware_control/ot3api.py
+++ b/api/src/opentrons/hardware_control/ot3api.py
@@ -1662,8 +1662,8 @@ class OT3API(
         # TODO: implement tip-detection sequence during pick-up-tip for 96ch,
         #       but not with DVT pipettes because those can only detect drops
 
-        if self.gantry_load != GantryLoad.HIGH_THROUGHPUT:
-            await self._backend.get_tip_present(realmount, TipStateType.PRESENT)
+        # if self.gantry_load != GantryLoad.HIGH_THROUGHPUT:
+        #     await self._backend.get_tip_present(realmount, TipStateType.PRESENT)
 
         _add_tip_to_instrs()
 
@@ -1744,8 +1744,8 @@ class OT3API(
         )
 
         # TODO: implement tip-detection sequence during drop-tip for 96ch
-        if self.gantry_load != GantryLoad.HIGH_THROUGHPUT:
-            await self._backend.get_tip_present(realmount, TipStateType.ABSENT)
+        # if self.gantry_load != GantryLoad.HIGH_THROUGHPUT:
+        #     await self._backend.get_tip_present(realmount, TipStateType.ABSENT)
         _remove()
 
     async def clean_up(self) -> None:
diff --git a/api/src/opentrons/protocol_api/core/legacy/deck.py b/api/src/opentrons/protocol_api/core/legacy/deck.py
index 54bca33742..e6b49e47fe 100644
--- a/api/src/opentrons/protocol_api/core/legacy/deck.py
+++ b/api/src/opentrons/protocol_api/core/legacy/deck.py
@@ -47,11 +47,11 @@ class DeckItem(Protocol):
 class Deck(UserDict):  # type: ignore[type-arg]
     data: Dict[int, Optional[DeckItem]]
 
-    def __init__(self, deck_type: str) -> None:
+    def __init__(
+        self, deck_type: str, version: int = DEFAULT_DECK_DEFINITION_VERSION
+    ) -> None:
         super().__init__()
-        self._definition = load_deck(
-            name=deck_type, version=DEFAULT_DECK_DEFINITION_VERSION
-        )
+        self._definition = load_deck(name=deck_type, version=version)
         self._positions = {}
         for slot in self._definition["locations"]["orderedSlots"]:
             self.data[int(slot["id"])] = None
diff --git a/api/src/opentrons/protocol_api/create_protocol_context.py b/api/src/opentrons/protocol_api/create_protocol_context.py
index f2d8e492ec..dd4fd9102e 100644
--- a/api/src/opentrons/protocol_api/create_protocol_context.py
+++ b/api/src/opentrons/protocol_api/create_protocol_context.py
@@ -22,6 +22,7 @@ from .deck import Deck
 
 from .core.common import ProtocolCore as AbstractProtocolCore
 from .core.legacy.deck import Deck as LegacyDeck
+from opentrons_shared_data.deck import DEFAULT_DECK_DEFINITION_VERSION
 from .core.legacy.legacy_protocol_core import LegacyProtocolCore
 from .core.legacy.labware_offset_provider import (
     AbstractLabwareOffsetProvider,
@@ -52,6 +53,7 @@ def create_protocol_context(
     extra_labware: Optional[Dict[str, LabwareDefinition]] = None,
     bundled_labware: Optional[Dict[str, LabwareDefinition]] = None,
     bundled_data: Optional[Dict[str, bytes]] = None,
+    deck_version: int = DEFAULT_DECK_DEFINITION_VERSION,
 ) -> ProtocolContext:
     """Create a ProtocolContext for use in a Python protocol.
 
@@ -121,7 +123,7 @@ def create_protocol_context(
 
     # TODO(mc, 2022-8-22): remove `disable_fast_protocol_upload`
     elif use_simulating_core and not feature_flags.disable_fast_protocol_upload():
-        legacy_deck = LegacyDeck(deck_type=deck_type)
+        legacy_deck = LegacyDeck(deck_type=deck_type, version=deck_version)
         core = LegacyProtocolCoreSimulator(
             sync_hardware=sync_hardware,
             labware_offset_provider=labware_offset_provider,
@@ -133,7 +135,7 @@ def create_protocol_context(
         )
 
     else:
-        legacy_deck = LegacyDeck(deck_type=deck_type)
+        legacy_deck = LegacyDeck(deck_type=deck_type, version=deck_version)
         core = LegacyProtocolCore(
             sync_hardware=sync_hardware,
             labware_offset_provider=labware_offset_provider,<|MERGE_RESOLUTION|>--- conflicted
+++ resolved
@@ -1,8 +1,13 @@
+diff --cc hardware-testing/hardware_testing/gravimetric/overrides/api.patch
+index 4035e961fa,1dfde3aa43..0000000000
+deleted file mode 100644,100644
+--- a/hardware-testing/hardware_testing/gravimetric/overrides/api.patch
++++ /dev/null
 diff --git a/api/src/opentrons/config/defaults_ot3.py b/api/src/opentrons/config/defaults_ot3.py
-index 5b21328a92..1bb9a6ceb8 100644
+index 7d5560b54a..ecd2656f1e 100644
 --- a/api/src/opentrons/config/defaults_ot3.py
 +++ b/api/src/opentrons/config/defaults_ot3.py
-@@ -83,7 +83,7 @@ DEFAULT_MAX_SPEEDS: Final[ByGantryLoad[Dict[OT3AxisKind, float]]] = ByGantryLoad
+@@ -84,7 +84,7 @@ DEFAULT_MAX_SPEEDS: Final[ByGantryLoad[Dict[OT3AxisKind, float]]] = ByGantryLoad
          OT3AxisKind.X: 400,
          OT3AxisKind.Y: 325,
          OT3AxisKind.Z: 35,
@@ -11,26 +16,21 @@
          OT3AxisKind.Z_G: 50,
          OT3AxisKind.Q: 5.5,
      },
-<<<<<<< HEAD
-@@ -91,25 +91,25 @@ DEFAULT_MAX_SPEEDS: Final[ByGantryLoad[Dict[OT3AxisKind, float]]] = ByGantryLoad
-         OT3AxisKind.X: 375,
-         OT3AxisKind.Y: 375,
+@@ -92,25 +92,25 @@ DEFAULT_MAX_SPEEDS: Final[ByGantryLoad[Dict[OT3AxisKind, float]]] = ByGantryLoad
+         OT3AxisKind.X: 400,
+         OT3AxisKind.Y: 325,
          OT3AxisKind.Z: 100,
 -        OT3AxisKind.P: 45,
 +        OT3AxisKind.P: 70,
          OT3AxisKind.Z_G: 50,
      },
  )
-=======
-@@ -100,18 +100,18 @@ DEFAULT_MAX_SPEEDS: Final[ByGantryLoad[Dict[OT3AxisKind, float]]] = ByGantryLoad
->>>>>>> 12e30e08
  
  DEFAULT_ACCELERATIONS: Final[ByGantryLoad[Dict[OT3AxisKind, float]]] = ByGantryLoad(
      high_throughput={
 -        OT3AxisKind.X: 800,
--        OT3AxisKind.Y: 500,
 +        OT3AxisKind.X: 500,
-+        OT3AxisKind.Y: 500,
+         OT3AxisKind.Y: 500,
          OT3AxisKind.Z: 150,
 -        OT3AxisKind.P: 30,
 +        OT3AxisKind.P: 1000,
@@ -48,7 +48,7 @@
          OT3AxisKind.Z_G: 150,
      },
  )
-@@ -120,7 +120,7 @@ DEFAULT_MAX_SPEED_DISCONTINUITY: Final[
+@@ -121,7 +121,7 @@ DEFAULT_MAX_SPEED_DISCONTINUITY: Final[
      high_throughput={
          OT3AxisKind.X: 10,
          OT3AxisKind.Y: 10,
@@ -57,13 +57,11 @@
          OT3AxisKind.P: 5,
          OT3AxisKind.Z_G: 10,
          OT3AxisKind.Q: 5,
-@@ -176,8 +176,8 @@ DEFAULT_RUN_CURRENT: Final[ByGantryLoad[Dict[OT3AxisKind, float]]] = ByGantryLoa
-     high_throughput={
+@@ -178,7 +178,7 @@ DEFAULT_RUN_CURRENT: Final[ByGantryLoad[Dict[OT3AxisKind, float]]] = ByGantryLoa
          OT3AxisKind.X: 1.25,
          OT3AxisKind.Y: 1.4,
--        OT3AxisKind.Z: 1.5,
+         OT3AxisKind.Z: 1.5,
 -        OT3AxisKind.P: 2.2,
-+        OT3AxisKind.Z: 1.5,
 +        OT3AxisKind.P: 0.8,
          OT3AxisKind.Z_G: 0.67,
          OT3AxisKind.Q: 1.5,
@@ -97,10 +95,10 @@
      def add_tip(self, tip_length: float) -> None:
          """
 diff --git a/api/src/opentrons/hardware_control/ot3api.py b/api/src/opentrons/hardware_control/ot3api.py
-index 58a768a775..b1dc2d7e5b 100644
+index 3b3d96fdbf..ca9b0e045b 100644
 --- a/api/src/opentrons/hardware_control/ot3api.py
 +++ b/api/src/opentrons/hardware_control/ot3api.py
-@@ -1662,8 +1662,8 @@ class OT3API(
+@@ -1682,8 +1682,8 @@ class OT3API(
          # TODO: implement tip-detection sequence during pick-up-tip for 96ch,
          #       but not with DVT pipettes because those can only detect drops
  
@@ -111,17 +109,17 @@
  
          _add_tip_to_instrs()
  
-@@ -1744,8 +1744,8 @@ class OT3API(
+@@ -1764,8 +1764,8 @@ class OT3API(
          )
  
          # TODO: implement tip-detection sequence during drop-tip for 96ch
 -        if self.gantry_load != GantryLoad.HIGH_THROUGHPUT:
 -            await self._backend.get_tip_present(realmount, TipStateType.ABSENT)
 +        # if self.gantry_load != GantryLoad.HIGH_THROUGHPUT:
-+        #     await self._backend.get_tip_present(realmount, TipStateType.ABSENT)
-         _remove()
++        #    await self._backend.get_tip_present(realmount, TipStateType.ABSENT)
  
-     async def clean_up(self) -> None:
+         # home mount axis
+         if home_after:
 diff --git a/api/src/opentrons/protocol_api/core/legacy/deck.py b/api/src/opentrons/protocol_api/core/legacy/deck.py
 index 54bca33742..e6b49e47fe 100644
 --- a/api/src/opentrons/protocol_api/core/legacy/deck.py
