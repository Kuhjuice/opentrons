--- conflicted
+++ resolved
@@ -21,25 +21,10 @@
         pipette_left="p1000_96_v3.4",
     )
 
-<<<<<<< HEAD
-    # PIPETTE SERIAL NUMBER
-    mount = OT3Mount.LEFT
-    pipette = api.hardware_pipettes[mount.to_mount()]
-    assert pipette
-    pipette_id = str(pipette.pipette_id)
-    report.set_tag(pipette_id)
-    if not api.is_simulator:
-        # barcode = input("scan pipette barcode: ").strip()
-        # barcode_result = CSVResult(barcode == pipette_id)
-        report.set_device_id(pipette_id, CSVResult.PASS)
-    else:
-        report.set_device_id(pipette_id, CSVResult.PASS)
-=======
     # CSV REPORT
     report = build_report(test_name.replace("_", "-"))
     dut = helpers_ot3.DeviceUnderTest.PIPETTE_LEFT
     helpers_ot3.set_csv_report_meta_data_ot3(api, report, dut=dut)
->>>>>>> d1fba4d6
 
     # HOME and ATTACH
     mount = OT3Mount.LEFT
