"""Pipette Assembly QC Test."""
import argparse
import asyncio
from dataclasses import dataclass, fields
import os
from time import time
from typing import Optional, Callable, List, Any, Tuple
from typing_extensions import Final

from opentrons_hardware.firmware_bindings.constants import SensorType

from opentrons.config.types import CapacitivePassSettings
from opentrons.hardware_control.ot3api import OT3API
from opentrons.hardware_control.ot3_calibration import (
    calibrate_pipette,
    EdgeNotFoundError,
    EarlyCapacitiveSenseTrigger,
    CalibrationStructureNotFoundError,
)

from hardware_testing import data
from hardware_testing.drivers import list_ports_and_select
from hardware_testing.drivers.pressure_fixture import (
    PressureFixture,
    SimPressureFixture,
)
from hardware_testing.measure.pressure.config import (  # type: ignore[import]
    PRESSURE_FIXTURE_TIP_VOLUME,
    PRESSURE_FIXTURE_ASPIRATE_VOLUME,
    PRESSURE_FIXTURE_EVENT_CONFIGS as PRESSURE_CFG,
    pressure_fixture_a1_location,
    PressureEvent,
    PressureEventConfig,
)
from hardware_testing.opentrons_api import helpers_ot3
from hardware_testing.opentrons_api.types import (
    OT3Mount,
    Point,
    Axis,
)

DEFAULT_SLOT_TIP_RACK_FIXTURE = 1
DEFAULT_SLOT_FIXTURE = 3
DEFAULT_SLOT_TIP_RACK_LIQUID = 7
DEFAULT_SLOT_RESERVOIR = 8
DEFAULT_SLOT_TRASH = 12

PROBING_DECK_PRECISION_MM = 0.1

TRASH_HEIGHT_MM: Final = 45
LEAK_HOVER_ABOVE_LIQUID_MM: Final = 50

SAFE_HEIGHT_TRAVEL = 10
SAFE_HEIGHT_CALIBRATE = 10

ENCODER_ALIGNMENT_THRESHOLD_MM = 0.1

COLUMNS = "ABCDEFGH"
PRESSURE_DATA_HEADER = ["PHASE", "CH1", "CH2", "CH3", "CH4", "CH5", "CH6", "CH7", "CH8"]

SPEED_REDUCTION_PERCENTAGE = 0.3

MULTI_CHANNEL_1_OFFSET = Point(y=9 * 7 * 0.5)

ChangedPressureFixtureHover = 20

# NOTE: there is a ton of pressure data, so we want it on the bottom of the CSV
#       so here we cache these readings, and append them to the CSV in the end
PRESSURE_DATA_CACHE = []
# save final test results, to be saved and displayed at the end
FINAL_TEST_RESULTS = []


@dataclass
class TestConfig:
    """Test Configurations."""

    operator_name: str
    skip_liquid: bool
    skip_fixture: bool
    skip_diagnostics: bool
    skip_plunger: bool
    fixture_port: str
    fixture_depth: int
    fixture_side: str
    fixture_aspirate_sample_count: int
    slot_tip_rack_liquid: int
    slot_tip_rack_fixture: int
    slot_reservoir: int
    slot_fixture: int
    slot_trash: int
    num_trials: int
    droplet_wait_seconds: int
    simulate: bool


@dataclass
class LabwareLocations:
    """Test Labware Locations."""

    trash: Optional[Point]
    tip_rack_liquid: Optional[Point]
    tip_rack_fixture: Optional[Point]
    reservoir: Optional[Point]
    fixture: Optional[Point]


# start with dummy values, these will be immediately overwritten
# we start with actual values here to pass linting
IDEAL_LABWARE_LOCATIONS: LabwareLocations = LabwareLocations(
    trash=None,
    tip_rack_liquid=None,
    tip_rack_fixture=None,
    reservoir=None,
    fixture=None,
)
CALIBRATED_LABWARE_LOCATIONS: LabwareLocations = LabwareLocations(
    trash=None,
    tip_rack_liquid=None,
    tip_rack_fixture=None,
    reservoir=None,
    fixture=None,
)

# THRESHOLDS: environment sensor
TEMP_THRESH = [20, 40]
HUMIDITY_THRESH = [10, 90]

# THRESHOLDS: capacitive sensor
CAP_THRESH_OPEN_AIR = {
    1: [1.0, 8.0],
    8: [5.0, 20.0],
    96: [0.0, 10.0],
}
CAP_THRESH_PROBE = {
    1: [1.0, 10.0],
    8: [5.0, 20.0],
    96: [0.0, 20.0],
}
CAP_THRESH_SQUARE = {
    1: [0.0, 1000.0],
    8: [0.0, 1000.0],
    96: [0.0, 1000.0],
}
CAP_PROBE_DISTANCE = 50.0
CAP_PROBE_SECONDS = 5.0
CAP_PROBE_SETTINGS = CapacitivePassSettings(
    prep_distance_mm=CAP_PROBE_DISTANCE,
    max_overrun_distance_mm=0.0,
    speed_mm_per_s=CAP_PROBE_DISTANCE / CAP_PROBE_SECONDS,
    sensor_threshold_pf=1.0,
)

# THRESHOLDS: air-pressure sensor
PRESSURE_ASPIRATE_VOL = {50: 10.0, 1000: 100.0}
PRESSURE_MAX_VALUE_ABS = 7500
PRESSURE_THRESH_OPEN_AIR = [-300, 300]
PRESSURE_THRESH_SEALED = [-1000, 1000]
PRESSURE_THRESH_COMPRESS = [-PRESSURE_MAX_VALUE_ABS, PRESSURE_MAX_VALUE_ABS]


def _bool_to_pass_fail(result: bool) -> str:
    return "PASS" if result else "FAIL"


def _get_operator_answer_to_question(question: str) -> bool:
    user_inp = ""
    print("\n------------------------------------------------")
    while not user_inp or user_inp not in ["y", "n"]:
        user_inp = input(f"QUESTION: {question} (y/n): ").strip()
    print(f"ANSWER: {user_inp}")
    print("------------------------------------------------\n")
    return "y" in user_inp


def _get_tips_used_for_droplet_test(
    pipette_channels: int, num_trials: int
) -> List[str]:
    if pipette_channels == 1:
        tip_columns = COLUMNS[:num_trials]
        return [f"{c}1" for c in tip_columns]
    elif pipette_channels == 8:
        return [f"A{r + 1}" for r in range(num_trials)]
    raise RuntimeError(f"unexpected number of channels: {pipette_channels}")


def _get_ideal_labware_locations(
    test_config: TestConfig, pipette_volume: int, pipette_channels: int
) -> LabwareLocations:
    tip_rack_liquid_loc_ideal = helpers_ot3.get_theoretical_a1_position(
        test_config.slot_tip_rack_liquid,
        f"opentrons_flex_96_tiprack_{pipette_volume}ul",
    )
    tip_rack_fixture_loc_ideal = helpers_ot3.get_theoretical_a1_position(
        test_config.slot_tip_rack_fixture,
        f"opentrons_flex_96_tiprack_{PRESSURE_FIXTURE_TIP_VOLUME}ul",
    )
    reservoir_loc_ideal = helpers_ot3.get_theoretical_a1_position(
        test_config.slot_reservoir, "nest_1_reservoir_195ml"
    )
    # trash
    trash_loc_ideal = helpers_ot3.get_slot_calibration_square_position_ot3(
        test_config.slot_trash
    )
    trash_loc_ideal += Point(z=TRASH_HEIGHT_MM)
    # pressure fixture
    fixture_slot_pos = helpers_ot3.get_slot_bottom_left_position_ot3(
        test_config.slot_fixture
    )
    fixture_loc_ideal = fixture_slot_pos + pressure_fixture_a1_location(
        test_config.fixture_side
    )
    if pipette_channels == 8:
        reservoir_loc_ideal += MULTI_CHANNEL_1_OFFSET
        trash_loc_ideal += MULTI_CHANNEL_1_OFFSET
    return LabwareLocations(
        tip_rack_liquid=tip_rack_liquid_loc_ideal,
        tip_rack_fixture=tip_rack_fixture_loc_ideal,
        reservoir=reservoir_loc_ideal,
        trash=trash_loc_ideal,
        fixture=fixture_loc_ideal,
    )


def _tip_name_to_xy_offset(tip: str) -> Point:
    tip_rack_rows = ["A", "B", "C", "D", "E", "F", "G", "H"]
    tip_row = tip_rack_rows.index(tip[0])
    tip_column = int(tip[1]) - 1
    return Point(x=tip_column * 9, y=tip_row * -9)


async def _move_to_or_calibrate(
    api: OT3API, mount: OT3Mount, expected: Optional[Point], actual: Optional[Point]
) -> Point:
    current_pos = await api.gantry_position(mount)
    if not actual:
        assert expected
        safe_expected = expected + Point(z=SAFE_HEIGHT_CALIBRATE)
        safe_height = max(safe_expected.z, current_pos.z) + SAFE_HEIGHT_TRAVEL
        await helpers_ot3.move_to_arched_ot3(
            api, mount, safe_expected, safe_height=safe_height
        )
        await helpers_ot3.jog_mount_ot3(api, mount, display=False)
        actual = await api.gantry_position(mount)
    else:
        safe_height = max(actual.z, current_pos.z) + SAFE_HEIGHT_TRAVEL
        await helpers_ot3.move_to_arched_ot3(
            api, mount, actual, safe_height=safe_height
        )
    return actual


async def _pick_up_tip(
    api: OT3API,
    mount: OT3Mount,
    tip: str,
    expected: Optional[Point],
    actual: Optional[Point],
    tip_volume: Optional[float] = None,
) -> Point:
    actual = await _move_to_or_calibrate(api, mount, expected, actual)
    tip_offset = _tip_name_to_xy_offset(tip)
    tip_pos = actual + tip_offset
    await helpers_ot3.move_to_arched_ot3(
        api, mount, tip_pos, safe_height=tip_pos.z + SAFE_HEIGHT_TRAVEL
    )
    if not tip_volume:
        pip = api.hardware_pipettes[mount.to_mount()]
        assert pip
        tip_volume = pip.working_volume
    tip_length = helpers_ot3.get_default_tip_length(int(tip_volume))
    await api.pick_up_tip(mount, tip_length=tip_length)
    await api.move_rel(mount, Point(z=tip_length))
    return actual


async def _pick_up_tip_for_liquid(api: OT3API, mount: OT3Mount, tip: str) -> None:
    CALIBRATED_LABWARE_LOCATIONS.tip_rack_liquid = await _pick_up_tip(
        api,
        mount,
        tip,
        IDEAL_LABWARE_LOCATIONS.tip_rack_liquid,
        CALIBRATED_LABWARE_LOCATIONS.tip_rack_liquid,
    )


async def _pick_up_tip_for_fixture(api: OT3API, mount: OT3Mount, tip: str) -> None:
    CALIBRATED_LABWARE_LOCATIONS.tip_rack_fixture = await _pick_up_tip(
        api,
        mount,
        tip,
        IDEAL_LABWARE_LOCATIONS.tip_rack_fixture,
        CALIBRATED_LABWARE_LOCATIONS.tip_rack_fixture,
        tip_volume=PRESSURE_FIXTURE_TIP_VOLUME,
    )


async def _move_to_liquid(api: OT3API, mount: OT3Mount) -> None:
    CALIBRATED_LABWARE_LOCATIONS.reservoir = await _move_to_or_calibrate(
        api,
        mount,
        IDEAL_LABWARE_LOCATIONS.reservoir,
        CALIBRATED_LABWARE_LOCATIONS.reservoir,
    )


async def _move_to_fixture(api: OT3API, mount: OT3Mount) -> None:
    CALIBRATED_LABWARE_LOCATIONS.fixture = await _move_to_or_calibrate(
        api,
        mount,
        IDEAL_LABWARE_LOCATIONS.fixture + Point(z=ChangedPressureFixtureHover),
        CALIBRATED_LABWARE_LOCATIONS.fixture,
    )


async def _drop_tip_in_trash(api: OT3API, mount: OT3Mount) -> None:
    # assume the ideal is accurate enough
    ideal = IDEAL_LABWARE_LOCATIONS.trash
    assert ideal
    current_pos = await api.gantry_position(mount)
    safe_height = max(ideal.z, current_pos.z) + SAFE_HEIGHT_TRAVEL
    await helpers_ot3.move_to_arched_ot3(api, mount, ideal, safe_height=safe_height)
    await api.drop_tip(mount, home_after=False)


async def _aspirate_and_look_for_droplets(
    api: OT3API, mount: OT3Mount, wait_time: int
) -> bool:
    pip = api.hardware_pipettes[mount.to_mount()]
    assert pip
    pipette_volume = pip.working_volume
    print(f"aspirating {pipette_volume} microliters")
    await api.aspirate(mount, pipette_volume)
    await api.move_rel(mount, Point(z=LEAK_HOVER_ABOVE_LIQUID_MM))
    for t in range(wait_time):
        print(f"waiting for leaking tips ({t + 1}/{wait_time})")
        if not api.is_simulator:
            await asyncio.sleep(1)
    if api.is_simulator:
        leak_test_passed = True
    else:
        leak_test_passed = _get_operator_answer_to_question("did it pass? no leaking?")
    print("dispensing back into reservoir")
    await api.move_rel(mount, Point(z=-LEAK_HOVER_ABOVE_LIQUID_MM))
    await api.dispense(mount, pipette_volume)
    await api.blow_out(mount)
    return leak_test_passed


def _connect_to_fixture(test_config: TestConfig) -> PressureFixture:
    if not test_config.simulate and not test_config.skip_fixture:
        if not test_config.fixture_port:
            _port = list_ports_and_select("pressure-fixture")
        else:
            _port = ""
        fixture = PressureFixture.create(port=_port, slot_side=test_config.fixture_side)
    else:
        fixture = SimPressureFixture()  # type: ignore[assignment]
    fixture.connect()
    return fixture


async def _read_pressure_and_check_results(
    api: OT3API,
    fixture: PressureFixture,
    tag: PressureEvent,
    write_cb: Callable,
    accumulate_raw_data_cb: Callable,
    channels: int = 1,
) -> bool:
    pressure_event_config: PressureEventConfig = PRESSURE_CFG[tag]
    if not api.is_simulator:
        await asyncio.sleep(pressure_event_config.stability_delay)
    _samples = []
    for i in range(pressure_event_config.sample_count):
        _samples.append(fixture.read_all_pressure_channel())
        next_sample_time = time() + pressure_event_config.sample_delay
        _sample_as_strings = [str(round(p, 2)) for p in _samples[-1]]
        csv_data_sample = [tag.value] + _sample_as_strings
        print(f"{i + 1}/{pressure_event_config.sample_count}: {csv_data_sample}")
        accumulate_raw_data_cb(csv_data_sample)
        delay_time = next_sample_time - time()
        if (
            not api.is_simulator
            and i < pressure_event_config.sample_count - 1
            and delay_time > 0
        ):
            await asyncio.sleep(pressure_event_config.sample_delay)
    _samples_channel_1 = [s[c] for s in _samples for c in range(channels)]
    _samples_channel_1.sort()
    _samples_clipped = _samples_channel_1[1:-1]
    _samples_min = min(_samples_clipped)
    _samples_max = max(_samples_clipped)
    if _samples_max - _samples_min > pressure_event_config.stability_threshold:
        test_pass_stability = False
    else:
        test_pass_stability = True
    csv_data_stability = [
        tag.value,
        "stability",
        _bool_to_pass_fail(test_pass_stability),
    ]
    print(csv_data_stability)
    write_cb(csv_data_stability)
    if (
        _samples_min < pressure_event_config.min
        or _samples_max > pressure_event_config.max
    ):
        test_pass_accuracy = False
    else:
        test_pass_accuracy = True
    csv_data_accuracy = [
        tag.value,
        "accuracy",
        _bool_to_pass_fail(test_pass_accuracy),
    ]
    print(csv_data_accuracy)
    write_cb(csv_data_accuracy)
    return test_pass_stability and test_pass_accuracy


async def _fixture_check_pressure(
    api: OT3API,
    mount: OT3Mount,
    test_config: TestConfig,
    fixture: PressureFixture,
    write_cb: Callable,
    accumulate_raw_data_cb: Callable,
) -> bool:
    results = []
    pip = api.hardware_pipettes[mount.to_mount()]
    assert pip
    pip_vol = int(pip.working_volume)
    pip_channels = int(pip.channels.value)
    # above the fixture
    r = await _read_pressure_and_check_results(
        api, fixture, PressureEvent.PRE, write_cb, accumulate_raw_data_cb, pip_channels
    )
    results.append(r)
    # insert into the fixture
    await api.move_rel(mount, Point(z=-test_config.fixture_depth))
    r = await _read_pressure_and_check_results(
        api,
        fixture,
        PressureEvent.INSERT,
        write_cb,
        accumulate_raw_data_cb,
        pip_channels,
    )
    results.append(r)
    # aspirate 50uL
    await api.aspirate(mount, PRESSURE_FIXTURE_ASPIRATE_VOLUME[pip_vol])
    if pip_vol == 50:
        asp_evt = PressureEvent.ASPIRATE_P50
    else:
        asp_evt = PressureEvent.ASPIRATE_P1000
    r = await _read_pressure_and_check_results(
        api, fixture, asp_evt, write_cb, accumulate_raw_data_cb, pip_channels
    )
    results.append(r)
    # dispense
    await api.dispense(mount, PRESSURE_FIXTURE_ASPIRATE_VOLUME[pip_vol])
    r = await _read_pressure_and_check_results(
        api,
        fixture,
        PressureEvent.DISPENSE,
        write_cb,
        accumulate_raw_data_cb,
        pip_channels,
    )
    results.append(r)
    # retract out of fixture
    await api.move_rel(mount, Point(z=test_config.fixture_depth))
    r = await _read_pressure_and_check_results(
        api, fixture, PressureEvent.POST, write_cb, accumulate_raw_data_cb, pip_channels
    )
    results.append(r)
    return False not in results


async def _test_for_leak(
    api: OT3API,
    mount: OT3Mount,
    test_config: TestConfig,
    tip: str,
    fixture: Optional[PressureFixture],
    write_cb: Optional[Callable],
    accumulate_raw_data_cb: Optional[Callable],
    droplet_wait_seconds: Optional[int] = None,
) -> bool:
    if fixture:
        await _pick_up_tip_for_fixture(api, mount, tip)
        assert write_cb, "pressure fixture requires recording data to disk"
        assert (
            accumulate_raw_data_cb
        ), "pressure fixture requires recording data to disk"
        await _move_to_fixture(api, mount)
        test_passed = await _fixture_check_pressure(
            api, mount, test_config, fixture, write_cb, accumulate_raw_data_cb
        )
    else:
        assert droplet_wait_seconds is not None
        await _pick_up_tip_for_liquid(api, mount, tip)
        await _move_to_liquid(api, mount)
        test_passed = await _aspirate_and_look_for_droplets(
            api, mount, droplet_wait_seconds
        )
    await _drop_tip_in_trash(api, mount)
    pass_msg = _bool_to_pass_fail(test_passed)
    print(f"tip {tip}: {pass_msg}")
    return test_passed


async def _test_for_leak_by_eye(
    api: OT3API,
    mount: OT3Mount,
    test_config: TestConfig,
    tip: str,
    droplet_wait_time: int,
) -> bool:
    return await _test_for_leak(
        api, mount, test_config, tip, None, None, None, droplet_wait_time
    )


async def _read_pipette_sensor_repeatedly_and_average(
    api: OT3API, mount: OT3Mount, sensor_type: SensorType, num_readings: int
) -> float:
    # FIXME: this while loop is required b/c the command does not always
    #        return a value, not sure what's the source of this issue
    readings: List[float] = []
    while len(readings) < num_readings:
        try:
            if sensor_type == SensorType.capacitive:
                r = await helpers_ot3.get_capacitance_ot3(api, mount)
            elif sensor_type == SensorType.pressure:
                r = await helpers_ot3.get_pressure_ot3(api, mount)
            elif sensor_type == SensorType.temperature:
                res = await helpers_ot3.get_temperature_humidity_ot3(api, mount)
                r = res[0]
            elif sensor_type == SensorType.humidity:
                res = await helpers_ot3.get_temperature_humidity_ot3(api, mount)
                r = res[1]
            else:
                raise ValueError(f"unexpected sensor type: {sensor_type}")
        except helpers_ot3.SensorResponseBad:
            return -999999999999.0
        readings.append(r)
    readings.sort()
    readings = readings[1:-1]
    return sum(readings) / len(readings)


async def _test_diagnostics_environment(
    api: OT3API, mount: OT3Mount, write_cb: Callable
) -> bool:
    print("testing environmental sensor")
    celsius_pass = True
    humidity_pass = True

    # ROOM
    if not api.is_simulator:

        def _get_float_from_user(msg: str) -> float:
            try:
                return float(input(msg))
            except ValueError:
                return _get_room_celsius()

        def _get_room_celsius() -> float:
            return _get_float_from_user(
                'Enter the ROOM temperature (Celsius) (example: "23.2"): '
            )

        def _get_room_humidity() -> float:
            return _get_float_from_user(
                'Enter the ROOM humidity (%) (example: "54.0"): '
            )

        room_celsius = _get_room_celsius()
        room_humidity = _get_room_humidity()
    else:
        room_celsius = 25.0
        room_humidity = 50.0

    # CELSIUS
    celsius = await _read_pipette_sensor_repeatedly_and_average(
        api, mount, SensorType.temperature, 10
    )
    print(f"celsius: {celsius} C")
    if celsius < TEMP_THRESH[0] or celsius > TEMP_THRESH[1]:
        print(f"FAIL: celsius {celsius} is out of range")
        celsius_pass = False
    write_cb(["celsius", room_celsius, celsius, _bool_to_pass_fail(celsius_pass)])

    # HUMIDITY
    humidity = await _read_pipette_sensor_repeatedly_and_average(
        api, mount, SensorType.humidity, 10
    )
    print(f"humidity: {humidity} C")
    if humidity < HUMIDITY_THRESH[0] or humidity > HUMIDITY_THRESH[1]:
        print(f"FAIL: humidity {humidity} is out of range")
        humidity_pass = False
    write_cb(["humidity", room_humidity, humidity, _bool_to_pass_fail(humidity_pass)])

    return celsius_pass and humidity_pass


async def _test_diagnostics_encoder(
    api: OT3API, mount: OT3Mount, write_cb: Callable
) -> bool:
    print("testing encoder")
    pip_axis = Axis.of_main_tool_actuator(mount)
    encoder_home_pass = True
    encoder_move_pass = True
    encoder_stall_pass = True
    _, _, _, drop_tip = helpers_ot3.get_plunger_positions_ot3(api, mount)

    async def _get_plunger_pos_and_encoder() -> Tuple[float, float]:
        _pos = await api.current_position_ot3(mount)
        _enc = await api.encoder_current_position_ot3(mount)
        return _pos[pip_axis], _enc[pip_axis]

    print("homing plunger")
    await api.home([pip_axis])
    pip_pos, pip_enc = await _get_plunger_pos_and_encoder()
    if pip_pos != 0.0 or abs(pip_enc) > 0.01:
        print(
            f"FAIL: plunger ({pip_pos}) or encoder ({pip_enc}) is not 0.0 after homing"
        )
        encoder_home_pass = False
    write_cb(["encoder-home", pip_pos, pip_enc, _bool_to_pass_fail(encoder_home_pass)])

    print("moving plunger")
    await helpers_ot3.move_plunger_absolute_ot3(api, mount, drop_tip)
    pip_pos, pip_enc = await _get_plunger_pos_and_encoder()
    if abs(pip_pos - pip_enc) > ENCODER_ALIGNMENT_THRESHOLD_MM:
        print(f"FAIL: plunger ({pip_pos}) and encoder ({pip_enc}) are too different")
        encoder_move_pass = False
    write_cb(["encoder-move", pip_pos, pip_enc, _bool_to_pass_fail(encoder_move_pass)])

    print("homing plunger")
    await api.home([pip_axis])
    return encoder_home_pass and encoder_move_pass and encoder_stall_pass


async def _test_diagnostics_capacitive(
    api: OT3API, mount: OT3Mount, write_cb: Callable
) -> bool:
    print("testing capacitance")
    capacitive_open_air_pass = True
    capacitive_probe_attached_pass = True
    capacitive_square_pass = True
    capacitive_probing_pass = True
    pip = api.hardware_pipettes[mount.to_mount()]
    assert pip

    async def _read_cap() -> float:
        return await _read_pipette_sensor_repeatedly_and_average(
            api, mount, SensorType.capacitive, 10
        )

    capacitance_open_air = await _read_cap()
    print(f"open-air capacitance: {capacitance_open_air}")
    if (
        capacitance_open_air < CAP_THRESH_OPEN_AIR[pip.channels.value][0]
        or capacitance_open_air > CAP_THRESH_OPEN_AIR[pip.channels.value][1]
    ):
        capacitive_open_air_pass = False
        print(f"FAIL: open-air capacitance ({capacitance_open_air}) is not correct")
    write_cb(
        [
            "capacitive-open-air",
            capacitance_open_air,
            _bool_to_pass_fail(capacitive_open_air_pass),
        ]
    )

    if not api.is_simulator:
        _get_operator_answer_to_question('ATTACH the probe, enter "y" when attached')
    capacitance_with_probe = await _read_cap()
    print(f"probe capacitance: {capacitance_with_probe}")
    if (
        capacitance_with_probe < CAP_THRESH_PROBE[pip.channels.value][0]
        or capacitance_with_probe > CAP_THRESH_PROBE[pip.channels.value][1]
    ):
        capacitive_probe_attached_pass = False
        print(f"FAIL: probe capacitance ({capacitance_with_probe}) is not correct")
    write_cb(
        [
            "capacitive-probe",
            capacitance_with_probe,
            _bool_to_pass_fail(capacitive_probe_attached_pass),
        ]
    )

    offsets: List[Point] = []
    for trial in range(2):
        print("probing deck slot #5")
        if trial > 0:
            input("REINSTALL the probe, press ENTER when ready: ")
        await api.home()
        try:
            await calibrate_pipette(api, mount, slot=5)
        except (
            EdgeNotFoundError,
            EarlyCapacitiveSenseTrigger,
            CalibrationStructureNotFoundError,
        ) as e:
            print(f"ERROR: {e}")
            write_cb([f"probe-slot-{trial}", None, None, None])
        else:
            o = api.hardware_pipettes[mount.to_mount()].pipette_offset.offset
            print(f"found offset: {o}")
            write_cb(
                [f"probe-slot-{trial}", round(o.x, 2), round(o.y, 2), round(o.z, 2)]
            )
            offsets.append(o)
        await api.retract(mount)
    if (
        abs(offsets[0].x - offsets[1].x) < PROBING_DECK_PRECISION_MM
        and abs(offsets[0].x - offsets[1].x) < PROBING_DECK_PRECISION_MM
        and abs(offsets[0].x - offsets[1].x) < PROBING_DECK_PRECISION_MM
    ):
        probe_slot_result = _bool_to_pass_fail(True)
    else:
        probe_slot_result = _bool_to_pass_fail(False)
    print(f"probe-slot-result: {probe_slot_result}")

    probe_pos = helpers_ot3.get_slot_calibration_square_position_ot3(5)
    probe_pos += Point(13, 13, 0)
    await api.add_tip(mount, api.config.calibration.probe_length)
    print(f"Moving to: {probe_pos}")
    # start probe 5mm above deck
    _probe_start_mm = probe_pos.z + 5
    current_pos = await api.gantry_position(mount)
    if current_pos.z < _probe_start_mm:
        await api.move_to(mount, current_pos._replace(z=_probe_start_mm))
        current_pos = await api.gantry_position(mount)
    await api.move_to(mount, probe_pos._replace(z=current_pos.z))
    await api.move_to(mount, probe_pos)
    capacitance_with_square = await _read_cap()
    print(f"square capacitance: {capacitance_with_square}")
    if (
        capacitance_with_square < CAP_THRESH_SQUARE[pip.channels.value][0]
        or capacitance_with_square > CAP_THRESH_SQUARE[pip.channels.value][1]
    ):
        capacitive_square_pass = False
        print(f"FAIL: square capacitance ({capacitance_with_square}) is not correct")
    write_cb(
        [
            "capacitive-square",
            capacitance_with_square,
            _bool_to_pass_fail(capacitive_square_pass),
        ]
    )
<<<<<<< HEAD
    await api.home_z(mount)
    await api.remove_tip(mount)
=======

    print("probing downwards by 50 mm")
    if not api.is_simulator:
        _get_operator_answer_to_question("ready to touch the probe when it moves down?")
    current_pos = await api.gantry_position(mount)
    probe_target = current_pos.z - CAP_PROBE_SETTINGS.prep_distance_mm
    probe_axis = Axis.by_mount(mount)
    trigger_pos = await api.capacitive_probe(
        mount, probe_axis, probe_target, CAP_PROBE_SETTINGS
    )
    if trigger_pos <= probe_target + 1:
        capacitive_probing_pass = False
        print("FAIL: probe was not triggered while moving downwards")
    write_cb(
        ["capacitive-probing", trigger_pos, _bool_to_pass_fail(capacitive_probing_pass)]
    )
>>>>>>> 61bbe0a8

    if not api.is_simulator:
        _get_operator_answer_to_question('REMOVE the probe, enter "y" when removed')
    return (
        capacitive_open_air_pass
        and capacitive_probe_attached_pass
        and capacitive_probing_pass
    )


async def _test_diagnostics_pressure(
    api: OT3API, mount: OT3Mount, write_cb: Callable
) -> bool:
    await api.add_tip(mount, 0.1)
    await api.prepare_for_aspirate(mount)

    async def _read_pressure() -> float:
        return await _read_pipette_sensor_repeatedly_and_average(
            api, mount, SensorType.pressure, 10
        )

    print("testing pressure")
    pressure_open_air_pass = True
    pressure_open_air = await _read_pressure()
    print(f"pressure-open-air: {pressure_open_air}")
    if (
        pressure_open_air < PRESSURE_THRESH_OPEN_AIR[0]
        or pressure_open_air > PRESSURE_THRESH_OPEN_AIR[1]
    ):
        pressure_open_air_pass = False
        print(f"FAIL: open-air pressure ({pressure_open_air}) is not correct")
    write_cb(
        [
            "pressure-open-air",
            pressure_open_air,
            _bool_to_pass_fail(pressure_open_air_pass),
        ]
    )

    _, bottom, _, _ = helpers_ot3.get_plunger_positions_ot3(api, mount)
    print("moving plunger to bottom")
    await helpers_ot3.move_plunger_absolute_ot3(api, mount, bottom)
    if not api.is_simulator:
        _get_operator_answer_to_question('ATTACH tip to nozzle, enter "y" when ready')
    if not api.is_simulator:
        _get_operator_answer_to_question('COVER tip with finger, enter "y" when ready')
    pressure_sealed = await _read_pressure()
    pressure_sealed_pass = True
    print(f"pressure-sealed: {pressure_sealed}")
    if (
        pressure_sealed < PRESSURE_THRESH_SEALED[0]
        or pressure_sealed > PRESSURE_THRESH_SEALED[1]
    ):
        pressure_sealed_pass = False
        print(f"FAIL: sealed pressure ({pressure_sealed}) is not correct")
    write_cb(
        ["pressure-sealed", pressure_sealed, _bool_to_pass_fail(pressure_sealed_pass)]
    )
    pip = api.hardware_pipettes[mount.to_mount()]
    assert pip
    pip_vol = int(pip.working_volume)
    plunger_aspirate_ul = PRESSURE_ASPIRATE_VOL[pip_vol]
    print(f"aspirate {plunger_aspirate_ul} ul")
    await api.aspirate(mount, plunger_aspirate_ul)
    pressure_compress = await _read_pressure()
    print(f"pressure-compressed: {pressure_compress}")
    pressure_compress_pass = True
    if (
        pressure_compress < PRESSURE_THRESH_COMPRESS[0]
        or pressure_compress > PRESSURE_THRESH_COMPRESS[1]
    ):
        pressure_compress_pass = False
        print(f"FAIL: sealed pressure ({pressure_compress}) is not correct")
    write_cb(
        [
            "pressure-compressed",
            pressure_compress,
            _bool_to_pass_fail(pressure_compress_pass),
        ]
    )

    if not api.is_simulator:
        _get_operator_answer_to_question('REMOVE tip to nozzle, enter "y" when ready')
    print("moving plunger back down to BOTTOM position")
    await api.dispense(mount)
    await api.remove_tip(mount)
    return pressure_open_air_pass and pressure_sealed_pass and pressure_compress_pass


async def _test_diagnostics(api: OT3API, mount: OT3Mount, write_cb: Callable) -> bool:
    # ENVIRONMENT SENSOR
    environment_pass = await _test_diagnostics_environment(api, mount, write_cb)
    print(f"environment: {_bool_to_pass_fail(environment_pass)}")
    write_cb(["diagnostics-environment", _bool_to_pass_fail(environment_pass)])
    # PRESSURE
    pressure_pass = await _test_diagnostics_pressure(api, mount, write_cb)
    print(f"pressure: {_bool_to_pass_fail(pressure_pass)}")
    write_cb(["diagnostics-pressure", _bool_to_pass_fail(pressure_pass)])
    # ENCODER
    encoder_pass = await _test_diagnostics_encoder(api, mount, write_cb)
    print(f"encoder: {_bool_to_pass_fail(encoder_pass)}")
    write_cb(["diagnostics-encoder", _bool_to_pass_fail(encoder_pass)])
    # CAPACITIVE SENSOR
    capacitance_pass = await _test_diagnostics_capacitive(api, mount, write_cb)
    print(f"capacitance: {_bool_to_pass_fail(capacitance_pass)}")
    write_cb(["diagnostics-capacitance", _bool_to_pass_fail(capacitance_pass)])
    return environment_pass and pressure_pass and encoder_pass and capacitance_pass


async def _test_plunger_positions(
    api: OT3API, mount: OT3Mount, write_cb: Callable
) -> bool:
    print("homing Z axis")
    await api.home([Axis.by_mount(mount)])
    print("homing the plunger")
    await api.home([Axis.of_main_tool_actuator(mount)])
    _, bottom, blow_out, drop_tip = helpers_ot3.get_plunger_positions_ot3(api, mount)
    print("moving plunger to BLOW-OUT")
    await helpers_ot3.move_plunger_absolute_ot3(api, mount, blow_out)
    if api.is_simulator:
        blow_out_passed = True
    else:
        blow_out_passed = _get_operator_answer_to_question("is BLOW-OUT correct?")
    write_cb(["plunger-blow-out", _bool_to_pass_fail(blow_out_passed)])
    print("moving plunger to DROP-TIP")
    await helpers_ot3.move_plunger_absolute_ot3(api, mount, drop_tip)
    if api.is_simulator:
        drop_tip_passed = True
    else:
        drop_tip_passed = _get_operator_answer_to_question("is DROP-TIP correct?")
    write_cb(["plunger-blow-out", _bool_to_pass_fail(blow_out_passed)])
    print("homing the plunger")
    await api.home([Axis.of_main_tool_actuator(mount)])
    return blow_out_passed and drop_tip_passed


@dataclass
class CSVCallbacks:
    """CSV callback functions."""

    write: Callable
    pressure: Callable
    results: Callable


@dataclass
class CSVProperties:
    """CSV properties."""

    id: str
    name: str
    path: str


def _create_csv_and_get_callbacks(
    pipette_sn: str,
) -> Tuple[CSVProperties, CSVCallbacks]:
    run_id = data.create_run_id()
    test_name = data.create_test_name_from_file(__file__)
    folder_path = data.create_folder_for_test_data(test_name)
    file_name = data.create_file_name(test_name, run_id, pipette_sn)
    csv_display_name = os.path.join(folder_path, file_name)
    print(f"CSV: {csv_display_name}")
    start_time = time()

    def _append_csv_data(
        data_list: List[Any],
        line_number: Optional[int] = None,
        first_row_value: Optional[str] = None,
        first_row_value_included: bool = False,
    ) -> None:
        # every line in the CSV file begins with the elapsed seconds
        if not first_row_value_included:
            if first_row_value is None:
                first_row_value = str(round(time() - start_time, 2))
            data_list = [first_row_value] + data_list
        data_str = ",".join([str(d) for d in data_list])
        if line_number is None:
            data.append_data_to_file(test_name, file_name, data_str + "\n")
        else:
            data.insert_data_to_file(test_name, file_name, data_str + "\n", line_number)

    def _cache_pressure_data_callback(
        d: List[Any], first_row_value: Optional[str] = None
    ) -> None:
        if first_row_value is None:
            first_row_value = str(round(time() - start_time, 2))
        data_list = [first_row_value] + d
        PRESSURE_DATA_CACHE.append(data_list)

    def _handle_final_test_results(t: str, r: bool) -> None:
        # save final test results to both the CSV and to display at end of script
        _res = [t, _bool_to_pass_fail(r)]
        _append_csv_data(_res)
        FINAL_TEST_RESULTS.append(_res)

    return (
        CSVProperties(id=run_id, name=test_name, path=csv_display_name),
        CSVCallbacks(
            write=_append_csv_data,
            pressure=_cache_pressure_data_callback,
            results=_handle_final_test_results,
        ),
    )


async def _main(test_config: TestConfig) -> None:
    global IDEAL_LABWARE_LOCATIONS
    global CALIBRATED_LABWARE_LOCATIONS
    global FINAL_TEST_RESULTS
    global PRESSURE_DATA_CACHE

    # connect to the pressure fixture (or simulate one)
    fixture = _connect_to_fixture(test_config)

    # create API instance, and get Pipette serial number
    api = await helpers_ot3.build_async_ot3_hardware_api(
        is_simulating=test_config.simulate,
        pipette_left="p1000_single_v3.4",
        pipette_right="p1000_multi_v3.4",
    )
    pips = {OT3Mount.from_mount(m): p for m, p in api.hardware_pipettes.items() if p}
    assert pips, "no pipettes attached"
    for mount, pipette in pips.items():
        pipette_sn = helpers_ot3.get_pipette_serial_ot3(pipette)
        print(f"Pipette: {pipette_sn} on the {mount.name} mount")
        if not api.is_simulator and not _get_operator_answer_to_question(
            "qc this pipette?"
        ):
            continue
        # reset calibration for this pipette
        await api.reset_instrument_offset(mount)

        # setup our labware locations
        pipette_volume = int(pipette.working_volume)
        pipette_channels = int(pipette.channels.as_int)
        IDEAL_LABWARE_LOCATIONS = _get_ideal_labware_locations(
            test_config, pipette_volume, pipette_channels
        )
        CALIBRATED_LABWARE_LOCATIONS = LabwareLocations(
            trash=None,
            tip_rack_liquid=None,
            tip_rack_fixture=None,
            reservoir=None,
            fixture=None,
        )

        # callback function for writing new data to CSV file
        FINAL_TEST_RESULTS = []
        PRESSURE_DATA_CACHE = []
        csv_props, csv_cb = _create_csv_and_get_callbacks(pipette_sn)
        # cache the pressure-data header
        csv_cb.pressure(PRESSURE_DATA_HEADER, first_row_value="")

        # add metadata to CSV
        # FIXME: create a set of CSV helpers, such that you can define a test-report
        #        schema/format/line-length/etc., before having to fill its contents.
        #        This would be very helpful, because changes to CVS length/contents
        #        will break the analysis done in our Sheets
        csv_cb.write(["--------"])
        csv_cb.write(["METADATA"])
        csv_cb.write(["test-name", csv_props.name])
        csv_cb.write(["operator-name", test_config.operator_name])
        csv_cb.write(["date", csv_props.id])  # run-id includes a date/time string
        csv_cb.write(["pipette", pipette_sn])
        csv_cb.write(["simulating" if test_config.simulate else "live"])
        # add test configurations to CSV
        csv_cb.write(["-------------------"])
        csv_cb.write(["TEST-CONFIGURATIONS"])
        for f in fields(test_config):
            csv_cb.write([f.name, getattr(test_config, f.name)])
        csv_cb.write(["-------------------"])
        csv_cb.write(["TEST-THRESHOLDS"])
        csv_cb.write(["temperature"] + [str(t) for t in TEMP_THRESH])
        csv_cb.write(["humidity"] + [str(t) for t in HUMIDITY_THRESH])
        csv_cb.write(
            ["capacitive-open-air"]
            + [str(t) for t in CAP_THRESH_OPEN_AIR[pipette_channels]]
        )
        csv_cb.write(
            ["capacitive-probe"] + [str(t) for t in CAP_THRESH_PROBE[pipette_channels]]
        )
        csv_cb.write(
            ["capacitive-square"]
            + [str(t) for t in CAP_THRESH_SQUARE[pipette_channels]]
        )
        csv_cb.write(
            ["pressure-microliters-aspirated", PRESSURE_ASPIRATE_VOL[pipette_volume]]
        )
        csv_cb.write(["pressure-open-air"] + [str(t) for t in PRESSURE_THRESH_OPEN_AIR])
        csv_cb.write(["pressure-sealed"] + [str(t) for t in PRESSURE_THRESH_SEALED])
        csv_cb.write(
            ["pressure-compressed"] + [str(t) for t in PRESSURE_THRESH_COMPRESS]
        )
        # add pressure thresholds to CSV
        csv_cb.write(["-----------------------"])
        csv_cb.write(["PRESSURE-CONFIGURATIONS"])
        for t, config in PRESSURE_CFG.items():
            for f in fields(config):
                csv_cb.write([t.value, f.name, getattr(config, f.name)])

        tips_used_for_droplet = _get_tips_used_for_droplet_test(
            pipette_channels, test_config.num_trials
        )

        # run the test
        csv_cb.write(["----"])
        csv_cb.write(["TEST"])
        print("homing")
        await api.home()

        if not test_config.skip_plunger or not test_config.skip_diagnostics:
            print("moving over slot 3")
            pos_slot_2 = helpers_ot3.get_slot_calibration_square_position_ot3(3)
            current_pos = await api.gantry_position(mount)
            hover_over_slot_2 = pos_slot_2._replace(z=current_pos.z)
            await api.move_to(mount, hover_over_slot_2)
            if not test_config.skip_diagnostics:
                test_passed = await _test_diagnostics(api, mount, csv_cb.write)
                csv_cb.results("diagnostics", test_passed)
            if not test_config.skip_plunger:
                test_passed = await _test_plunger_positions(api, mount, csv_cb.write)
                csv_cb.results("plunger", test_passed)

        # TODO: add liquid-probe here

        if not test_config.skip_liquid:
            for i, tip in enumerate(tips_used_for_droplet):
                droplet_wait_seconds = test_config.droplet_wait_seconds * (i + 1)
                test_passed = await _test_for_leak_by_eye(
                    api, mount, test_config, tip, droplet_wait_seconds
                )
                csv_cb.results("droplets", test_passed)

        if not test_config.skip_fixture:
            test_passed = await _test_for_leak(
                api,
                mount,
                test_config,
                "A1",
                fixture=fixture,
                write_cb=csv_cb.write,
                accumulate_raw_data_cb=csv_cb.pressure,
            )
            csv_cb.results("pressure", test_passed)

        print("test complete")
        csv_cb.write(["-------------"])
        csv_cb.write(["PRESSURE-DATA"])
        for press_data in PRESSURE_DATA_CACHE:
            csv_cb.write(press_data, first_row_value_included=True)

        # put the top-line results at the top of the CSV file
        # so here we cache each data line, then add them to the top
        # of the file in reverse order
        _results_csv_lines = list()
        # add extra entries of black cells to the top of the CSV
        # to help operators when the copy/paste
        _results_csv_lines.append(
            ["-------"] + ["---" for _ in range(len(PRESSURE_DATA_HEADER) - 1)]
        )
        _results_csv_lines.append(["RESULTS"])
        print("final test results:")
        for result in FINAL_TEST_RESULTS:
            _results_csv_lines.append(result)
            print(" - " + "\t".join(result))
        _results_csv_lines.reverse()
        for r in _results_csv_lines:
            csv_cb.write(r, line_number=0, first_row_value="0.0")

        # print the filepath again, to help debugging
        print(f"CSV: {csv_props.name}")
        print("homing")
        await api.home()
        # disengage x,y for replace the new pipette
        await api.disengage_axes([Axis.X, Axis.Y])
    print("done")


if __name__ == "__main__":
    arg_parser = argparse.ArgumentParser(description="OT-3 Pipette Assembly QC Test")
    arg_parser.add_argument("--operator", type=str, default=None)
    arg_parser.add_argument("--skip-liquid", action="store_true")
    arg_parser.add_argument("--skip-fixture", action="store_true")
    arg_parser.add_argument("--skip-diagnostics", action="store_true")
    arg_parser.add_argument("--skip-plunger", action="store_true")
    arg_parser.add_argument("--fixture-side", choices=["left", "right"], default="left")
    arg_parser.add_argument("--port", type=str, default="")
    arg_parser.add_argument("--num-trials", type=int, default=2)
    arg_parser.add_argument(
        "--aspirate-sample-count",
        type=int,
        default=PRESSURE_CFG[PressureEvent.ASPIRATE_P50].sample_count,
    )
    arg_parser.add_argument("--wait", type=int, default=30)
    arg_parser.add_argument(
        "--slot-tip-rack-liquid", type=int, default=DEFAULT_SLOT_TIP_RACK_LIQUID
    )
    arg_parser.add_argument(
        "--slot-tip-rack-fixture", type=int, default=DEFAULT_SLOT_TIP_RACK_FIXTURE
    )
    arg_parser.add_argument(
        "--slot-reservoir", type=int, default=DEFAULT_SLOT_RESERVOIR
    )
    arg_parser.add_argument("--slot-fixture", type=int, default=DEFAULT_SLOT_FIXTURE)
    arg_parser.add_argument("--slot-trash", type=int, default=DEFAULT_SLOT_TRASH)
    arg_parser.add_argument("--insert-depth", type=int, default=14)
    arg_parser.add_argument("--simulate", action="store_true")
    args = arg_parser.parse_args()
    if args.operator:
        operator = args.operator
    elif not args.simulate:
        operator = input("OPERATOR name:").strip()
    else:
        operator = "simulation"
    _cfg = TestConfig(
        operator_name=operator,
        skip_liquid=args.skip_liquid,
        skip_fixture=args.skip_fixture,
        skip_diagnostics=args.skip_diagnostics,
        skip_plunger=args.skip_plunger,
        fixture_port=args.port,
        fixture_depth=args.insert_depth,
        fixture_side=args.fixture_side,
        fixture_aspirate_sample_count=args.aspirate_sample_count,
        slot_tip_rack_liquid=args.slot_tip_rack_liquid,
        slot_tip_rack_fixture=args.slot_tip_rack_fixture,
        slot_reservoir=args.slot_reservoir,
        slot_fixture=args.slot_fixture,
        slot_trash=args.slot_trash,
        num_trials=args.num_trials,
        droplet_wait_seconds=args.wait,
        simulate=args.simulate,
    )
    # NOTE: overwrite default aspirate sample-count from user's input
    # FIXME: this value is being set in a few places, maybe there's a way to clean this up
    for tag in [PressureEvent.ASPIRATE_P50, PressureEvent.ASPIRATE_P1000]:
        PRESSURE_CFG[tag].sample_count = _cfg.fixture_aspirate_sample_count
    asyncio.run(_main(_cfg))<|MERGE_RESOLUTION|>--- conflicted
+++ resolved
@@ -754,27 +754,8 @@
             _bool_to_pass_fail(capacitive_square_pass),
         ]
     )
-<<<<<<< HEAD
     await api.home_z(mount)
     await api.remove_tip(mount)
-=======
-
-    print("probing downwards by 50 mm")
-    if not api.is_simulator:
-        _get_operator_answer_to_question("ready to touch the probe when it moves down?")
-    current_pos = await api.gantry_position(mount)
-    probe_target = current_pos.z - CAP_PROBE_SETTINGS.prep_distance_mm
-    probe_axis = Axis.by_mount(mount)
-    trigger_pos = await api.capacitive_probe(
-        mount, probe_axis, probe_target, CAP_PROBE_SETTINGS
-    )
-    if trigger_pos <= probe_target + 1:
-        capacitive_probing_pass = False
-        print("FAIL: probe was not triggered while moving downwards")
-    write_cb(
-        ["capacitive-probing", trigger_pos, _bool_to_pass_fail(capacitive_probing_pass)]
-    )
->>>>>>> 61bbe0a8
 
     if not api.is_simulator:
         _get_operator_answer_to_question('REMOVE the probe, enter "y" when removed')
