"""Pipette Current/Speed Test."""
import argparse
import asyncio

from opentrons.hardware_control.ot3api import OT3API
from opentrons.config.defaults_ot3 import (
    DEFAULT_RUN_CURRENT,
    DEFAULT_MAX_SPEEDS,
    DEFAULT_ACCELERATIONS,
)
from opentrons_shared_data.errors.exceptions import StallOrCollisionDetectedError

from hardware_testing.data.csv_report import (
    CSVReport,
    CSVResult,
    CSVSection,
    CSVLine,
)
from hardware_testing.opentrons_api import types
from hardware_testing.opentrons_api import helpers_ot3
from hardware_testing.data import ui

DEFAULT_TRIALS = 5
STALL_THRESHOLD_MM = 0.1
TEST_ACCELERATION = 1500  # used during gravimetric tests

DEFAULT_ACCELERATION = DEFAULT_ACCELERATIONS.low_throughput[types.OT3AxisKind.P]
DEFAULT_CURRENT = DEFAULT_RUN_CURRENT.low_throughput[types.OT3AxisKind.P]
DEFAULT_SPEED = DEFAULT_MAX_SPEEDS.low_throughput[types.OT3AxisKind.P]

<<<<<<< HEAD
STALL_THRESHOLD_MM = 0.25
TEST_SPEEDS = [20, 40, 60, 80]
PLUNGER_CURRENTS_SPEED = {
    0.1: TEST_SPEEDS,
    0.2: TEST_SPEEDS,
=======
MUST_PASS_CURRENT = 0.4  # the target spec (must pass here)
assert (
    MUST_PASS_CURRENT < DEFAULT_CURRENT
), "must-pass current must be less than default current"
TEST_SPEEDS = [
    DEFAULT_MAX_SPEEDS.low_throughput[types.OT3AxisKind.P] - 20,
    DEFAULT_MAX_SPEEDS.low_throughput[types.OT3AxisKind.P],
    DEFAULT_MAX_SPEEDS.low_throughput[types.OT3AxisKind.P] + 10,
    DEFAULT_MAX_SPEEDS.low_throughput[types.OT3AxisKind.P] + 20,
]
PLUNGER_CURRENTS_SPEED = {
>>>>>>> 462049ed
    0.3: TEST_SPEEDS,
    0.4: TEST_SPEEDS,
    0.5: TEST_SPEEDS,
    0.75: TEST_SPEEDS,
    DEFAULT_CURRENT: TEST_SPEEDS,
}

MAX_SPEED = max(TEST_SPEEDS)
MAX_CURRENT = max(max(list(PLUNGER_CURRENTS_SPEED.keys())), 1.0)
assert MAX_CURRENT == DEFAULT_CURRENT, (
    f"do not test current ({MAX_CURRENT}) "
    f"above the software's default current ({DEFAULT_CURRENT})"
)


def _get_test_tag(
    current: float, speed: float, trial: int, direction: str, pos: str
) -> str:
    return f"current-{current}-speed-trial-{trial}-{speed}-{direction}-{pos}"


def _get_section_tag(current: float) -> str:
    return f"CURRENT-{current}-AMPS"


def _includes_result(current: float, speed: float) -> bool:
    # TODO: figure out the current/speed thresholds
    #       for what should be considered an overall PASS or FAIL.
    #       Until then, give everything a PASS or FAIL, so we can
    #       review the results more easily
    return True


def _build_csv_report(trials: int) -> CSVReport:
    _report = CSVReport(
        test_name="pipette-current-speed-qc-ot3",
        sections=[
            CSVSection(
                title=_get_section_tag(current),
                lines=[
                    CSVLine(
                        _get_test_tag(current, speed, trial, direction, pos),
                        [float, float, float, float, CSVResult]
                        if _includes_result(current, speed)
                        else [float, float, float, float],
                    )
                    for speed in sorted(PLUNGER_CURRENTS_SPEED[current], reverse=False)
                    for trial in range(trials)
                    for direction in ["down", "up"]
                    for pos in ["start", "end"]
                ],
            )
            for current in sorted(list(PLUNGER_CURRENTS_SPEED.keys()), reverse=False)
        ],
    )
    return _report


async def _home_plunger(api: OT3API, mount: types.OT3Mount) -> None:
    # restore default current/speed before homing
    pipette_ax = types.Axis.of_main_tool_actuator(mount)
    await helpers_ot3.set_gantry_load_per_axis_current_settings_ot3(
        api, pipette_ax, run_current=1.0
    )
    await helpers_ot3.set_gantry_load_per_axis_motion_settings_ot3(
        api,
        pipette_ax,
        default_max_speed=DEFAULT_SPEED / 2,
        acceleration=DEFAULT_ACCELERATION,
    )
    await api.home([pipette_ax])


async def _move_plunger(
    api: OT3API,
    mount: types.OT3Mount,
    p: float,
    s: float,
    c: float,
    a: float,
) -> None:
    # set max currents/speeds, to make sure we're not accidentally limiting ourselves
    pipette_ax = types.Axis.of_main_tool_actuator(mount)
    await helpers_ot3.set_gantry_load_per_axis_current_settings_ot3(
        api, pipette_ax, run_current=c
    )
    await helpers_ot3.set_gantry_load_per_axis_motion_settings_ot3(
        api,
        pipette_ax,
        default_max_speed=MAX_SPEED,
        acceleration=a,
    )
    # move
    await helpers_ot3.move_plunger_absolute_ot3(
        api, mount, p, speed=s, motor_current=c, expect_stalls=True
    )


async def _record_plunger_alignment(
    api: OT3API,
    mount: types.OT3Mount,
    report: CSVReport,
    trial: int,
    current: float,
    speed: float,
    direction: str,
    position: str,
) -> bool:
    pipette_ax = types.Axis.of_main_tool_actuator(mount)
    _current_pos = await api.current_position_ot3(mount)
    est = _current_pos[pipette_ax]
    if not api.is_simulator:
        _encoder_poses = await api.encoder_current_position_ot3(mount)
        enc = _encoder_poses[pipette_ax]
    else:
        enc = est
    _stalled_mm = est - enc
    print(f"{position}: motor={round(est, 2)}, encoder={round(enc, 2)}")
    if not api.is_simulator:
        _did_pass = abs(_stalled_mm) < STALL_THRESHOLD_MM
    else:
        _did_pass = speed < MAX_SPEED
    # NOTE: only tests that are required to PASS need to show a results in the file
    data = [round(current, 2), round(speed, 2), round(est, 2), round(enc, 2)]
    if _includes_result(current, speed):
        data.append(CSVResult.from_bool(_did_pass))  # type: ignore[arg-type]
    report(
        _get_section_tag(current),
        _get_test_tag(current, speed, trial, direction, position),
        data,
    )
    return _did_pass


async def _test_direction(
    api: OT3API,
    mount: types.OT3Mount,
    report: CSVReport,
    trial: int,
    current: float,
    speed: float,
    acceleration: float,
    direction: str,
) -> bool:
    plunger_poses = helpers_ot3.get_plunger_positions_ot3(api, mount)
    top, _, bottom, _ = plunger_poses
    # check that encoder/motor align
    aligned = await _record_plunger_alignment(
        api, mount, report, trial, current, speed, direction, "start"
    )
    if not aligned:
        return False
    # move the plunger
<<<<<<< HEAD
    _plunger_target = {"down": blowout, "up": top}[direction]
    await _move_plunger(api, mount, _plunger_target, speed, current)
    # check that encoder/motor still align
    aligned = await _record_plunger_alignment(
        api, mount, report, current, speed, direction, "end"
    )
    if not aligned:
        return False
    return True

=======
    _plunger_target = {"down": bottom, "up": top + 1.0}[direction]
    try:
        await _move_plunger(api, mount, _plunger_target, speed, current, acceleration)
        # check that encoder/motor still align
        aligned = await _record_plunger_alignment(
            api, mount, report, trial, current, speed, direction, "end"
        )
    except StallOrCollisionDetectedError as e:
        print(e)
        aligned = False
        await _home_plunger(api, mount)
    return aligned
>>>>>>> 462049ed


<<<<<<< HEAD

async def _test_plunger(api: OT3API, mount: types.OT3Mount, report: CSVReport) -> None:
    ui.print_header("UNSTICK PLUNGER")
    await _unstick_plunger(api, mount)
=======
async def _test_plunger(
    api: OT3API,
    mount: types.OT3Mount,
    report: CSVReport,
    trials: int,
    continue_after_stall: bool,
) -> float:
>>>>>>> 462049ed
    # start at HIGHEST (easiest) current
    currents = sorted(list(PLUNGER_CURRENTS_SPEED.keys()), reverse=False)
    max_failed_current = 0.0
    for current in currents:
        ui.print_title(f"CURRENT = {current}")
        # start at LOWEST (easiest) speed
        speeds = sorted(PLUNGER_CURRENTS_SPEED[current], reverse=False)
        for speed in speeds:
            for trial in range(trials):
                ui.print_header(
                    f"CURRENT = {current}: "
                    f"SPEED = {speed}: "
                    f"TRIAL = {trial + 1}/{trials}"
                )
                await _home_plunger(api, mount)
                for direction in ["down", "up"]:
                    _pass = await _test_direction(
                        api,
                        mount,
                        report,
                        trial,
                        current,
                        speed,
                        TEST_ACCELERATION,
                        direction,
                    )
<<<<<<< HEAD
                    return


def _get_next_pipette_mount(api: OT3API) -> types.OT3Mount:
=======
                    if not _pass:
                        ui.print_error(
                            f"failed moving {direction} at {current} amps and {speed} mm/sec"
                        )
                        max_failed_current = max(max_failed_current, current)
                        if continue_after_stall:
                            break
                        else:
                            return max_failed_current
    return max_failed_current


async def _get_next_pipette_mount(api: OT3API) -> types.OT3Mount:
    if not api.is_simulator:
        ui.get_user_ready("attach a pipette")
    await helpers_ot3.update_firmware(api)
    await api.cache_instruments()
>>>>>>> 462049ed
    found = [
        types.OT3Mount.from_mount(m) for m, p in api.hardware_pipettes.items() if p
    ]
    if not found:
<<<<<<< HEAD
        ui.get_user_ready("attach a pipette")
        return _get_next_pipette_mount(api)
=======
        return await _get_next_pipette_mount(api)
>>>>>>> 462049ed
    return found[0]


async def _reset_gantry(api: OT3API) -> None:
    await api.home(
        [
            types.Axis.Z_L,
            types.Axis.Z_R,
            types.Axis.X,
            types.Axis.Y,
        ]
    )
    home_pos = await api.gantry_position(
        types.OT3Mount.RIGHT, types.CriticalPoint.MOUNT
    )
    test_pos = helpers_ot3.get_slot_calibration_square_position_ot3(5)
    test_pos = test_pos._replace(z=home_pos.z)
    await api.move_to(
        types.OT3Mount.RIGHT, test_pos, critical_point=types.CriticalPoint.MOUNT
    )


async def _main(is_simulating: bool, trials: int, continue_after_stall: bool) -> None:
    api = await helpers_ot3.build_async_ot3_hardware_api(
        is_simulating=is_simulating,
        pipette_left="p1000_single_v3.4",
        pipette_right="p1000_multi_v3.4",
    )
    # home and move to a safe position
    await _reset_gantry(api)

    # test each attached pipette
    while True:
<<<<<<< HEAD
        input("attach a pipette, press ENTER when ready")
        mount = _get_next_pipette_mount(api)
        pipette = api.hardware_pipettes[mount.to_mount()]
        assert pipette
        pipette_sn = helpers_ot3.get_pipette_serial_ot3(pipette)
        ui.print_title(f"{pipette_sn} - {mount.name}")
        if not api.is_simulator and not ui.get_user_answer("QC this pipette"):
=======
        mount = await _get_next_pipette_mount(api)
        if not api.is_simulator and not ui.get_user_answer(f"QC {mount.name} pipette"):
>>>>>>> 462049ed
            continue

        report = _build_csv_report(trials=trials)
        dut = helpers_ot3.DeviceUnderTest.by_mount(mount)
        helpers_ot3.set_csv_report_meta_data_ot3(api, report, dut)

        await _test_plunger(
            api, mount, report, trials=trials, continue_after_stall=continue_after_stall
        )
        ui.print_title("DONE")
        report.save_to_disk()
        report.print_results()
        if api.is_simulator:
            break


if __name__ == "__main__":
    parser = argparse.ArgumentParser()
    parser.add_argument("--simulate", action="store_true")
    parser.add_argument("--trials", type=int, default=DEFAULT_TRIALS)
    parser.add_argument("--continue-after-stall", action="store_true")
    args = parser.parse_args()
    asyncio.run(_main(args.simulate, args.trials, args.continue_after_stall))<|MERGE_RESOLUTION|>--- conflicted
+++ resolved
@@ -28,13 +28,6 @@
 DEFAULT_CURRENT = DEFAULT_RUN_CURRENT.low_throughput[types.OT3AxisKind.P]
 DEFAULT_SPEED = DEFAULT_MAX_SPEEDS.low_throughput[types.OT3AxisKind.P]
 
-<<<<<<< HEAD
-STALL_THRESHOLD_MM = 0.25
-TEST_SPEEDS = [20, 40, 60, 80]
-PLUNGER_CURRENTS_SPEED = {
-    0.1: TEST_SPEEDS,
-    0.2: TEST_SPEEDS,
-=======
 MUST_PASS_CURRENT = 0.4  # the target spec (must pass here)
 assert (
     MUST_PASS_CURRENT < DEFAULT_CURRENT
@@ -46,7 +39,6 @@
     DEFAULT_MAX_SPEEDS.low_throughput[types.OT3AxisKind.P] + 20,
 ]
 PLUNGER_CURRENTS_SPEED = {
->>>>>>> 462049ed
     0.3: TEST_SPEEDS,
     0.4: TEST_SPEEDS,
     0.5: TEST_SPEEDS,
@@ -200,18 +192,6 @@
     if not aligned:
         return False
     # move the plunger
-<<<<<<< HEAD
-    _plunger_target = {"down": blowout, "up": top}[direction]
-    await _move_plunger(api, mount, _plunger_target, speed, current)
-    # check that encoder/motor still align
-    aligned = await _record_plunger_alignment(
-        api, mount, report, current, speed, direction, "end"
-    )
-    if not aligned:
-        return False
-    return True
-
-=======
     _plunger_target = {"down": bottom, "up": top + 1.0}[direction]
     try:
         await _move_plunger(api, mount, _plunger_target, speed, current, acceleration)
@@ -224,15 +204,8 @@
         aligned = False
         await _home_plunger(api, mount)
     return aligned
->>>>>>> 462049ed
-
-
-<<<<<<< HEAD
-
-async def _test_plunger(api: OT3API, mount: types.OT3Mount, report: CSVReport) -> None:
-    ui.print_header("UNSTICK PLUNGER")
-    await _unstick_plunger(api, mount)
-=======
+
+
 async def _test_plunger(
     api: OT3API,
     mount: types.OT3Mount,
@@ -240,7 +213,6 @@
     trials: int,
     continue_after_stall: bool,
 ) -> float:
->>>>>>> 462049ed
     # start at HIGHEST (easiest) current
     currents = sorted(list(PLUNGER_CURRENTS_SPEED.keys()), reverse=False)
     max_failed_current = 0.0
@@ -267,12 +239,6 @@
                         TEST_ACCELERATION,
                         direction,
                     )
-<<<<<<< HEAD
-                    return
-
-
-def _get_next_pipette_mount(api: OT3API) -> types.OT3Mount:
-=======
                     if not _pass:
                         ui.print_error(
                             f"failed moving {direction} at {current} amps and {speed} mm/sec"
@@ -290,17 +256,11 @@
         ui.get_user_ready("attach a pipette")
     await helpers_ot3.update_firmware(api)
     await api.cache_instruments()
->>>>>>> 462049ed
     found = [
         types.OT3Mount.from_mount(m) for m, p in api.hardware_pipettes.items() if p
     ]
     if not found:
-<<<<<<< HEAD
-        ui.get_user_ready("attach a pipette")
-        return _get_next_pipette_mount(api)
-=======
         return await _get_next_pipette_mount(api)
->>>>>>> 462049ed
     return found[0]
 
 
@@ -334,18 +294,8 @@
 
     # test each attached pipette
     while True:
-<<<<<<< HEAD
-        input("attach a pipette, press ENTER when ready")
-        mount = _get_next_pipette_mount(api)
-        pipette = api.hardware_pipettes[mount.to_mount()]
-        assert pipette
-        pipette_sn = helpers_ot3.get_pipette_serial_ot3(pipette)
-        ui.print_title(f"{pipette_sn} - {mount.name}")
-        if not api.is_simulator and not ui.get_user_answer("QC this pipette"):
-=======
         mount = await _get_next_pipette_mount(api)
         if not api.is_simulator and not ui.get_user_answer(f"QC {mount.name} pipette"):
->>>>>>> 462049ed
             continue
 
         report = _build_csv_report(trials=trials)
