--- conflicted
+++ resolved
@@ -1,19 +1,11 @@
 """Test Probe."""
-<<<<<<< HEAD
-from typing import List, Union, Dict
-=======
 from typing import List, Union, Tuple
->>>>>>> a81a709d
 
 from hardware_testing.data import ui
-from opentrons.config.types import CapacitivePassSettings
-from opentrons_hardware.firmware_bindings.constants import SensorId
+from opentrons_hardware.firmware_bindings.constants import SensorId, NodeId
 from opentrons.hardware_control.ot3api import OT3API
-<<<<<<< HEAD
-=======
 from opentrons.hardware_control.backends.ot3controller import OT3Controller
 from opentrons_hardware.sensors import sensor_driver, sensor_types
->>>>>>> a81a709d
 
 
 from hardware_testing.data.csv_report import (
@@ -24,78 +16,23 @@
 )
 
 from hardware_testing.opentrons_api import helpers_ot3
-from hardware_testing.opentrons_api.types import OT3Axis, OT3Mount, GripperProbe
+from hardware_testing.opentrons_api.types import OT3Axis, OT3Mount, Point, GripperProbe
 
 
-<<<<<<< HEAD
-PROBE_DISTANCE_MM = 50.0
-PROBE_SETTINGS = CapacitivePassSettings(
-    prep_distance_mm=PROBE_DISTANCE_MM,
-    max_overrun_distance_mm=0.0,
-    speed_mm_per_s=10.0,
-    sensor_threshold_pf=1.0,
-)
-CAPACITANCE_TESTS: Dict[str, List[float]] = {
-    "open-air": [0.0, 100.0],
-    "probe": [0.0, 100.0],
-    "square": [0.0, 100.0],
-    "sync": [1.0, PROBE_DISTANCE_MM - 1.0],
-}
-
-
-def _get_test_tag(probe: GripperProbe, test_name: str) -> str:
-    return f"{probe.name.lower()}-{test_name}"
-
-=======
 TEST_SLOT = 5
 PROBE_PREP_HEIGHT_MM = 5
-
+DISTANCE_PRESS_INTO_DECK_MM = 0.25
 PROBE_POS_OFFSET = Point(13, 13, 0)
 
 
 def _get_test_tag(probe: GripperProbe) -> str:
     return f"{probe.name}-probe"
->>>>>>> a81a709d
 
 
 def build_csv_lines() -> List[Union[CSVLine, CSVLineRepeating]]:
     """Build CSV Lines."""
     lines: List[Union[CSVLine, CSVLineRepeating]] = list()
     for p in GripperProbe:
-<<<<<<< HEAD
-        for cap_test in CAPACITANCE_TESTS.keys():
-            tag = _get_test_tag(p, cap_test)
-            lines.append(CSVLine(tag, [float, float, float, CSVResult]))
-    return lines
-
-
-def _user_prompt_on_start(api: OT3API, test: str, probe: GripperProbe) -> None:
-    if test == "open-air":
-        pass
-    elif test == "probe":
-        if not api.is_simulator:
-            ui.get_user_ready(f"attach {probe.name.upper()} probe")
-        api.add_gripper_probe(probe)
-    elif test == "square":
-        if not api.is_simulator:
-            ui.get_user_ready(f"touch probe with {probe.name.upper()}")
-    elif test == "sync":
-        if not api.is_simulator:
-            ui.get_user_ready("about to probe DOWN, get ready to touch")
-
-
-def _user_prompt_on_end(api: OT3API, test: str) -> None:
-    if test == "open-air":
-        pass
-    elif test == "probe":
-        pass
-    elif test == "square":
-        pass
-    elif test == "sync":
-        if not api.is_simulator:
-            ui.get_user_ready("remove PROBE from gripper")
-        api.remove_gripper_probe()
-=======
         tag = _get_test_tag(p)
         lines.append(CSVLine(tag, [float, float, float, float, float, CSVResult]))
     return lines
@@ -190,11 +127,10 @@
         if not api.is_simulator:
             probe_baseline = await read_from_sensor(api, s_driver, cap_sensor, 10)
         print(f"baseline with probe: {probe_baseline}")
->>>>>>> a81a709d
 
         # begins probing
         if not api.is_simulator:
-            ui.get_user_ready(f"place calibration pin in the {probe.name}")
+            ui.get_user_ready("about to probe the deck")
         await helpers_ot3.move_to_arched_ot3(api, mount, hover_pos)
         # move to 5 mm above the deck
         await api.move_to(mount, probe_pos._replace(z=PROBE_PREP_HEIGHT_MM))
@@ -207,7 +143,10 @@
         valid_height = found_pos >= z_limit
         reading_on_deck = 0.0
         if valid_height:
-            await api.move_to(mount, probe_pos._replace(z=found_pos))
+            if not api.is_simulator:
+                ui.get_user_ready("about to press into the deck")
+            height_pressing_deck = found_pos - DISTANCE_PRESS_INTO_DECK_MM
+            await api.move_to(mount, probe_pos._replace(z=height_pressing_deck))
             if not api.is_simulator:
                 reading_on_deck = await read_from_sensor(api, s_driver, cap_sensor, 10)
         print(f"Reading on deck: {reading_on_deck}")
@@ -226,38 +165,6 @@
         await api.home_z()
         await api.ungrip()
 
-<<<<<<< HEAD
-async def run(api: OT3API, report: CSVReport, section: str) -> None:
-    """Run."""
-    await api.grip(20)
-    for probe in GripperProbe:
-        for test, threshold in CAPACITANCE_TESTS.items():
-            ui.print_header(f"{probe.name.upper()} PROBE - {test.upper()}")
-            _user_prompt_on_start(api, test, probe)
-            if test == "sync":
-                start_pos = await api.gantry_position(OT3Mount.GRIPPER)
-                target_z = start_pos.z - PROBE_DISTANCE_MM
-                end_z = await api.capacitive_probe(
-                    OT3Mount.GRIPPER, OT3Axis.Z_G, target_z, PROBE_SETTINGS
-                )
-                _val = start_pos.z - end_z
-            else:
-                _sensor = SensorId.S0 if probe == GripperProbe.FRONT else SensorId.S1
-                _val = await helpers_ot3.get_capacitance_ot3(
-                    api, OT3Mount.GRIPPER, _sensor
-                )
-            _result = CSVResult.from_bool(threshold[0] <= _val <= threshold[1])
-            _tag = _get_test_tag(probe, test)
-            print(f"{_tag}: {_val} ({_result})")
-            report(
-                section,
-                _get_test_tag(probe, test),
-                [threshold[0], threshold[1], _val, _result],
-            )
-            _user_prompt_on_end(api, test)
-    await api.ungrip()
-=======
         if not api.is_simulator:
             ui.get_user_ready(f"remove calibration pin in the {probe.name}")
-        api.remove_gripper_probe()
->>>>>>> a81a709d
+        api.remove_gripper_probe()