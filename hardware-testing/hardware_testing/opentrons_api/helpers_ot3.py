--- conflicted
+++ resolved
@@ -207,10 +207,7 @@
             load=load,
             value=run_current,
         )
-<<<<<<< HEAD
-=======
     # make sure new currents are sent to hardware controller
->>>>>>> 4d67fd62
     await api.set_gantry_load(load)
 
 
@@ -254,10 +251,7 @@
             load=load,
             value=direction_change_speed_discontinuity,
         )
-<<<<<<< HEAD
-=======
     # make sure new currents are sent to hardware controller
->>>>>>> 4d67fd62
     await api.set_gantry_load(load)
 
 
@@ -667,32 +661,6 @@
     pass
 
 
-<<<<<<< HEAD
-async def get_capacitance_ot3(
-    api: OT3API, mount: OT3Mount, channel: Optional[str] = None
-) -> float:
-    """Get the capacitance reading from the pipette."""
-    if api.is_simulator:
-        return 0.0
-    node_id = sensor_node_for_mount(mount)
-    # FIXME: allow SensorId to specify which sensor on the device to read from
-    if not channel or channel == "primary":
-        capacitive = sensor_types.CapacitiveSensor.build(SensorId.S0, node_id)
-    elif channel == "secondary":
-        capacitive = sensor_types.CapacitiveSensor.build(SensorId.S1, node_id)
-    else:
-        raise ValueError(f"unexpected channel for capacitance sensor: {channel}")
-    s_driver = sensor_driver.SensorDriver()
-    data = await s_driver.read(
-        api._backend._messenger, capacitive, offset=False, timeout=1  # type: ignore[union-attr]
-    )
-    if data is None:
-        raise SensorResponseBad("no response from sensor")
-    return data.to_float()  # type: ignore[union-attr]
-
-
-=======
->>>>>>> 4d67fd62
 async def _get_temp_humidity(
     messenger: CanMessenger,
     mount: OT3Mount,
@@ -751,10 +719,6 @@
     return task.result()
 
 
-<<<<<<< HEAD
-async def get_pressure_ot3(
-    api: OT3API, mount: OT3Mount, channel: Optional[str] = None
-=======
 async def get_capacitance_ot3(
     api: OT3API, mount: OT3Mount, sensor_id: SensorId = SensorId.S0
 ) -> float:
@@ -774,23 +738,12 @@
 
 async def get_pressure_ot3(
     api: OT3API, mount: OT3Mount, sensor_id: SensorId = SensorId.S0
->>>>>>> 4d67fd62
 ) -> float:
     """Get the pressure reading from the pipette."""
     if api.is_simulator:
         return 0.0
     node_id = sensor_node_for_mount(mount)
-<<<<<<< HEAD
-    # FIXME: allow SensorId to specify which sensor on the device to read from
-    if not channel or channel == "primary":
-        pressure = sensor_types.PressureSensor.build(SensorId.S0, node_id)
-    elif channel == "secondary":
-        pressure = sensor_types.PressureSensor.build(SensorId.S1, node_id)
-    else:
-        raise ValueError(f"unexpected channel for pressure sensor: {channel}")
-=======
     pressure = sensor_types.PressureSensor.build(sensor_id, node_id)
->>>>>>> 4d67fd62
     s_driver = sensor_driver.SensorDriver()
     data = await s_driver.read(
         api._backend._messenger, pressure, offset=False, timeout=2  # type: ignore[union-attr]
