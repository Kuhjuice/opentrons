# Set the default behavior, in case people don't have core.autocrlf set.
* text=auto
# These files are binary and line endings should be left untouched
*.hex binary
*.bat binary
<<<<<<< HEAD
api/pypi-readme.rst text eol=lf
git ls-files --eol
* -text
=======
*.gltf binary
api/pypi-readme.rst text eol=lf
>>>>>>> e30b7770
<|MERGE_RESOLUTION|>--- conflicted
+++ resolved
@@ -3,11 +3,7 @@
 # These files are binary and line endings should be left untouched
 *.hex binary
 *.bat binary
-<<<<<<< HEAD
+*.gltf binary
 api/pypi-readme.rst text eol=lf
 git ls-files --eol
-* -text
-=======
-*.gltf binary
-api/pypi-readme.rst text eol=lf
->>>>>>> e30b7770
+* -text