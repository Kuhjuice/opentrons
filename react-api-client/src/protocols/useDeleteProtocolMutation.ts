--- conflicted
+++ resolved
@@ -1,11 +1,8 @@
 import { useMutation, useQueryClient } from 'react-query'
 import { deleteProtocol } from '@opentrons/api-client'
 import { useHost } from '../api'
-<<<<<<< HEAD
 import { getSanitizedQueryKeyObject } from '../utils'
-=======
 import type { UseMutationResult, UseMutateFunction } from 'react-query'
->>>>>>> 643a9dd2
 import type { HostConfig, EmptyResponse } from '@opentrons/api-client'
 
 export type UseDeleteProtocolMutationResult = UseMutationResult<
