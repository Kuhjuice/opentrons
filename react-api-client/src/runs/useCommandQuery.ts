import { useQuery } from 'react-query'
import { getCommand } from '@opentrons/api-client'
import { useHost } from '../api'
<<<<<<< HEAD
import { getSanitizedQueryKeyObject } from '../utils'
import type { UseQueryOptions } from 'react-query'
=======
import type { UseQueryOptions, UseQueryResult } from 'react-query'
import type { CommandDetail, HostConfig } from '@opentrons/api-client'
>>>>>>> 643a9dd2

export function useCommandQuery(
  runId: string | null,
  commandId: string | null,
  options?: UseQueryOptions<CommandDetail, Error>
): UseQueryResult<CommandDetail, Error> {
  const host = useHost()
  const defaultEnabled = host !== null && runId != null && commandId != null
  const query = useQuery<CommandDetail, Error>(
    [getSanitizedQueryKeyObject(host), 'runs', runId, 'commands', commandId],
    () =>
      getCommand(host as HostConfig, runId as string, commandId as string)
        .then(response => response.data)
        .catch((e: Error) => {
          throw e
        }),
    {
      ...options,
      enabled:
        options != null && 'enabled' in options
          ? options.enabled && defaultEnabled
          : defaultEnabled,
    }
  )

  return query
}<|MERGE_RESOLUTION|>--- conflicted
+++ resolved
@@ -1,13 +1,9 @@
 import { useQuery } from 'react-query'
 import { getCommand } from '@opentrons/api-client'
 import { useHost } from '../api'
-<<<<<<< HEAD
 import { getSanitizedQueryKeyObject } from '../utils'
-import type { UseQueryOptions } from 'react-query'
-=======
 import type { UseQueryOptions, UseQueryResult } from 'react-query'
 import type { CommandDetail, HostConfig } from '@opentrons/api-client'
->>>>>>> 643a9dd2
 
 export function useCommandQuery(
   runId: string | null,
