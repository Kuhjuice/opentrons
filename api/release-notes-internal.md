For more details about this release, please see the full [technical change log][]. 

[technical change log]: https://github.com/Opentrons/opentrons/releases

---

<<<<<<< HEAD
# Internal Release 0.11.0

This is internal release 0.11.0 for the Opentrons Flex robot software, involving both robot control and the on-device display.

Some things are known not to work, and are listed below. Specific compatibility notes about peripheral hardware are also listed.

## Update Notes

- ⚠️ After upgrading your robot to 0.11.0, you'll need to factory-reset its run history before you can use it.

  1. From the robot's 3-dot menu (⋮), go to **Robot settings.**
  2. Under **Advanced > Factory reset**, select **Choose reset settings.**
  3. Choose **Clear protocol run history,** and then select **Clear data and restart robot.**

  Note that this will remove all of your saved labware offsets.

  You will need to follow these steps if you subsequently downgrade back to a prior release, too.

## New Stuff In This Release

- When interacting with an OT-3, the app will use the newer names for the deck slots, like "C2", instead of the names from the OT-2, like "5".
- The `requirements` dict in Python protocols can now have `"robotType": "Flex"` instead of `"robotType": "OT-3"`. `"OT-3"` will still work, but it's discouraged because it's not the customer-facing name.

# Internal Release 0.9.0
=======
# Internal Release 0.10.0
>>>>>>> b63584c8

This is internal release 0.10.0 for the Opentrons Flex robot software, involving both robot control and the on-device display.

Some things are known not to work, and are listed below. Specific compatibility notes about peripheral hardware are also listed.

## Big New Things

### Robot Control
- The LED strip at the top of the robot now reacts to what the robot is doing!
- The gripper pickup behavior has changed. The Thermocycler will use its plate lift to present plates to the gripper when the gripper is picking up from the Thermocycler, and the gripper will no longer wiggle.
- Belt calibration should no longer conflict with the trash
- APIv2.15 protocols will now drop tips at random locations within the trash if `drop_tip()` is called without any locations! This should resolve the issue of tips piling up at least to certain extent. To override randomized locations, you can specify a location argument to the `drop_tip` method.

### ODD
- Updates to the UI of the robot settings
- Updates to the design of the set-wifi SSID select screen
- Updates to the design of the instrument dashboard and details screens

For more details about this release, please see the full [technical change log][]. 

## Smaller Known Issues In This Release
- Gripper calibration occasionally seems like it "skipped a step", going straight from front to rear calibration. If this happens, exit and rerun. This is because of a server error that isn't getting properly reported. We're working on both fixing the error and its reporting, but in the meantime exiting and rerunning the process should fix it. This is RQA-844.

## Big Things That Don't Work Yet So Don't Report Bugs About Them

### ODD
- While many individual flows work, going in between them often does not, you have to use the secret menu
- The ODD generally won't synch up to what the robot is doing if the app is controlling it - for instance, if you start a protocol from the app the ODD won't follow along on its own
- The ODD doesn't really tell you if the robot server hasn't started yet; if a robot looks on but has the name "opentrons", or says it's not network-connected when you know it is, probably the server isn't up yet, give it another little bit
- It can take a while for the robot to start after installing an update (it's the firmware updates happening on boot). Allow 10 minutes after an update that has a firmware change.

### Robot Control
- Pipette/gripper firmware update on attach: if you need to attach a new instrument, attach it and then power-cycle the robot or restart the robot server
- Pipette pressure sensing both for liquid-level sensing purposes and for clog-detection purposes
- Labware pick up failure with gripper

## Big Things That Do Work Please Do Report Bugs About Them
### Robot Control
- Liquid handling protocols with 1 and 8 channel pipettes
- Labware movement between slots/modules, both manual and with gripper, from python protocols
- Labware drop/gripper crash errors, but they're very insensitive
- Pipette and gripper automated offset calibration
- Network connectivity and discoverability
- Firmware update for all devices attached when the robot turns on
- Cancelling a protocol run. We're even more sure we fixed this so definitely tell us if it's not.
- USB connectivity

### ODD
- Protocol execution including end-of-protocol screen
- Protocol run monitoring
- Attach and calibrate
- Network connection management, including viewing IP addresses and connecting to wifi networks
- Automatic updates of robot software when new internal releases are created
- Chrome remote devtools - if you enable them and then use Chrome to go to robotip:9223 you'll get devtools
- After a while, the ODD should go into idle; if you touch it, it will come back online


<|MERGE_RESOLUTION|>--- conflicted
+++ resolved
@@ -4,7 +4,6 @@
 
 ---
 
-<<<<<<< HEAD
 # Internal Release 0.11.0
 
 This is internal release 0.11.0 for the Opentrons Flex robot software, involving both robot control and the on-device display.
@@ -27,33 +26,6 @@
 
 - When interacting with an OT-3, the app will use the newer names for the deck slots, like "C2", instead of the names from the OT-2, like "5".
 - The `requirements` dict in Python protocols can now have `"robotType": "Flex"` instead of `"robotType": "OT-3"`. `"OT-3"` will still work, but it's discouraged because it's not the customer-facing name.
-
-# Internal Release 0.9.0
-=======
-# Internal Release 0.10.0
->>>>>>> b63584c8
-
-This is internal release 0.10.0 for the Opentrons Flex robot software, involving both robot control and the on-device display.
-
-Some things are known not to work, and are listed below. Specific compatibility notes about peripheral hardware are also listed.
-
-## Big New Things
-
-### Robot Control
-- The LED strip at the top of the robot now reacts to what the robot is doing!
-- The gripper pickup behavior has changed. The Thermocycler will use its plate lift to present plates to the gripper when the gripper is picking up from the Thermocycler, and the gripper will no longer wiggle.
-- Belt calibration should no longer conflict with the trash
-- APIv2.15 protocols will now drop tips at random locations within the trash if `drop_tip()` is called without any locations! This should resolve the issue of tips piling up at least to certain extent. To override randomized locations, you can specify a location argument to the `drop_tip` method.
-
-### ODD
-- Updates to the UI of the robot settings
-- Updates to the design of the set-wifi SSID select screen
-- Updates to the design of the instrument dashboard and details screens
-
-For more details about this release, please see the full [technical change log][]. 
-
-## Smaller Known Issues In This Release
-- Gripper calibration occasionally seems like it "skipped a step", going straight from front to rear calibration. If this happens, exit and rerun. This is because of a server error that isn't getting properly reported. We're working on both fixing the error and its reporting, but in the meantime exiting and rerunning the process should fix it. This is RQA-844.
 
 ## Big Things That Don't Work Yet So Don't Report Bugs About Them
 
