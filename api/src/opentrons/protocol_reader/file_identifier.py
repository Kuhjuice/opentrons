"""File identifier interface."""

import json
from dataclasses import dataclass
<<<<<<< HEAD
from typing import Any, Dict, List, Sequence, Union
=======
from typing import Any, Dict, Sequence, Union, Optional
>>>>>>> e117a193

import anyio

from opentrons_shared_data.robot.dev_types import RobotType
from opentrons_shared_data.errors.exceptions import EnumeratedError, PythonException

from opentrons.protocols.api_support.definitions import MAX_SUPPORTED_VERSION
from opentrons.protocols.api_support.types import APIVersion
from opentrons.protocols import parse
from opentrons.protocols.types import MalformedPythonProtocolError, PythonProtocol

from .file_reader_writer import BufferedFile
from .protocol_files_invalid_error import ProtocolFilesInvalidError
from .protocol_source import Metadata


JsonDict = Dict[str, Any]


@dataclass(frozen=True)
class IdentifiedJsonMain:
    """A file identified as a JSON protocol's main .json file."""

    original_file: BufferedFile
    """The original file that this was identified from."""

    unvalidated_json: JsonDict
    """The parsed JSON contents.

    Believed, but not confirmed at this point, to conform to one of our JSON protocol
    schemas.
    """

    schema_version: int
    """The JSON protocol schema that this file is believed to conform to."""

    robot_type: RobotType
    """The type of robot on which this protocol is meant to run."""

    metadata: Metadata
    """The protocol metadata extracted from this file."""

    command_annotations: List[Any]


@dataclass(frozen=True)
class IdentifiedPythonMain:
    """A file identified as a Python protocol's main .py file."""

    original_file: BufferedFile
    """The original file that this was identified from."""

    api_level: APIVersion
    """The Python Protocol API apiLevel declared by the Python source."""

    robot_type: RobotType
    """The type of robot on which this protocol is meant to run."""

    metadata: Metadata
    """The protocol metadata extracted from this file."""

    command_annotations: List[Any]


@dataclass(frozen=True)
class IdentifiedLabwareDefinition:
    """A file identified as a labware definition."""

    original_file: BufferedFile
    """The original file that this was identified from."""

    unvalidated_json: JsonDict
    """The parsed JSON contents.

    Believed, but not confirmed at this point, to conform to our labware definition
    schema v2.
    """


@dataclass(frozen=True)
class IdentifiedData:
    """A file identified as a user-defined data file."""

    original_file: BufferedFile
    """The original file that this was identified from."""


IdentifiedFile = Union[
    IdentifiedJsonMain,
    IdentifiedPythonMain,
    IdentifiedLabwareDefinition,
    IdentifiedData,
]


class FileIdentificationError(ProtocolFilesInvalidError):
    """Raised when FileIdentifier detects an invalid file."""

    def __init__(
        self,
        message: str,
        detail: Optional[Dict[str, Any]] = None,
        wrapping: Optional[Sequence[EnumeratedError]] = None,
        only_message: bool = False,
    ) -> None:
        super().__init__(message=message)
        self._only_message = only_message

    def __str__(self) -> str:
        """Special stringifier to conform to expecations about python protocol errors."""
        if self._only_message:
            return self.message
        else:
            return super().__str__()


class FileIdentifier:
    """File identifier interface."""

    @staticmethod
    async def identify(
        files: Sequence[BufferedFile], python_parse_mode: parse.PythonParseMode
    ) -> Sequence[IdentifiedFile]:
        """Identify the type and extract basic information from each file.

        This is intended to take ≲1 second per protocol on an OT-2, so it can extract
        basic information about all stored protocols relatively quickly. Fully parsing
        and validating protocols can take 10-100x longer, so that's left to other units,
        for only when it's really needed.
        """
        return [await _identify(file, python_parse_mode) for file in files]


async def _identify(
    file: BufferedFile, python_parse_mode: parse.PythonParseMode
) -> IdentifiedFile:
    lower_file_name = file.name.lower()
    if lower_file_name.endswith(".json"):
        return await _analyze_json(json_file=file)
    elif lower_file_name.endswith(".py"):
        return _analyze_python_protocol(
            py_file=file, python_parse_mode=python_parse_mode
        )
    elif lower_file_name.endswith(".csv") or lower_file_name.endswith(".txt"):
        return IdentifiedData(original_file=file)
    else:
        raise FileIdentificationError(
            message=f"{file.name} has an unrecognized file extension.",
            detail={"type": "bad-file-extension", "file": file.name},
        )


async def _analyze_json(
    json_file: BufferedFile,
) -> Union[IdentifiedJsonMain, IdentifiedLabwareDefinition]:
    try:
        json_contents = await anyio.to_thread.run_sync(json.loads, json_file.contents)
    except json.JSONDecodeError as e:
        raise FileIdentificationError(
            message=f"{json_file.name} is not valid JSON. {str(e)}",
            detail={"type": "invalid-json", "file": json_file.name},
            wrapping=[PythonException(e)],
        ) from e

    if _json_seems_like_labware(json_contents):
        return IdentifiedLabwareDefinition(
            original_file=json_file,
            unvalidated_json=json_contents,
        )
    elif _json_seems_like_protocol(json_contents):
        return _analyze_json_protocol(
            original_file=json_file,
            json_contents=json_contents,
        )
    else:
        raise FileIdentificationError(
            message=f"{json_file.name} is not a known Opentrons format.",
            detail={"type": "no-schema-match", "file": json_file.name},
        )


def _json_seems_like_labware(json: JsonDict) -> bool:
    # "ordering" and "wells" are required properties in our labware schema v2.
    return "ordering" in json and "wells" in json


def _json_seems_like_protocol(json: JsonDict) -> bool:
    # "schemaVersion" and "commands" are required properties in all of our JSON
    # protocol schemas since schema v3. (v7 is the latest at the time of writing.)
    #
    # When we stop supporting v3 files, we can look at "$otSharedSchema" instead,
    # which is more precise.
    return "schemaVersion" in json and "commands" in json


def _analyze_json_protocol(
    original_file: BufferedFile, json_contents: JsonDict
) -> IdentifiedJsonMain:
    error_message = f"{original_file.name} is not a valid JSON protocol."

    try:
        metadata = json_contents["metadata"]
        schema_version = json_contents["schemaVersion"]
        robot_type = json_contents["robot"]["model"]
        command_annotations = json_contents.get("commandAnnotations", [])
    except KeyError as e:
        raise FileIdentificationError(
            message=error_message,
            detail={"kind": "missing-json-metadata", "missing-key": str(e)},
            wrapping=[PythonException(e)],
        ) from e

    # todo(mm, 2022-12-22): A JSON protocol file's metadata is not quite just an
    # arbitrary dict: its fields are supposed to follow a schema. Should we validate
    # this metadata against that schema instead of doing this simple isinstance() check?
    if not isinstance(metadata, dict):
        raise FileIdentificationError(
            message=error_message, detail={"kind": "json-metadata-not-object"}
        )

    if not isinstance(command_annotations, list):
        raise FileIdentificationError(error_message)

    if not isinstance(schema_version, int):
        raise FileIdentificationError(
            message=error_message,
            detail={
                "kind": "json-schema-version-not-int",
                "schema-version": schema_version,
            },
        )

    if robot_type not in ("OT-2 Standard", "OT-3 Standard"):
        raise FileIdentificationError(
            message=error_message,
            detail={"kind": "bad-json-protocol-robot-type", "robot-type": robot_type},
        )

    return IdentifiedJsonMain(
        original_file=original_file,
        unvalidated_json=json_contents,
        schema_version=schema_version,
        robot_type=robot_type,
        metadata=metadata,
        command_annotations=command_annotations,
    )


def _analyze_python_protocol(
    py_file: BufferedFile,
    python_parse_mode: parse.PythonParseMode,
) -> IdentifiedPythonMain:
    try:
        parsed = parse.parse(
            protocol_file=py_file.contents,
            filename=py_file.name,
            python_parse_mode=python_parse_mode,
        )
    except MalformedPythonProtocolError as e:
        raise FileIdentificationError(
            message=e.short_message,
            detail={"kind": "malformed-python-protocol"},
            wrapping=[PythonException(e)],
            only_message=True,
        ) from e

    # We know this should never be a JsonProtocol. Help out the type-checker.
    assert isinstance(
        parsed, PythonProtocol
    ), "Parsing a Python file returned something other than a Python protocol."

    if parsed.api_level > MAX_SUPPORTED_VERSION:
        raise FileIdentificationError(
            message=(
                f"API version {parsed.api_level} is not supported by this "
                f"robot software. Please either reduce your requested API "
                f"version or update your robot."
            ),
            detail={"kind": "future-api-version", "api-version": str(parsed.api_level)},
            only_message=True,
        )

    return IdentifiedPythonMain(
        original_file=py_file,
        metadata=parsed.metadata or {},
        robot_type=parsed.robot_type,
        api_level=parsed.api_level,
        command_annotations=[],
    )<|MERGE_RESOLUTION|>--- conflicted
+++ resolved
@@ -2,11 +2,7 @@
 
 import json
 from dataclasses import dataclass
-<<<<<<< HEAD
-from typing import Any, Dict, List, Sequence, Union
-=======
-from typing import Any, Dict, Sequence, Union, Optional
->>>>>>> e117a193
+from typing import Any, Dict, List, Sequence, Union, Optional
 
 import anyio
 
