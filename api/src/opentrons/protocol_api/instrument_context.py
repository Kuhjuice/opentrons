from __future__ import annotations

import logging
from contextlib import nullcontext
from typing import Any, List, Optional, Sequence, Union, cast, Dict
from opentrons_shared_data.errors.exceptions import (
    CommandPreconditionViolated,
    CommandParameterLimitViolated,
)
from opentrons.legacy_broker import LegacyBroker
from opentrons.hardware_control.dev_types import PipetteDict
from opentrons import types
from opentrons.commands import commands as cmds

from opentrons.commands import publisher
from opentrons.protocols.advanced_control.mix import mix_from_kwargs
from opentrons.protocols.advanced_control import transfers

from opentrons.protocols.api_support.deck_type import NoTrashDefinedError
from opentrons.protocols.api_support.types import APIVersion
from opentrons.protocols.api_support import instrument
from opentrons.protocols.api_support.util import (
    FlowRates,
    PlungerSpeeds,
    clamp_value,
    requires_version,
    APIVersionError,
)
from opentrons_shared_data.errors.exceptions import UnexpectedTipRemovalError

from .core.common import InstrumentCore, ProtocolCore
from .core.engine import ENGINE_CORE_API_VERSION
from .core.legacy.legacy_instrument_core import LegacyInstrumentCore
from .config import Clearances
from ._trash_bin import TrashBin
from ._waste_chute import WasteChute
from ._nozzle_layout import NozzleLayout
from . import labware, validation


AdvancedLiquidHandling = Union[
    labware.Well,
    types.Location,
    Sequence[Union[labware.Well, types.Location]],
    Sequence[Sequence[labware.Well]],
]

_DEFAULT_ASPIRATE_CLEARANCE = 1.0
_DEFAULT_DISPENSE_CLEARANCE = 1.0

_log = logging.getLogger(__name__)

_PREP_AFTER_ADDED_IN = APIVersion(2, 13)
"""The version after which the pick-up tip procedure should also prepare the plunger."""
_PRESSES_INCREMENT_REMOVED_IN = APIVersion(2, 14)
"""The version after which the pick-up tip procedure deprecates presses and increment arguments."""
_DROP_TIP_LOCATION_ALTERNATING_ADDED_IN = APIVersion(2, 15)
"""The version after which a drop-tip-into-trash procedure drops tips in different alternating locations within the trash well."""


class InstrumentContext(publisher.CommandPublisher):
    """
    A context for a specific pipette or instrument.

    The InstrumentContext class provides the objects, attributes, and methods that allow
    you to use pipettes in your protocols.

    Methods generally fall into one of two categories.

      - They can change the state of the InstrumentContext object, like how fast it
        moves liquid or where it disposes of used tips.

      - They can command the instrument to perform an action, like picking up tips,
        moving to certain locations, and aspirating or dispensing liquid.

    Objects in this class should not be instantiated directly. Instead, instances are
    returned by :py:meth:`ProtocolContext.load_instrument`.

    .. versionadded:: 2.0

    """

    def __init__(
        self,
        core: InstrumentCore,
        protocol_core: ProtocolCore,
        broker: LegacyBroker,
        api_version: APIVersion,
        tip_racks: List[labware.Labware],
        trash: Optional[Union[labware.Labware, TrashBin, WasteChute]],
        requested_as: str,
    ) -> None:
        super().__init__(broker)
        self._api_version = api_version
        self._core = core
        self._protocol_core = protocol_core
        self._tip_racks = tip_racks
        self._last_tip_picked_up_from: Union[labware.Well, None] = None
        self._starting_tip: Union[labware.Well, None] = None
        self._well_bottom_clearances = Clearances(
            default_aspirate=_DEFAULT_ASPIRATE_CLEARANCE,
            default_dispense=_DEFAULT_DISPENSE_CLEARANCE,
        )
<<<<<<< HEAD
        self._trash = trash
=======

        self._user_specified_trash: Union[
            labware.Labware, TrashBin, WasteChute, None
        ] = trash

>>>>>>> 4aced90c
        self.requested_as = requested_as

    @property  # type: ignore
    @requires_version(2, 0)
    def api_version(self) -> APIVersion:
        return self._api_version

    @property  # type: ignore
    @requires_version(2, 0)
    def starting_tip(self) -> Union[labware.Well, None]:
        """
        Which well of a tip rack the pipette should start at when automatically choosing tips to pick up.

        See :py:meth:`.pick_up_tip()`.

        .. note::

            In robot software versions 6.3.0 and 6.3.1, protocols specifying API level
            2.14 ignored ``starting_tip`` on the second and subsequent calls to
            :py:meth:`.InstrumentContext.pick_up_tip` with no argument. This is fixed
            for all API levels as of robot software version 7.0.0.
        """
        return self._starting_tip

    @starting_tip.setter
    def starting_tip(self, location: Union[labware.Well, None]) -> None:
        self._starting_tip = location

    @requires_version(2, 0)
    def reset_tipracks(self) -> None:
        """Reload all tips in each tip rack and reset the starting tip."""
        for tiprack in self.tip_racks:
            tiprack.reset()
        self.starting_tip = None

    @property  # type: ignore[misc]
    @requires_version(2, 0)
    def default_speed(self) -> float:
        """The speed at which the robot's gantry moves in mm/s.

        The default speed for Flex varies between 300 and 350 mm/s. The OT-2 default is
        400 mm/s. In addition to changing the default, the speed of individual motions
        can be changed with the ``speed`` argument of the
        :py:meth:`InstrumentContext.move_to` method. See :ref:`gantry_speed`.
        """
        return self._core.get_default_speed()

    @default_speed.setter
    def default_speed(self, speed: float) -> None:
        self._core.set_default_speed(speed)

    @requires_version(2, 0)
    def aspirate(
        self,
        volume: Optional[float] = None,
        location: Optional[Union[types.Location, labware.Well]] = None,
        rate: float = 1.0,
    ) -> InstrumentContext:
        """
        Draw liquid into a pipette tip.

        See :ref:`new-aspirate` for more details and examples.

        :param volume: The volume to aspirate, measured in µL. If unspecified,
                    defaults to the maximum volume for the pipette and its currently
                    attached tip.

                    If ``aspirate`` is called with a volume of precisely 0, its behavior
                    depends on the API level of the protocol. On API levels below 2.16,
                    it will behave the same as a volume of ``None``/unspecified: aspirate
                    until the pipette is full. On API levels at or above 2.16, no liquid
                    will be aspirated.
        :type volume: int or float
        :param location: Tells the robot where to aspirate from. The location can be
                         a :py:class:`.Well` or a :py:class:`.Location`.

                            - If the location is a ``Well``, the robot will aspirate at
                              or above the bottom center of the well. The distance (in mm)
                              from the well bottom is specified by
                              :py:obj:`well_bottom_clearance.aspirate
                              <well_bottom_clearance>`.

                            - If the location is a ``Location`` (e.g., the result of
                              :py:meth:`.Well.top` or :py:meth:`.Well.bottom`), the robot
                              will aspirate from that specified position.

                            - If the ``location`` is unspecified, the robot will
                              aspirate from its current position.
        :param rate: A multiplier for the default flow rate of the pipette. Calculated
                     as ``rate`` multiplied by :py:attr:`flow_rate.aspirate
                     <flow_rate>`. If not specified, defaults to 1.0. See
                     :ref:`new-plunger-flow-rates`.
        :type rate: float
        :returns: This instance.

        .. note::

            If ``aspirate`` is called with a single, unnamed argument, it will treat
            that argument as ``volume``. If you want to call ``aspirate`` with only
            ``location``, specify it as a keyword argument:
            ``pipette.aspirate(location=plate['A1'])``

        """
        _log.debug(
            "aspirate {} from {} at {}".format(
                volume, location if location else "current position", rate
            )
        )

        well: Optional[labware.Well] = None
        move_to_location: types.Location

        last_location = self._get_last_location_by_api_version()
        try:
            target = validation.validate_location(
                location=location, last_location=last_location
            )
        except validation.NoLocationError as e:
            raise RuntimeError(
                "If aspirate is called without an explicit location, another"
                " method that moves to a location (such as move_to or "
                "dispense) must previously have been called so the robot "
                "knows where it is."
            ) from e

        if isinstance(target, validation.WellTarget):
            move_to_location = target.location or target.well.bottom(
                z=self._well_bottom_clearances.aspirate
            )
            well = target.well
        if isinstance(target, validation.PointTarget):
            move_to_location = target.location

        if self.api_version >= APIVersion(2, 11):
            instrument.validate_takes_liquid(
                location=move_to_location,
                reject_module=self.api_version >= APIVersion(2, 13),
                reject_adapter=self.api_version >= APIVersion(2, 15),
            )

        if self.api_version >= APIVersion(2, 16):
            c_vol = self._core.get_available_volume() if volume is None else volume
        else:
            c_vol = self._core.get_available_volume() if not volume else volume
        flow_rate = self._core.get_aspirate_flow_rate(rate)

        with publisher.publish_context(
            broker=self.broker,
            command=cmds.aspirate(
                instrument=self,
                volume=c_vol,
                location=move_to_location,
                flow_rate=flow_rate,
                rate=rate,
            ),
        ):
            self._core.aspirate(
                location=move_to_location,
                well_core=well._core if well is not None else None,
                volume=c_vol,
                rate=rate,
                flow_rate=flow_rate,
                in_place=target.in_place,
            )

        return self

    @requires_version(2, 0)  # noqa: C901
    def dispense(
        self,
        volume: Optional[float] = None,
        location: Optional[Union[types.Location, labware.Well]] = None,
        rate: float = 1.0,
        push_out: Optional[float] = None,
    ) -> InstrumentContext:
        """
        Dispense liquid from a pipette tip.

        See :ref:`new-dispense` for more details and examples.

        :param volume: The volume to dispense, measured in µL. If unspecified,
                       defaults to :py:attr:`current_volume`. If only a volume is
                       passed, the pipette will dispense from its current position.

                       If ``dispense`` is called with a volume of precisely 0, its behavior
                       depends on the API level of the protocol. On API levels below 2.16,
                       it will behave the same as a volume of ``None``/unspecified: dispense
                       all liquid in the pipette. On API levels at or above 2.16, no liquid
                       will be dispensed.
        :type volume: int or float

        :param location: Tells the robot where to dispense liquid held in the pipette.
                         The location can be a :py:class:`.Well` or a
                         :py:class:`.Location`.

                            - If the location is a ``Well``, the pipette will dispense
                              at or above the bottom center of the well. The distance (in
                              mm) from the well bottom is specified by
                              :py:obj:`well_bottom_clearance.dispense
                              <well_bottom_clearance>`.

                            - If the location is a ``Location`` (e.g., the result of
                              :py:meth:`.Well.top` or :py:meth:`.Well.bottom`), the robot
                              will dispense into that specified position.

                            - If the ``location`` is unspecified, the robot will
                              dispense into its current position.

                            If only a ``location`` is passed (e.g.,
                            ``pipette.dispense(location=plate['A1'])``), all of the
                            liquid aspirated into the pipette will be dispensed (the
                            amount is accessible through :py:attr:`current_volume`).

        :param rate: How quickly a pipette dispenses liquid. The speed in µL/s is
                     calculated as ``rate`` multiplied by :py:attr:`flow_rate.dispense
                     <flow_rate>`. If not specified, defaults to 1.0. See
                     :ref:`new-plunger-flow-rates`.
        :type rate: float
        :param push_out: Continue past the plunger bottom to help ensure all liquid
                         leaves the tip. Measured in µL. The default value is ``None``.
        :type push_out: float

        :returns: This instance.

        .. note::

            If ``dispense`` is called with a single, unnamed argument, it will treat
            that argument as ``volume``. If you want to call ``dispense`` with only
            ``location``, specify it as a keyword argument:
            ``pipette.dispense(location=plate['A1'])``.

        """
        if self.api_version < APIVersion(2, 15) and push_out:
            raise APIVersionError(
                "Unsupported parameter push_out. Change your API version to 2.15 or above to use this parameter."
            )
        _log.debug(
            "dispense {} from {} at {}".format(
                volume, location if location else "current position", rate
            )
        )
        well: Optional[labware.Well] = None
        last_location = self._get_last_location_by_api_version()

        try:
            target = validation.validate_location(
                location=location, last_location=last_location
            )
        except validation.NoLocationError as e:
            raise RuntimeError(
                "If dispense is called without an explicit location, another"
                " method that moves to a location (such as move_to or "
                "aspirate) must previously have been called so the robot "
                "knows where it is."
            ) from e

        if isinstance(target, validation.WellTarget):
            well = target.well
            if target.location:
                move_to_location = target.location
            elif well.parent._core.is_fixed_trash():
                move_to_location = target.well.top()
            else:
                move_to_location = target.well.bottom(
                    z=self._well_bottom_clearances.dispense
                )
        if isinstance(target, validation.PointTarget):
            move_to_location = target.location

        if self.api_version >= APIVersion(2, 11):
            instrument.validate_takes_liquid(
                location=move_to_location,
                reject_module=self.api_version >= APIVersion(2, 13),
                reject_adapter=self.api_version >= APIVersion(2, 15),
            )

        if self.api_version >= APIVersion(2, 16):
            c_vol = self._core.get_current_volume() if volume is None else volume
        else:
            c_vol = self._core.get_current_volume() if not volume else volume

        flow_rate = self._core.get_dispense_flow_rate(rate)

        with publisher.publish_context(
            broker=self.broker,
            command=cmds.dispense(
                instrument=self,
                volume=c_vol,
                location=move_to_location,
                rate=rate,
                flow_rate=flow_rate,
            ),
        ):
            self._core.dispense(
                volume=c_vol,
                rate=rate,
                location=move_to_location,
                well_core=well._core if well is not None else None,
                flow_rate=flow_rate,
                in_place=target.in_place,
                push_out=push_out,
            )

        return self

    @requires_version(2, 0)
    def mix(
        self,
        repetitions: int = 1,
        volume: Optional[float] = None,
        location: Optional[Union[types.Location, labware.Well]] = None,
        rate: float = 1.0,
    ) -> InstrumentContext:
        """
        Mix a volume of liquid by repeatedly aspirating and dispensing it in a single location.

        See :ref:`mix` for examples.

        :param repetitions: Number of times to mix (default is 1).
        :param volume: The volume to mix, measured in µL. If unspecified, defaults
                       to the maximum volume for the pipette and its attached tip.

                       If ``mix`` is called with a volume of precisely 0, its behavior
                       depends on the API level of the protocol. On API levels below 2.16,
                       it will behave the same as a volume of ``None``/unspecified: mix
                       the full working volume of the pipette. On API levels at or above 2.16,
                       no liquid will be mixed.
        :param location: The :py:class:`.Well` or :py:class:`~.types.Location` where the
                        pipette will mix. If unspecified, the pipette will mix at its
                        current position.
        :param rate: How quickly the pipette aspirates and dispenses liquid while
                     mixing. The aspiration flow rate is calculated as ``rate``
                     multiplied by :py:attr:`flow_rate.aspirate <flow_rate>`. The
                     dispensing flow rate is calculated as ``rate`` multiplied by
                     :py:attr:`flow_rate.dispense <flow_rate>`. See
                     :ref:`new-plunger-flow-rates`.
        :raises: ``UnexpectedTipRemovalError`` -- If no tip is attached to the pipette.
        :returns: This instance.

        .. note::

            All the arguments of ``mix`` are optional. However, if you omit one of them,
            all subsequent arguments must be passed as keyword arguments. For instance,
            ``pipette.mix(1, location=wellplate['A1'])`` is a valid call, but
            ``pipette.mix(1, wellplate['A1'])`` is not.

        """
        _log.debug(
            "mixing {}uL with {} repetitions in {} at rate={}".format(
                volume, repetitions, location if location else "current position", rate
            )
        )
        if not self._core.has_tip():
            raise UnexpectedTipRemovalError("mix", self.name, self.mount)

        if self.api_version >= APIVersion(2, 16):
            c_vol = self._core.get_available_volume() if volume is None else volume
        else:
            c_vol = self._core.get_available_volume() if not volume else volume

        dispense_kwargs: Dict[str, Any] = {}
        if self.api_version >= APIVersion(2, 16):
            dispense_kwargs["push_out"] = 0.0

        with publisher.publish_context(
            broker=self.broker,
            command=cmds.mix(
                instrument=self,
                repetitions=repetitions,
                volume=c_vol,
                location=location,
            ),
        ):
            self.aspirate(volume, location, rate)
            while repetitions - 1 > 0:
                self.dispense(volume, rate=rate, **dispense_kwargs)
                self.aspirate(volume, rate=rate)
                repetitions -= 1
            self.dispense(volume, rate=rate)

        return self

    @requires_version(2, 0)
    def blow_out(
        self, location: Optional[Union[types.Location, labware.Well]] = None
    ) -> InstrumentContext:
        """
        Blow an extra amount of air through a pipette's tip to clear it.

        If :py:meth:`dispense` is used to empty a pipette, usually a small amount of
        liquid remains in the tip. During a blowout, the pipette moves the plunger
        beyond its normal limits to help remove all liquid from the pipette tip. See
        :ref:`blow-out`.

        :param location: The blowout location. If no location is specified, the pipette
                         will blow out from its current position.
        :type location: :py:class:`.Well` or :py:class:`.Location` or ``None``

        :raises RuntimeError: If no location is specified and the location cache is
                              ``None``. This should happen if ``blow_out()`` is called
                              without first calling a method that takes a location, like
                              :py:meth:`.aspirate` or :py:meth:`dispense`.
        :returns: This instance.
        """
        well: Optional[labware.Well] = None
        move_to_location: types.Location

        last_location = self._get_last_location_by_api_version()
        try:
            target = validation.validate_location(
                location=location, last_location=last_location
            )
        except validation.NoLocationError as e:
            raise RuntimeError(
                "If blow out is called without an explicit location, another"
                " method that moves to a location (such as move_to or "
                "dispense) must previously have been called so the robot "
                "knows where it is."
            ) from e

        if isinstance(target, validation.WellTarget):
            if target.well.parent.is_tiprack:
                _log.warning(
                    "Blow_out being performed on a tiprack. "
                    "Please re-check your code"
                )
            move_to_location = target.location or target.well.top()
            well = target.well
        elif isinstance(target, validation.PointTarget):
            move_to_location = target.location

        with publisher.publish_context(
            broker=self.broker,
            command=cmds.blow_out(instrument=self, location=move_to_location),
        ):
            self._core.blow_out(
                location=move_to_location,
                well_core=well._core if well is not None else None,
                in_place=target.in_place,
            )

        return self

    def _determine_speed(self, speed: float) -> float:
        if self.api_version < APIVersion(2, 4):
            return clamp_value(speed, 80, 20, "touch_tip:")
        else:
            return clamp_value(speed, 80, 1, "touch_tip:")

    @publisher.publish(command=cmds.touch_tip)
    @requires_version(2, 0)
    def touch_tip(
        self,
        location: Optional[labware.Well] = None,
        radius: float = 1.0,
        v_offset: float = -1.0,
        speed: float = 60.0,
    ) -> InstrumentContext:
        """
        Touch the pipette tip to the sides of a well, with the intent of removing leftover droplets.

        See :ref:`touch-tip` for more details and examples.

        :param location: If no location is passed, the pipette will touch its tip at the
                         edges of the current well.
        :type location: :py:class:`.Well` or ``None``
        :param radius: How far to move, as a proportion of the target well's radius.
                       When ``radius=1.0``, the pipette tip will move all the way to the
                       edge of the target well. When ``radius=0.5``, it will move to 50%
                       of the well's radius. Default is 1.0 (100%)
        :type radius: float
        :param v_offset: How far above or below the well to touch the tip, measured in mm.
                         A positive offset moves the tip higher above the well.
                         A negative offset moves the tip lower into the well.
                         Default is -1.0 mm.
        :type v_offset: float
        :param speed: The speed for touch tip motion, in mm/s.

                        - Default: 60.0 mm/s
                        - Maximum: 80.0 mm/s
                        - Minimum: 1.0 mm/s
        :type speed: float
        :raises: ``UnexpectedTipRemovalError`` -- If no tip is attached to the pipette.
        :raises RuntimeError: If no location is specified and the location cache is
                              ``None``. This should happen if ``touch_tip`` is called
                              without first calling a method that takes a location, like
                              :py:meth:`.aspirate` or :py:meth:`dispense`.
        :returns: This instance.
        """
        if not self._core.has_tip():
            raise UnexpectedTipRemovalError("touch_tip", self.name, self.mount)

        checked_speed = self._determine_speed(speed)

        # If location is a valid well, move to the well first
        if location is None:
            last_location = self._protocol_core.get_last_location()
            if not last_location:
                raise RuntimeError("No valid current location cache present")
            parent_labware, well = last_location.labware.get_parent_labware_and_well()
            if not well or not parent_labware:
                raise RuntimeError(
                    f"Last location {location} has no associated well or labware."
                )
        elif isinstance(location, labware.Well):
            well = location
            parent_labware = well.parent
        else:
            raise TypeError(f"location should be a Well, but it is {location}")

        if "touchTipDisabled" in parent_labware.quirks:
            _log.info(f"Ignoring touch tip on labware {well}")
            return self
        if parent_labware.is_tiprack:
            _log.warning(
                "Touch_tip being performed on a tiprack. Please re-check your code"
            )

        if self.api_version < APIVersion(2, 4):
            move_to_location = well.top()
        else:
            move_to_location = well.top(z=v_offset)

        self._core.touch_tip(
            location=move_to_location,
            well_core=well._core,
            radius=radius,
            z_offset=v_offset,
            speed=checked_speed,
        )
        return self

    @publisher.publish(command=cmds.air_gap)
    @requires_version(2, 0)
    def air_gap(
        self, volume: Optional[float] = None, height: Optional[float] = None
    ) -> InstrumentContext:
        """
        Draw air into the pipette's tip at the current well.

        See :ref:`air-gap`.

        :param volume: The amount of air, measured in µL. Calling ``air_gap()`` with no
                       arguments uses the entire remaining volume in the pipette.
        :type volume: float

        :param height: The height, in mm, to move above the current well before creating
                       the air gap. The default is 5 mm above the current well.
        :type height: float

        :raises: ``UnexpectedTipRemovalError`` -- If no tip is attached to the pipette.

        :raises RuntimeError: If location cache is ``None``. This should happen if
                              ``air_gap()`` is called without first calling a method
                              that takes a location (e.g., :py:meth:`.aspirate`,
                              :py:meth:`dispense`)

        :returns: This instance.

        .. note::

            Both ``volume`` and ``height`` are optional, but if you want to specify only
            ``height`` you must do it as a keyword argument:
            ``pipette.air_gap(height=2)``. If you call ``air_gap`` with a single,
            unnamed argument, it will always be interpreted as a volume.


        """
        if not self._core.has_tip():
            raise UnexpectedTipRemovalError("air_gap", self.name, self.mount)

        if height is None:
            height = 5
        loc = self._protocol_core.get_last_location()
        if not loc or not loc.labware.is_well:
            raise RuntimeError("No previous Well cached to perform air gap")
        target = loc.labware.as_well().top(height)
        self.move_to(target, publish=False)
        self.aspirate(volume)
        return self

    @publisher.publish(command=cmds.return_tip)
    @requires_version(2, 0)
    def return_tip(self, home_after: Optional[bool] = None) -> InstrumentContext:
        """
        Drop the currently attached tip in its original location in the tip rack.

        Returning a tip does not reset tip tracking, so :py:obj:`.Well.has_tip` will
        remain ``False`` for the destination.

        :returns: This instance.

        :param home_after: See the ``home_after`` parameter of :py:meth:`drop_tip`.
        """
        if not self._core.has_tip():
            _log.warning("Pipette has no tip to return")

        loc = self._last_tip_picked_up_from

        if not isinstance(loc, labware.Well):
            raise TypeError(f"Last tip location should be a Well but it is: {loc}")

        self.drop_tip(loc, home_after=home_after)

        return self

    @requires_version(2, 0)  # noqa: C901
    def pick_up_tip(
        self,
        location: Union[types.Location, labware.Well, labware.Labware, None] = None,
        presses: Optional[int] = None,
        increment: Optional[float] = None,
        prep_after: Optional[bool] = None,
    ) -> InstrumentContext:
        """
        Pick up a tip for the pipette to run liquid-handling commands.

        See :ref:`basic-tip-pickup`.

        If no location is passed, the pipette will pick up the next available tip in its
        :py:attr:`~.InstrumentContext.tip_racks` list. Within each tip rack, tips will
        be picked up in the order specified by the labware definition and
        :py:meth:`.Labware.wells`. To adjust where the sequence starts, use
        :py:obj:`.starting_tip`.

        :param location: The location from which to pick up a tip. The ``location``
                         argument can be specified in several ways:

                           * As a :py:class:`.Well`. For example,
                             ``pipette.pick_up_tip(tiprack.wells()[0])`` will always pick
                             up the first tip in ``tiprack``, even if the rack is not a
                             member of :py:obj:`.InstrumentContext.tip_racks`.

                           * As a labware. ``pipette.pick_up_tip(tiprack)`` will pick up
                             the next available tip in ``tiprack``, even if the rack is
                             not a member of :py:obj:`.InstrumentContext.tip_racks`.

                           * As a :py:class:`~.types.Location`. Use this to make fine
                             adjustments to the pickup location. For example, to tell
                             the robot to start its pick up tip routine 1 mm closer to
                             the top of the well in the tip rack, call
                             ``pipette.pick_up_tip(tiprack["A1"].top(z=-1))``.
        :type location: :py:class:`.Well` or :py:class:`.Labware` or :py:class:`.types.Location`
        :param presses: The number of times to lower and then raise the pipette when
                        picking up a tip, to ensure a good seal. Zero (``0``) will
                        result in the pipette hovering over the tip but not picking it
                        up (generally not desirable, but could be used for a dry run).

                            .. deprecated:: 2.14
                                Use the Opentrons App to change pipette pick-up settings.
        :type presses: int
        :param increment: The additional distance to travel on each successive press.
                          For example, if ``presses=3`` and ``increment=1.0``, then the
                          first press will travel down into the tip by 3.5 mm, the
                          second by 4.5 mm, and the third by 5.5 mm).

                              .. deprecated:: 2.14
                                  Use the Opentrons App to change pipette pick-up settings.
        :type increment: float
        :param prep_after: Whether the pipette plunger should prepare itself to aspirate
                           immediately after picking up a tip.

                           If ``True``, the pipette will move its plunger position to
                           bottom in preparation for any following calls to
                           :py:meth:`.aspirate`.

                           If ``False``, the pipette will prepare its plunger later,
                           during the next call to :py:meth:`.aspirate`. This is
                           accomplished by moving the tip to the top of the well, and
                           positioning the plunger outside any potential liquids.

                           .. warning::
                               This is provided for compatibility with older Python
                               Protocol API behavior. You should normally leave this
                               unset.

                               Setting ``prep_after=False`` may create an unintended
                               pipette movement, when the pipette automatically moves
                               the tip to the top of the well to prepare the plunger.
        :type prep_after: bool

        .. versionchanged:: 2.13
            Adds the ``prep_after`` argument. In version 2.12 and earlier, the plunger
            can't prepare itself for aspiration during :py:meth:`.pick_up_tip`, and will
            instead always prepare during :py:meth:`.aspirate`. Version 2.12 and earlier
            will raise an ``APIVersionError`` if a value is set for ``prep_after``.

        :returns: This instance.
        """

        if presses is not None and self._api_version >= _PRESSES_INCREMENT_REMOVED_IN:
            raise APIVersionError(
                f"presses is only available in API versions lower than {_PRESSES_INCREMENT_REMOVED_IN},"
                f" but you are using API {self._api_version}."
            )

        if increment is not None and self._api_version >= _PRESSES_INCREMENT_REMOVED_IN:
            raise APIVersionError(
                f"increment is only available in API versions lower than {_PRESSES_INCREMENT_REMOVED_IN},"
                f" but you are using API {self._api_version}."
            )

        if prep_after is not None and self._api_version < _PREP_AFTER_ADDED_IN:
            raise APIVersionError(
                f"prep_after is only available in API {_PREP_AFTER_ADDED_IN} and newer,"
                f" but you are using API {self._api_version}."
            )

        well: labware.Well
        tip_rack: labware.Labware
        move_to_location: Optional[types.Location] = None

        if location is None:
            tip_rack, well = labware.next_available_tip(
                starting_tip=self.starting_tip,
                tip_racks=self.tip_racks,
                channels=self.active_channels,
            )

        elif isinstance(location, labware.Well):
            well = location
            tip_rack = well.parent

        elif isinstance(location, labware.Labware):
            tip_rack, well = labware.next_available_tip(
                starting_tip=None,
                tip_racks=[location],
                channels=self.active_channels,
            )

        elif isinstance(location, types.Location):
            maybe_tip_rack, maybe_well = location.labware.get_parent_labware_and_well()

            if maybe_well is not None:
                well = maybe_well
                tip_rack = well.parent
                move_to_location = location

            elif maybe_tip_rack is not None:
                tip_rack, well = labware.next_available_tip(
                    starting_tip=None,
                    tip_racks=[maybe_tip_rack],
                    channels=self.active_channels,
                )
            else:
                raise TypeError(
                    "If specified as a `types.Location`,"
                    " `location` should refer to a ``Labware` or `Well` location."
                    f" However, it refers to {location.labware}"
                )

        else:
            raise TypeError(
                "If specified, location should be an instance of"
                " `types.Location` (e.g. the return value from `Well.top()`),"
                "  `Labware` or `Well` (e.g. `tiprack.wells()[0]`)."
                f" However, it is {location}"
            )

        instrument.validate_tiprack(self.name, tip_rack, _log)

        move_to_location = move_to_location or well.top()
        prep_after = (
            prep_after
            if prep_after is not None
            else self.api_version >= _PREP_AFTER_ADDED_IN
        )

        with publisher.publish_context(
            broker=self.broker,
            command=cmds.pick_up_tip(instrument=self, location=well),
        ):
            self._core.pick_up_tip(
                location=move_to_location,
                well_core=well._core,
                presses=presses,
                increment=increment,
                prep_after=prep_after,
            )

        self._last_tip_picked_up_from = well

        return self

    @requires_version(2, 0)
    def drop_tip(
        self,
        location: Optional[
            Union[
                types.Location,
                labware.Well,
                TrashBin,
                WasteChute,
            ]
        ] = None,
        home_after: Optional[bool] = None,
    ) -> InstrumentContext:
        """
        Drop the current tip.

        See :ref:`pipette-drop-tip` for examples.

        If no location is passed (e.g. ``pipette.drop_tip()``), the pipette will drop
        the attached tip into its default :py:attr:`trash_container`.

        Starting with API version 2.15, if the trash container is the default fixed
        trash, the API will instruct the pipette to drop tips in different locations
        within the trash container. Varying the tip drop location helps prevent tips
        from piling up in a single location.

        The location in which to drop the tip can be manually specified with the
        ``location`` argument. The ``location`` argument can be specified in several
        ways:

            - As a :py:class:`.Well`. This uses a default location relative to the well.
              This style of call can be used to make the robot drop a tip into labware
              like a well plate or a reservoir. For example,
              ``pipette.drop_tip(location=reservoir["A1"])``.
            - As a :py:class:`~.types.Location`. For example, to drop a tip from an
              unusually large height above the tip rack, you could call
              ``pipette.drop_tip(tip_rack["A1"].top(z=10))``.
            - As a :py:class:`.TrashBin`. This uses a default location relative to the
              TrashBin object. For example,
              ``pipette.drop_tip(location=trash_bin)``.
            - As a :py:class:`.WasteChute`. This uses a default location relative to
              the WasteChute object. For example,
              ``pipette.drop_tip(location=waste_chute)``.

        :param location:
            The location to drop the tip.
        :type location:
            :py:class:`~.types.Location` or :py:class:`.Well` or ``None``
        :param home_after:
            Whether to home the pipette's plunger after dropping the tip. If not
            specified, defaults to ``True`` on an OT-2.

            When ``False``, the pipette does not home its plunger. This can save a few
            seconds, but is not recommended. Homing helps the robot track the pipette's
            position.

        :returns: This instance.
        """
        alternate_drop_location: bool = False
        if location is None:
            trash_container = self.trash_container
            if self.api_version >= _DROP_TIP_LOCATION_ALTERNATING_ADDED_IN:
                alternate_drop_location = True
            if isinstance(trash_container, labware.Labware):
                well = trash_container.wells()[0]
            else:  # implicit drop tip in disposal location, not well
                self._core.drop_tip_in_disposal_location(
                    trash_container, home_after=home_after
                )
                self._last_tip_picked_up_from = None
                return self

        elif isinstance(location, labware.Well):
            well = location
            location = None

        elif isinstance(location, types.Location):
            _, maybe_well = location.labware.get_parent_labware_and_well()

            if maybe_well is None:
                raise TypeError(
                    "If a location is specified as a `types.Location`"
                    " (for instance, as the result of a call to `Well.top()`),"
                    " it must be a location relative to a well,"
                    " since that is where a tip is dropped."
                    f" However, the given location refers to {location.labware}"
                )

            well = maybe_well

        elif isinstance(location, (TrashBin, WasteChute)):
            # TODO: Publish to run log.
            self._core.drop_tip_in_disposal_location(location, home_after=home_after)
            self._last_tip_picked_up_from = None
            return self

        else:
            raise TypeError(
                "If specified, location should be an instance of"
                " `types.Location` (e.g. the return value from `Well.top()`)"
                " or `Well` (e.g. `tiprack.wells()[0]`)."
                f" However, it is {location}"
            )

        with publisher.publish_context(
            broker=self.broker,
            command=cmds.drop_tip(instrument=self, location=well),
        ):
            self._core.drop_tip(
                location=location,
                well_core=well._core,
                home_after=home_after,
                alternate_drop_location=alternate_drop_location,
            )

        self._last_tip_picked_up_from = None
        return self

    @requires_version(2, 0)
    def home(self) -> InstrumentContext:
        """Home the robot.

        See :ref:`utility-homing`.

        :returns: This instance.
        """

        mount_name = self._core.get_mount().name.lower()

        with publisher.publish_context(
            broker=self.broker, command=cmds.home(mount_name)
        ):
            self._core.home()

        return self

    @requires_version(2, 0)
    def home_plunger(self) -> InstrumentContext:
        """Home the plunger associated with this mount.

        :returns: This instance.
        """
        self._core.home_plunger()
        return self

    @publisher.publish(command=cmds.distribute)
    @requires_version(2, 0)
    def distribute(
        self,
        volume: Union[float, Sequence[float]],
        source: labware.Well,
        dest: List[labware.Well],
        *args: Any,
        **kwargs: Any,
    ) -> InstrumentContext:
        """
        Move a volume of liquid from one source to multiple destinations.

        :param volume: The amount, in µL, to dispense into each destination well.
        :param source: A single well to aspirate liquid from.
        :param dest: A list of wells to dispense liquid into.
        :param kwargs: See :py:meth:`transfer` and the :ref:`complex_params` page.
            Some parameters behave differently than when transferring.

              - ``disposal_volume`` aspirates additional liquid to improve the accuracy
                of each dispense. Defaults to the minimum volume of the pipette. See
                :ref:`param-disposal-volume` for details.

              - ``mix_after`` is ignored.


        :returns: This instance.
        """
        _log.debug("Distributing {} from {} to {}".format(volume, source, dest))
        kwargs["mode"] = "distribute"
        kwargs["disposal_volume"] = kwargs.get("disposal_volume", self.min_volume)
        kwargs["mix_after"] = (0, 0)
        blowout_location = kwargs.get("blowout_location")
        instrument.validate_blowout_location(
            self.api_version, "distribute", blowout_location
        )

        return self.transfer(volume, source, dest, **kwargs)

    @publisher.publish(command=cmds.consolidate)
    @requires_version(2, 0)
    def consolidate(
        self,
        volume: Union[float, Sequence[float]],
        source: List[labware.Well],
        dest: labware.Well,
        *args: Any,
        **kwargs: Any,
    ) -> InstrumentContext:
        """
        Move liquid from multiple source wells to a single destination well.

        :param volume: The amount, in µL, to aspirate from each source well.
        :param source: A list of wells to aspirate liquid from.
        :param dest: A single well to dispense liquid into.
        :param kwargs: See :py:meth:`transfer` and the :ref:`complex_params` page.
                       Some parameters behave differently than when transferring.
                       ``disposal_volume`` and ``mix_before`` are ignored.
        :returns: This instance.
        """
        _log.debug("Consolidate {} from {} to {}".format(volume, source, dest))
        kwargs["mode"] = "consolidate"
        kwargs["mix_before"] = (0, 0)
        kwargs["disposal_volume"] = 0
        blowout_location = kwargs.get("blowout_location")
        instrument.validate_blowout_location(
            self.api_version, "consolidate", blowout_location
        )

        return self.transfer(volume, source, dest, **kwargs)

    @publisher.publish(command=cmds.transfer)  # noqa: C901
    @requires_version(2, 0)
    def transfer(
        self,
        volume: Union[float, Sequence[float]],
        source: AdvancedLiquidHandling,
        dest: AdvancedLiquidHandling,
        trash: bool = True,
        **kwargs: Any,
    ) -> InstrumentContext:
        # source: Union[Well, List[Well], List[List[Well]]],
        # dest: Union[Well, List[Well], List[List[Well]]],
        # TODO: Reach consensus on kwargs
        # TODO: Decide if to use a disposal_volume
        # TODO: Accordingly decide if remaining liquid should be blown out to
        # TODO: ..trash or the original well.
        # TODO: What should happen if the user passes a non-first-row well
        # TODO: ..as src/dest *while using multichannel pipette?
        """
        Move liquid from one well or group of wells to another.

        Transfer is a higher-level command, incorporating other
        :py:class:`InstrumentContext` commands, like :py:meth:`aspirate` and
        :py:meth:`dispense`. It makes writing a protocol easier at the cost of
        specificity. See :ref:`v2-complex-commands` for details on how transfer and
        other complex commands perform their component steps.

        :param volume: The amount, in µL, to aspirate from each source and dispense to
                       each destination. If ``volume`` is a list, each amount will be
                       used for the source and destination at the matching index. A list
                       item of ``0`` will skip the corresponding wells entirely. See
                       :ref:`complex-list-volumes` for details and examples.
        :param source: A single well or a list of wells to aspirate liquid from.
        :param dest: A single well or a list of wells to dispense liquid into.

        :Keyword Arguments: Transfer accepts a number of optional parameters that give
            you greater control over the exact steps it performs. See
            :ref:`complex_params` or the links under each argument's entry below for
            additional details and examples.

            * **new_tip** (*string*) --
              When to pick up and drop tips during the command. Defaults to ``"once"``.

                - ``"once"``: Use one tip for the entire command.
                - ``"always"``: Use a new tip for each set of aspirate and dispense steps.
                - ``"never"``: Do not pick up or drop tips at all.

              See :ref:`param-tip-handling` for details.

            * **trash** (*boolean*) --
              If ``True`` (default), the pipette will drop tips in its
              :py:meth:`~.InstrumentContext.trash_container`.
              If ``False``, the pipette will return tips to their tip rack.

              See :ref:`param-trash` for details.

            * **touch_tip** (*boolean*) --
              If ``True``, perform a :py:meth:`touch_tip` following each
              :py:meth:`aspirate` and :py:meth:`dispense`. Defaults to ``False``.

              See :ref:`param-touch-tip` for details.

            * **blow_out** (*boolean*) --
              If ``True``, a :py:meth:`blow_out` will occur following each
              :py:meth:`dispense`, but only if the pipette has no liquid left
              in it. If ``False`` (default), the pipette will not blow out liquid.

              See :ref:`param-blow-out` for details.

            * **blowout_location** (*string*) --
              Accepts one of three string values: ``"trash"``, ``"source well"``, or
              ``"destination well"``.

              If ``blow_out`` is ``False`` (its default), this parameter is ignored.

              If ``blow_out`` is ``True`` and this parameter is not set:

                - Blow out into the trash, if the pipette is empty or only contains the
                  disposal volume.

                - Blow out into the source well, if the pipette otherwise contains liquid.

            * **mix_before** (*tuple*) --
              Perform a :py:meth:`mix` before each :py:meth:`aspirate` during the
              transfer. The first value of the tuple is the number of repetitions, and
              the second value is the amount of liquid to mix in µL.

              See :ref:`param-mix-before` for details.

            * **mix_after** (*tuple*) --
              Perform a :py:meth:`mix` after each :py:meth:`dispense` during the
              transfer. The first value of the tuple is the number of repetitions, and
              the second value is the amount of liquid to mix in µL.

              See :ref:`param-mix-after` for details.

            * **disposal_volume** (*float*) --
              Transfer ignores the numeric value of this parameter. If set, the pipette
              will not aspirate additional liquid, but it will perform a very small blow
              out after each dispense.

              See :ref:`param-disposal-volume` for details.

        :returns: This instance.
        """
        _log.debug("Transfer {} from {} to {}".format(volume, source, dest))

        blowout_location = kwargs.get("blowout_location")
        instrument.validate_blowout_location(
            self.api_version, "transfer", blowout_location
        )

        kwargs["mode"] = kwargs.get("mode", "transfer")

        mix_strategy, mix_opts = mix_from_kwargs(kwargs)

        if trash:
            drop_tip = transfers.DropTipStrategy.TRASH
        else:
            drop_tip = transfers.DropTipStrategy.RETURN

        new_tip = kwargs.get("new_tip")
        if isinstance(new_tip, str):
            new_tip = types.TransferTipPolicy[new_tip.upper()]

        blow_out = kwargs.get("blow_out")
        blow_out_strategy = None

        if blow_out and not blowout_location:
            if self.current_volume:
                blow_out_strategy = transfers.BlowOutStrategy.SOURCE
            else:
                blow_out_strategy = transfers.BlowOutStrategy.TRASH
        elif blow_out and blowout_location:
            if blowout_location == "source well":
                blow_out_strategy = transfers.BlowOutStrategy.SOURCE
            elif blowout_location == "destination well":
                blow_out_strategy = transfers.BlowOutStrategy.DEST
            elif blowout_location == "trash":
                blow_out_strategy = transfers.BlowOutStrategy.TRASH

        if new_tip != types.TransferTipPolicy.NEVER:
            tr, next_tip = labware.next_available_tip(
                self.starting_tip, self.tip_racks, self.active_channels
            )
            max_volume = min(next_tip.max_volume, self.max_volume)
        else:
            max_volume = self._core.get_working_volume()

        touch_tip = None
        if kwargs.get("touch_tip"):
            touch_tip = transfers.TouchTipStrategy.ALWAYS

        default_args = transfers.Transfer()

        disposal = kwargs.get("disposal_volume")
        if disposal is None:
            disposal = default_args.disposal_volume

        air_gap = kwargs.get("air_gap", default_args.air_gap)
        if air_gap < 0 or air_gap >= max_volume:
            raise ValueError(
                "air_gap must be between 0uL and the pipette's expected "
                f"working volume, {max_volume}uL"
            )

        transfer_args = transfers.Transfer(
            new_tip=new_tip or default_args.new_tip,
            air_gap=air_gap,
            carryover=kwargs.get("carryover") or default_args.carryover,
            gradient_function=(
                kwargs.get("gradient_function") or default_args.gradient_function
            ),
            disposal_volume=disposal,
            mix_strategy=mix_strategy,
            drop_tip_strategy=drop_tip,
            blow_out_strategy=blow_out_strategy or default_args.blow_out_strategy,
            touch_tip_strategy=(touch_tip or default_args.touch_tip_strategy),
        )
        transfer_options = transfers.TransferOptions(
            transfer=transfer_args, mix=mix_opts
        )
        plan = transfers.TransferPlan(
            volume,
            source,
            dest,
            self,
            max_volume,
            self.api_version,
            kwargs["mode"],
            transfer_options,
        )
        self._execute_transfer(plan)
        return self

    def _execute_transfer(self, plan: transfers.TransferPlan) -> None:
        for cmd in plan:
            getattr(self, cmd["method"])(*cmd["args"], **cmd["kwargs"])

    @requires_version(2, 0)
    def delay(self, *args: Any, **kwargs: Any) -> None:
        """
        .. deprecated:: 2.0
           Use :py:obj:`ProtocolContext.delay` instead.
           This method does nothing.
           It will be removed from a future version of the Python Protocol API.
        """
        if args or kwargs:
            # Former implementations of this method did not take any args, so users
            # would get a TypeError if they tried to call it like delay(minutes=10).
            # Without changing the ultimate behavior that such a call fails the
            # protocol, we can provide a more descriptive message as a courtesy.
            raise APIVersionError(
                "InstrumentContext.delay() is not supported in Python Protocol API v2."
                " Use ProtocolContext.delay() instead."
            )
        else:
            # Former implementations of this method, when called without any args,
            # called ProtocolContext.delay() with a duration of 0, which was
            # approximately a no-op.
            # Preserve that allowed way to call this method for the very remote chance
            # that a protocol out in the wild does it, for some reason.
            pass

    @requires_version(2, 0)
    def move_to(
        self,
        location: types.Location,
        force_direct: bool = False,
        minimum_z_height: Optional[float] = None,
        speed: Optional[float] = None,
        publish: bool = True,
    ) -> InstrumentContext:
        """Move the instrument.

        See :ref:`move-to` for examples.

        :param location: The location to move to.
        :type location: :py:class:`~.types.Location`
        :param force_direct: If ``True``, move directly to the destination without arc
                             motion.

                             .. warning::
                                Forcing direct motion can cause the pipette to crash
                                into labware, modules, or other objects on the deck.

        :param minimum_z_height: An amount, measured in mm, to raise the mid-arc height.
                                 The mid-arc height can't be lowered.
        :param speed: The speed at which to move. By default,
                      :py:attr:`InstrumentContext.default_speed`. This controls the
                      straight linear speed of the motion. To limit individual axis
                      speeds, use :py:obj:`.ProtocolContext.max_speeds`.

        :param publish: Whether to list this function call in the run preview.
                        Default is ``True``.
        """
        publish_ctx = nullcontext()

        if publish:
            publish_ctx = publisher.publish_context(
                broker=self.broker,
                command=cmds.move_to(instrument=self, location=location),
            )
        with publish_ctx:
            _, well = location.labware.get_parent_labware_and_well()

            self._core.move_to(
                location=location,
                well_core=well._core if well is not None else None,
                force_direct=force_direct,
                minimum_z_height=minimum_z_height,
                speed=speed,
            )

        return self

    @property  # type: ignore
    @requires_version(2, 0)
    def mount(self) -> str:
        """
        Return the name of the mount the pipette is attached to.

        The possible names are ``"left"`` and ``"right"``.
        """
        return self._core.get_mount().name.lower()

    @property  # type: ignore
    @requires_version(2, 0)
    def speed(self) -> "PlungerSpeeds":
        """The speeds (in mm/s) configured for the pipette plunger.

        This is an object with attributes ``aspirate``, ``dispense``, and ``blow_out``
        holding the plunger speeds for the corresponding operation.

        .. note::
          Setting values of :py:attr:`flow_rate` will override the values in
          :py:attr:`speed`.

        .. versionchanged:: 2.14
            This property has been removed because it's fundamentally misaligned with
            the step-wise nature of a pipette's plunger speed configuration. Use
            :py:attr:`.flow_rate` instead.
        """
        if self._api_version >= ENGINE_CORE_API_VERSION:
            raise APIVersionError(
                "InstrumentContext.speed has been removed."
                " Use InstrumentContext.flow_rate, instead."
            )

        # TODO(mc, 2023-02-13): this assert should be enough for mypy
        # investigate if upgrading mypy allows the `cast` to be removed
        assert isinstance(self._core, LegacyInstrumentCore)
        return cast(LegacyInstrumentCore, self._core).get_speed()

    @property  # type: ignore
    @requires_version(2, 0)
    def flow_rate(self) -> "FlowRates":
        """The speeds, in µL/s, configured for the pipette.

        See :ref:`new-plunger-flow-rates`.

        This is an object with attributes ``aspirate``, ``dispense``, and ``blow_out``
        holding the flow rate for the corresponding operation.

        .. note::
          Setting values of :py:attr:`speed`, which is deprecated, will override the
          values in :py:attr:`flow_rate`.

        """
        return self._core.get_flow_rate()

    @property  # type: ignore
    @requires_version(2, 0)
    def type(self) -> str:
        """One of ``'single'`` or ``'multi'``."""
        model = self.name
        if "single" in model:
            return "single"
        elif "multi" in model:
            return "multi"
        else:
            raise RuntimeError("Bad pipette name: {}".format(model))

    @property  # type: ignore
    @requires_version(2, 0)
    def tip_racks(self) -> List[labware.Labware]:
        """
        The tip racks that have been linked to this pipette.

        This is the property used to determine which tips to pick up next when calling
        :py:meth:`pick_up_tip` without arguments. See :ref:`basic-tip-pickup`.
        """
        return self._tip_racks

    @tip_racks.setter
    def tip_racks(self, racks: List[labware.Labware]) -> None:
        self._tip_racks = racks

    @property  # type: ignore
    @requires_version(2, 0)
    def trash_container(self) -> Union[labware.Labware, TrashBin, WasteChute]:
        """The trash container associated with this pipette.

        This is the property used to determine where to drop tips and blow out liquids
        when calling :py:meth:`drop_tip` or :py:meth:`blow_out` without arguments.

        On a Flex running a protocol with API version 2.16 or higher, ``trash_container`` is
        the first ``TrashBin`` or ``WasteChute`` object loaded in the protocol.
        On a Flex running a protocol with API version 2.15, ``trash_container`` is
        a single-well fixed trash labware in slot D3.
        On a an OT-2, ``trash_container`` is always a single-well fixed trash labware
        in slot 12.

        .. versionchanged:: 2.16
            Added support for ``TrashBin`` and ``WasteChute`` objects.
        """
        if self._user_specified_trash is None:
            disposal_locations = self._protocol_core.get_disposal_locations()
            if len(disposal_locations) == 0:
                raise NoTrashDefinedError(
                    "No trash container has been defined in this protocol."
                )
            return disposal_locations[0]
        return self._user_specified_trash

    @trash_container.setter
    def trash_container(
        self, trash: Union[labware.Labware, TrashBin, WasteChute]
    ) -> None:
        self._user_specified_trash = trash

    @property  # type: ignore
    @requires_version(2, 0)
    def name(self) -> str:
        """
        The name string for the pipette (e.g., ``"p300_single"``).
        """
        return self._core.get_pipette_name()

    @property  # type: ignore
    @requires_version(2, 0)
    def model(self) -> str:
        """
        The model string for the pipette (e.g., ``'p300_single_v1.3'``)
        """
        return self._core.get_model()

    @property  # type: ignore
    @requires_version(2, 0)
    def min_volume(self) -> float:
        """
        The minimum volume, in µL, that the pipette can hold. This value may change
        based on the :ref:`volume mode <pipette-volume-modes>` that the pipette is
        currently configured for.
        """
        return self._core.get_min_volume()

    @property  # type: ignore
    @requires_version(2, 0)
    def max_volume(self) -> float:
        """
        The maximum volume, in µL, that the pipette can hold.

        The maximum volume that you can actually aspirate might be lower than this,
        depending on what kind of tip is attached to this pipette. For example, a P300
        Single-Channel pipette always has a ``max_volume`` of 300 µL, but if it's using
        a 200 µL filter tip, its usable volume would be limited to 200 µL.
        """
        return self._core.get_max_volume()

    @property  # type: ignore
    @requires_version(2, 0)
    def current_volume(self) -> float:
        """
        The current amount of liquid held in the pipette, measured in µL.
        """
        return self._core.get_current_volume()

    @property  # type: ignore
    @requires_version(2, 7)
    def has_tip(self) -> bool:
        """Whether this instrument has a tip attached or not.

        The value of this property is determined logically by the API, not by detecting
        the physical presence of a tip. This is the case even on Flex, which has sensors
        to detect tip attachment.
        """
        return self._core.has_tip()

    @property
    def _has_tip(self) -> bool:
        """
        Internal function used to check whether this instrument has a
        tip attached or not.
        """
        return self._core.has_tip()

    @property  # type: ignore
    @requires_version(2, 0)
    def hw_pipette(self) -> PipetteDict:
        """View the information returned by the hardware API directly.

        :raises: :py:class:`.types.PipetteNotAttachedError` if the pipette is
                 no longer attached (should not happen).
        """
        return self._core.get_hardware_state()

    @property  # type: ignore
    @requires_version(2, 0)
    def channels(self) -> int:
        """The number of channels on the pipette.

        Possible values are 1, 8, or 96."""
        return self._core.get_channels()

    @property  # type: ignore
    @requires_version(2, 16)
    def active_channels(self) -> int:
        """The number of channels configured for active use using configure_nozzle_layout()."""
        return self._core.get_active_channels()

    @property  # type: ignore
    @requires_version(2, 2)
    def return_height(self) -> float:
        """The height to return a tip to its tip rack.

        :returns: A scaling factor to apply to the tip length.
                  During :py:meth:`.drop_tip`, this factor is multiplied by the tip
                  length to get the distance from the top of the well to drop the tip.
        """
        return self._core.get_return_height()

    @property  # type: ignore
    @requires_version(2, 0)
    def well_bottom_clearance(self) -> "Clearances":
        """The distance above the bottom of a well to aspirate or dispense.

        This is an object with attributes ``aspirate`` and ``dispense``, describing the
        default height of the corresponding operation. The default is 1.0 mm for both
        aspirate and dispense.

        When :py:meth:`aspirate` or :py:meth:`dispense` is given a :py:class:`.Well`
        rather than a full :py:class:`.Location`, the robot will move this distance
        above the bottom of the well to aspirate or dispense.

        To change, set the corresponding attribute::

            pipette.well_bottom_clearance.aspirate = 2

        """
        return self._well_bottom_clearances

    def _get_last_location_by_api_version(self) -> Optional[types.Location]:
        """Get the last location accessed by this pipette, if any.

        In pre-engine Protocol API versions, this call omits the pipette mount.
        This is to preserve pre-existing, potentially buggy behavior.
        """
        if self._api_version >= ENGINE_CORE_API_VERSION:
            return self._protocol_core.get_last_location(mount=self._core.get_mount())
        else:
            return self._protocol_core.get_last_location()

    def __repr__(self) -> str:
        return "<{}: {} in {}>".format(
            self.__class__.__name__,
            self._core.get_model(),
            self._core.get_mount().name,
        )

    def __str__(self) -> str:
        return "{} on {} mount".format(self._core.get_display_name(), self.mount)

    @requires_version(2, 15)
    def configure_for_volume(self, volume: float) -> None:
        """Configure a pipette to handle a specific volume of liquid, measured in µL.
        The pipette enters a volume mode depending on the volume provided. Changing
        pipette modes alters properties of the instance of
        :py:class:`.InstrumentContext`, such as default flow rate, minimum volume, and
        maximum volume. The pipette remains in the mode set by this function until it is
        called again.

        The Flex 1-Channel 50 µL and Flex 8-Channel 50 µL pipettes must operate in a
        low-volume mode to accurately dispense very small volumes of liquid. Low-volume
        mode can only be set by calling ``configure_for_volume()``. See
        :ref:`pipette-volume-modes`.

        .. note ::

            Changing a pipette's mode will reset its :ref:`flow rates
            <new-plunger-flow-rates>`.

        This function will raise an error if called when the pipette's tip contains
        liquid. It won't raise an error if a tip is not attached, but changing modes may
        affect which tips the pipette can subsequently pick up without raising an error.

        This function will also raise an error if ``volume`` is outside of the
        :ref:`minimum and maximum capacities <new-pipette-models>` of the pipette (e.g.,
        setting ``volume=1`` for a Flex 1000 µL pipette).

        :param volume: The volume, in µL, that the pipette will prepare to handle.
        :type volume: float
        """
        if self._core.get_current_volume():
            raise CommandPreconditionViolated(
                message=f"Cannot switch modes of {str(self)} while it contains liquid"
            )
        if volume < 0:
            raise CommandParameterLimitViolated(
                command_name="configure_for_volume",
                parameter_name="volume",
                limit_statement="must be greater than 0",
                actual_value=str(volume),
            )
        last_location = self._get_last_location_by_api_version()
        if last_location and isinstance(last_location.labware, labware.Well):
            self.move_to(last_location.labware.top())
        self._core.configure_for_volume(volume)

    @requires_version(2, 16)
    def prepare_to_aspirate(self) -> None:
        """Prepare a pipette for aspiration.

        Before a pipette can aspirate into an empty tip, the plunger must be in its
        bottom position. After dropping a tip or blowing out, the plunger will be in a
        different position. This function moves the plunger to the bottom position,
        regardless of its current position, to make sure that the pipette is ready to
        aspirate.

        You rarely need to call this function. The API automatically prepares the
        pipette for aspiration as part of other commands:

            - After picking up a tip with :py:meth:`.pick_up_tip`.
            - When calling :py:meth:`.aspirate`, if the pipette isn't already prepared.
              If the pipette is in a well, it will move out of the well, move the plunger,
              and then move back.

        Use ``prepare_to_aspirate`` when you need to control exactly when the plunger
        motion will happen. A common use case is a pre-wetting routine, which requires
        preparing for aspiration, moving into a well, and then aspirating *without
        leaving the well*::

             pipette.move_to(well.bottom(z=2))
             pipette.delay(5)
             pipette.mix(10, 10)
             pipette.move_to(well.top(z=5))
             pipette.blow_out()
             pipette.prepare_to_aspirate()
             pipette.move_to(well.bottom(z=2))
             pipette.delay(5)
             pipette.aspirate(10, well.bottom(z=2))

        The call to ``prepare_to_aspirate()`` means that the plunger will be in the
        bottom position before the call to ``aspirate()``. Since it doesn't need to
        prepare again, it will not move up out of the well to move the plunger. It will
        aspirate in place.
        """
        if self._core.get_current_volume():
            raise CommandPreconditionViolated(
                message=f"Cannot prepare {str(self)} for aspirate while it contains liquid."
            )
        self._core.prepare_to_aspirate()

    def configure_nozzle_layout(
        self,
        style: NozzleLayout,
        start: Optional[str] = None,
        front_right: Optional[str] = None,
        tip_racks: Optional[List[labware.Labware]] = None,
    ) -> None:
        """Configure a pipette to pick up less than the maximum tip capacity. The pipette
        will remain in its partial state until this function is called again without any inputs. All subsequent
        pipetting calls will execute with the new nozzle layout meaning that the pipette will perform
        robot moves in the set nozzle layout.

        :param style: The requested nozzle layout should specify the shape that you
        wish to configure your pipette to. Certain pipettes are restricted to a subset of `NozzleLayout`
        types. See the note below on the different `NozzleLayout` types.
        :type requested_nozzle_layout: `NozzleLayout.COLUMN`, `NozzleLayout.ALL` or None.
        :param start: Signifies the nozzle that the robot will use to determine how to perform moves to different locations on the deck.
        :type start: string or None.
        :param front_right: Signifies the ending nozzle in your partial configuration. It is not required for NozzleLayout.COLUMN, NozzleLayout.ROW, or NozzleLayout.SINGLE
        configurations.
        :type front_right: string or None.
        :type tip_racks: List of tipracks to use during this configuration

        .. note::
            Your `start` and `front_right` strings should be formatted similarly to a well, so in the format of <LETTER><NUMBER>.
            The pipette nozzles are mapped in the same format as a 96 well standard plate starting from the back left-most nozzle
            to the front right-most nozzle.

        .. code-block:: python

            from opentrons.protocol_api import COLUMN, ALL

            # Sets a pipette to a full single column pickup using "A1" as the primary nozzle. Implicitly, "H1" is the ending nozzle.
            instr.configure_nozzle_layout(style=COLUMN, start="A1")

            # Resets the pipette configuration to default
            instr.configure_nozzle_layout(style=ALL)
        """
        if style != NozzleLayout.ALL:
            if start is None:
                raise ValueError(
                    f"Cannot configure a nozzle layout of style {style.value} without a starting nozzle."
                )
            if start not in types.ALLOWED_PRIMARY_NOZZLES:
                raise ValueError(
                    f"Starting nozzle specified is not of {types.ALLOWED_PRIMARY_NOZZLES}"
                )
        if style == NozzleLayout.QUADRANT:
            if front_right is None:
                raise ValueError(
                    "Cannot configure a QUADRANT layout without a front right nozzle."
                )
        self._core.configure_nozzle_layout(
            style,
            primary_nozzle=start,
            front_right_nozzle=front_right,
        )
        # TODO (spp, 2023-12-05): verify that tipracks are on adapters for only full 96 channel config
        self._tip_racks = tip_racks or []<|MERGE_RESOLUTION|>--- conflicted
+++ resolved
@@ -101,15 +101,9 @@
             default_aspirate=_DEFAULT_ASPIRATE_CLEARANCE,
             default_dispense=_DEFAULT_DISPENSE_CLEARANCE,
         )
-<<<<<<< HEAD
-        self._trash = trash
-=======
-
         self._user_specified_trash: Union[
             labware.Labware, TrashBin, WasteChute, None
         ] = trash
-
->>>>>>> 4aced90c
         self.requested_as = requested_as
 
     @property  # type: ignore
