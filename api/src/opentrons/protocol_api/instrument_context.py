--- conflicted
+++ resolved
@@ -612,13 +612,10 @@
                        the entire remaining volume in the pipette.
         :type volume: float
 
-<<<<<<< HEAD
+
         :param height: The height, in mm, to move above the current well
                        before aspirating air. The default is 5 mm above current well.
-=======
-        :param height: The number of millimeters to move above the current Well
-                       to air-gap aspirate. (Default: 5 mm above current Well)
->>>>>>> 4ccb28c5
+                       
         :type height: float
 
         :raises: ``UnexpectedTipRemovalError`` -- if no tip is attached to the pipette
