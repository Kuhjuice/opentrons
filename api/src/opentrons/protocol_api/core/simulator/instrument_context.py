from __future__ import annotations

import logging
from typing import TYPE_CHECKING, Optional

from opentrons import types
from opentrons.hardware_control import NoTipAttachedError, TipAttachedError
from opentrons.hardware_control.dev_types import PipetteDict
from opentrons.hardware_control.types import HardwareAction
from opentrons.protocols.api_support import instrument as instrument_support
from opentrons.protocols.api_support.labware_like import LabwareLike
from opentrons.protocols.api_support.types import APIVersion
from opentrons.protocols.api_support.definitions import MAX_SUPPORTED_VERSION
from opentrons.protocols.api_support.util import FlowRates, PlungerSpeeds, Clearances
from opentrons.protocols.geometry import planning

from ..instrument import AbstractInstrument
from ..protocol_api.well import WellImplementation


if TYPE_CHECKING:
    from .protocol_context import ProtocolContextSimulation


_log = logging.getLogger()

_PRE_2_2_TIP_DROP_HEIGHT_MM = 10
"""In PAPIv2.1 and below, tips are always dropped 10 mm from the bottom of the well."""


class InstrumentContextSimulation(AbstractInstrument[WellImplementation]):
    """A simulation of an instrument context."""

    def __init__(
        self,
        protocol_interface: ProtocolContextSimulation,
        pipette_dict: PipetteDict,
        mount: types.Mount,
        instrument_name: str,
        default_speed: float = 400.0,
        api_version: Optional[APIVersion] = None,
    ):
        """Constructor."""
        self._protocol_interface = protocol_interface
        self._mount = mount
        self._pipette_dict = pipette_dict
        self._instrument_name = instrument_name
        self._default_speed = default_speed
        self._api_version = api_version or MAX_SUPPORTED_VERSION
        self._flow_rate = FlowRates(self)
        self._flow_rate.set_defaults(api_level=self._api_version)
        self._plunger_speeds = PlungerSpeeds(self)
        # Cache the maximum instrument height
        self._instrument_max_height = (
            protocol_interface.get_hardware().get_instrument_max_height(self._mount)
        )

    def get_default_speed(self) -> float:
        return self._default_speed

    def set_default_speed(self, speed: float) -> None:
        self._default_speed = speed

    def aspirate(
        self,
        location: types.Location,
        well_core: Optional[WellImplementation],
        volume: float,
        rate: float,
        flow_rate: float,
    ) -> None:
        if self.get_current_volume() == 0:
            # Make sure we're at the top of the labware and clear of any
            # liquid to prepare the pipette for aspiration
            if self._api_version < APIVersion(2, 3) or not self.is_ready_to_aspirate():
                if location.labware.is_well:
                    self.move_to(
                        location=location.labware.as_well().top(), well_core=well_core
                    )
                else:
                    # TODO(seth,2019/7/29): This should be a warning exposed
                    #  via rpc to the runapp
                    _log.warning(
                        "When aspirate is called on something other than a "
                        "well relative position, we can't move to the top of"
                        " the well to prepare for aspiration. This might "
                        "cause over aspiration if the previous command is a "
                        "blow_out."
                    )
                self.prepare_for_aspirate()
            self.move_to(location=location, well_core=well_core)
        elif location != self._protocol_interface.get_last_location():
            self.move_to(location=location, well_core=well_core)

        self._raise_if_no_tip(HardwareAction.ASPIRATE.name)
        new_volume = self.get_current_volume() + volume
        assert (
            new_volume <= self._pipette_dict["working_volume"]
        ), "Cannot aspirate more than pipette max volume"
        self._pipette_dict["ready_to_aspirate"] = True
        self._update_volume(new_volume)

    def dispense(
        self,
        location: types.Location,
        well_core: Optional[WellImplementation],
        volume: float,
        rate: float,
        flow_rate: float,
    ) -> None:
        self.move_to(location=location, well_core=well_core)
        self._raise_if_no_tip(HardwareAction.DISPENSE.name)
        self._update_volume(self.get_current_volume() - volume)

    def blow_out(
        self,
        location: types.Location,
        well_core: Optional[WellImplementation],
        move_to_well: bool,
    ) -> None:
        if move_to_well:
            self.move_to(location=location, well_core=well_core)
        self._raise_if_no_tip(HardwareAction.BLOWOUT.name)
        self._update_volume(0)
        self._pipette_dict["ready_to_aspirate"] = False

    def _update_volume(self, vol: float) -> None:
        self._pipette_dict["current_volume"] = vol
        self._pipette_dict["available_volume"] = (
            self._pipette_dict["working_volume"] - vol
        )

    def touch_tip(
        self, location: WellImplementation, radius: float, v_offset: float, speed: float
    ) -> None:
        pass

    def pick_up_tip(
        self,
        location: types.Location,
        well_core: WellImplementation,
        presses: Optional[int],
        increment: Optional[float],
        prep_after: bool = True,
    ) -> None:
        geometry = well_core.get_geometry()
        tip_rack_core = geometry.parent
        tip_length = instrument_support.tip_length_for(
            pipette=self._pipette_dict,
            tip_rack_definition=tip_rack_core.get_definition(),
        )

        self.move_to(location=location)
        self._raise_if_tip("pick up tip")
        self._pipette_dict["has_tip"] = True
        self._pipette_dict["tip_length"] = tip_length
        self._pipette_dict["current_volume"] = 0
        self._pipette_dict["working_volume"] = min(
            geometry.max_volume, self.get_max_volume()
        )
        self._pipette_dict["available_volume"] = self._pipette_dict["working_volume"]
        if prep_after:
            self._pipette_dict["ready_to_aspirate"] = True

        tip_rack_core.get_tip_tracker().use_tips(
            start_well=well_core,
            num_channels=self.get_channels(),
            fail_if_full=self._api_version < APIVersion(2, 2),
        )

    def drop_tip(
        self,
        location: Optional[types.Location],
        well_core: WellImplementation,
        home_after: bool,
    ) -> None:
        labware_core = well_core.get_geometry().parent

        if location is None:
            from opentrons.protocol_api.labware import Labware, Well

            labware = Labware(
                implementation=labware_core, api_version=self._api_version
            )
            well = Well(
                parent=labware,
                well_implementation=well_core,
                api_version=self._api_version,
            )

            if LabwareLike(labware).is_fixed_trash():
                location = well.top()
            elif self._api_version < APIVersion(2, 2):
                location = well.bottom(z=_PRE_2_2_TIP_DROP_HEIGHT_MM)
            else:
                assert (
                    labware_core.is_tip_rack()
                ), "Expected tip drop target to be a tip rack."

                return_height = self.get_return_height()
                location = well.top(z=-return_height * labware_core.get_tip_length())

        self.move_to(location=location)
        self._raise_if_no_tip(HardwareAction.DROPTIP.name)
        self._pipette_dict["has_tip"] = False
        self._pipette_dict["tip_length"] = 0.0
        self._update_volume(0)

        if self._api_version < APIVersion(2, 2) and labware_core.is_tip_rack():
            # If this is a tiprack we can try and add the dirty tip back to the tracker
            try:
                labware_core.get_tip_tracker().return_tips(
                    start_well=well_core,
                    num_channels=self.get_channels(),
                )
            except AssertionError:
                # Similarly to :py:meth:`return_tips`, the failure case here
                # just means the tip can't be reused, so don't actually stop
                # the protocol
                _log.warning(
                    f"Could not return tip to {labware_core.get_display_name()}"
                )

    def home(self) -> None:
        self._protocol_interface.set_last_location(None)

    def home_plunger(self) -> None:
        pass

    def move_to(
        self,
        location: types.Location,
        well_core: Optional[WellImplementation] = None,
        force_direct: bool = False,
        minimum_z_height: Optional[float] = None,
        speed: Optional[float] = None,
    ) -> None:
        """Simulation of only the motion planning portion of move_to."""
        last_location = self._protocol_interface.get_last_location()
        if last_location:
            from_loc = last_location
        else:
            from_loc = types.Location(types.Point(0, 0, 0), LabwareLike(None))

        # We just want to catch planning errors.
        planning.plan_moves(
            from_loc,
            location,
            self._protocol_interface.get_deck(),
            self._instrument_max_height,
            force_direct=force_direct,
            minimum_z_height=minimum_z_height,
        )

        self._protocol_interface.set_last_location(location)

    def get_mount(self) -> types.Mount:
        return self._mount

    def get_requested_as_name(self) -> str:
        return self._instrument_name

    def get_pipette_name(self) -> str:
        return self._pipette_dict["name"]

    def get_model(self) -> str:
        return self._pipette_dict["model"]

    def get_min_volume(self) -> float:
        return self._pipette_dict["min_volume"]

    def get_max_volume(self) -> float:
        return self._pipette_dict["max_volume"]

    def get_current_volume(self) -> float:
        return self._pipette_dict["current_volume"]

    def get_available_volume(self) -> float:
        return self._pipette_dict["available_volume"]

    def get_hardware_state(self) -> PipetteDict:
        return self._pipette_dict

    def get_channels(self) -> int:
        return self._pipette_dict["channels"]

    def has_tip(self) -> bool:
        return self._pipette_dict["has_tip"]

    def is_ready_to_aspirate(self) -> bool:
        return self._pipette_dict["ready_to_aspirate"]

    def prepare_for_aspirate(self) -> None:
        self._raise_if_no_tip(HardwareAction.PREPARE_ASPIRATE.name)

    def get_return_height(self) -> float:
        return self._pipette_dict["return_tip_height"]

    def get_well_bottom_clearance(self) -> Clearances:
        return Clearances(default_aspirate=1, default_dispense=1)

    def get_speed(self) -> PlungerSpeeds:
        return self._plunger_speeds

    def get_flow_rate(self) -> FlowRates:
        return self._flow_rate

    def get_absolute_aspirate_flow_rate(self, rate: float) -> float:
        return self._flow_rate.aspirate * rate

<<<<<<< HEAD
    def get_absolute_blow_out_flow_rate(self, rate: float) -> float:
        return self._flow_rate.blow_out * rate
=======
    def get_absolute_dispense_flow_rate(self, rate: float) -> float:
        return self._flow_rate.dispense * rate
>>>>>>> c34476c1

    def set_flow_rate(
        self,
        aspirate: Optional[float] = None,
        dispense: Optional[float] = None,
        blow_out: Optional[float] = None,
    ) -> None:
        self._protocol_interface.get_hardware().set_flow_rate(
            mount=self._mount,
            aspirate=aspirate,
            dispense=dispense,
            blow_out=blow_out,
        )
        self._update_flow_rate()

    def set_pipette_speed(
        self,
        aspirate: Optional[float] = None,
        dispense: Optional[float] = None,
        blow_out: Optional[float] = None,
    ) -> None:
        self._protocol_interface.get_hardware().set_pipette_speed(
            mount=self._mount,
            aspirate=aspirate,
            dispense=dispense,
            blow_out=blow_out,
        )
        self._update_flow_rate()

    def _update_flow_rate(self) -> None:
        """Update cached speed and flow rates from hardware controller pipette."""
        p = self._protocol_interface.get_hardware().get_attached_instrument(
            self.get_mount()
        )
        self._pipette_dict["aspirate_flow_rate"] = p["aspirate_flow_rate"]
        self._pipette_dict["dispense_flow_rate"] = p["dispense_flow_rate"]
        self._pipette_dict["blow_out_flow_rate"] = p["blow_out_flow_rate"]
        self._pipette_dict["aspirate_speed"] = p["aspirate_speed"]
        self._pipette_dict["dispense_speed"] = p["dispense_speed"]
        self._pipette_dict["blow_out_speed"] = p["blow_out_speed"]

    def _raise_if_no_tip(self, action: str) -> None:
        """Raise NoTipAttachedError if no tip."""
        if not self.has_tip():
            raise NoTipAttachedError(f"Cannot perform {action} without a tip attached")

    def _raise_if_tip(self, action: str) -> None:
        """Raise TipAttachedError if tip."""
        if self.has_tip():
            raise TipAttachedError(f"Cannot {action} with a tip attached")<|MERGE_RESOLUTION|>--- conflicted
+++ resolved
@@ -308,13 +308,11 @@
     def get_absolute_aspirate_flow_rate(self, rate: float) -> float:
         return self._flow_rate.aspirate * rate
 
-<<<<<<< HEAD
+    def get_absolute_dispense_flow_rate(self, rate: float) -> float:
+        return self._flow_rate.dispense * rate
+
     def get_absolute_blow_out_flow_rate(self, rate: float) -> float:
         return self._flow_rate.blow_out * rate
-=======
-    def get_absolute_dispense_flow_rate(self, rate: float) -> float:
-        return self._flow_rate.dispense * rate
->>>>>>> c34476c1
 
     def set_flow_rate(
         self,
