--- conflicted
+++ resolved
@@ -158,18 +158,6 @@
     # front button light. But that blinking stops when the completed hardware object
     # is returned. Do our own blinking here to keep it going while we home the robot.
     blink_task = asyncio.create_task(_blink())
-
-<<<<<<< HEAD
-    # check for and start firmware updates if OT3
-    async def _do_updates() -> None:
-        if should_use_ot3() and ff.enable_ot3_firmware_updates():
-            log.info("Checking firmware updates")
-            await hardware.update_instrument_firmware()
-
-    await asyncio.create_task(_do_updates())
-
-=======
->>>>>>> 21bed863
     try:
 
         if not ff.disable_home_on_boot():
