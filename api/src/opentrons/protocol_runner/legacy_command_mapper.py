"""Translate events from a legacy ``ProtocolContext`` into Protocol Engine commands."""

from collections import defaultdict
from datetime import datetime
<<<<<<< HEAD
from typing import Dict, List, Optional, Union
=======
from typing import Dict, List, Optional, Tuple, Union
>>>>>>> 869b992c

from opentrons_shared_data.pipette.dev_types import PipetteNameType
from opentrons.types import MountType, DeckSlotName, Location
from opentrons.commands import types as legacy_command_types
from opentrons.protocol_engine import (
    ProtocolEngineError,
    actions as pe_actions,
    commands as pe_commands,
    types as pe_types,
)
from opentrons.protocol_engine.resources import (
    ModelUtils,
    ModuleDataProvider,
    pipette_data_provider,
)
from opentrons_shared_data.labware.labware_definition import LabwareDefinition
from opentrons_shared_data.errors import ErrorCodes, EnumeratedError, PythonException
from opentrons.protocol_api.core.legacy.deck import FIXED_TRASH_ID

from .legacy_wrappers import (
    LegacyLoadInfo,
    LegacyInstrumentLoadInfo,
    LegacyLabwareLoadInfo,
    LegacyModuleLoadInfo,
    LegacyPipetteContext,
    LegacyModuleModel,
    LegacyMagneticModuleModel,
    LegacyTemperatureModuleModel,
    LegacyThermocyclerModuleModel,
    LegacyHeaterShakerModuleModel,
)


class LegacyCommandParams(pe_commands.CustomParams):
    """Custom command data payload for mapped legacy commands."""

    legacyCommandType: str
    legacyCommandText: str


class LegacyContextCommandError(ProtocolEngineError):
    """An error returned when a PAPIv2 ProtocolContext command fails."""

    def __init__(self, wrapping_exc: BaseException) -> None:

        if isinstance(wrapping_exc, EnumeratedError):
            super().__init__(
                wrapping_exc.code,
                wrapping_exc.message,
                wrapping_exc.detail,
                wrapping_exc.wrapping,
            )
        else:
            super().__init__(
                code=ErrorCodes.GENERAL_ERROR,
                message=str(wrapping_exc),
                wrapping=[PythonException(wrapping_exc)],
            )


_LEGACY_TO_PE_MODULE: Dict[LegacyModuleModel, pe_types.ModuleModel] = {
    LegacyMagneticModuleModel.MAGNETIC_V1: pe_types.ModuleModel.MAGNETIC_MODULE_V1,
    LegacyMagneticModuleModel.MAGNETIC_V2: pe_types.ModuleModel.MAGNETIC_MODULE_V2,
    LegacyTemperatureModuleModel.TEMPERATURE_V1: pe_types.ModuleModel.TEMPERATURE_MODULE_V1,
    LegacyTemperatureModuleModel.TEMPERATURE_V2: pe_types.ModuleModel.TEMPERATURE_MODULE_V2,
    LegacyThermocyclerModuleModel.THERMOCYCLER_V1: pe_types.ModuleModel.THERMOCYCLER_MODULE_V1,
    LegacyThermocyclerModuleModel.THERMOCYCLER_V2: pe_types.ModuleModel.THERMOCYCLER_MODULE_V2,
    LegacyHeaterShakerModuleModel.HEATER_SHAKER_V1: pe_types.ModuleModel.HEATER_SHAKER_MODULE_V1,
}

_HIGHER_ORDER_COMMAND_TYPES = {
    legacy_command_types.MIX,
    legacy_command_types.CONSOLIDATE,
    legacy_command_types.DISTRIBUTE,
    legacy_command_types.TRANSFER,
    legacy_command_types.RETURN_TIP,
}


class LegacyCommandMapper:
    """Map broker commands to protocol engine commands.

    Each protocol should use its own instance of this class.
    """

    def __init__(
        self, module_data_provider: Optional[ModuleDataProvider] = None
    ) -> None:
        """Initialize the command mapper."""
        # commands keyed by broker message ID
        self._commands_by_broker_id: Dict[str, pe_commands.Command] = {}

        # running count of each legacy command type, to construct IDs
        self._command_count: Dict[str, int] = defaultdict(lambda: 0)

        # equipment IDs by physical location
        self._labware_id_by_slot: Dict[DeckSlotName, str] = {
            DeckSlotName.FIXED_TRASH: FIXED_TRASH_ID
        }
        self._labware_id_by_module_id: Dict[str, str] = {}
        self._pipette_id_by_mount: Dict[MountType, str] = {}
        self._module_id_by_slot: Dict[DeckSlotName, str] = {}

        # module definition state and provider depedency
        self._module_definition_by_model: Dict[
            pe_types.ModuleModel, pe_types.ModuleDefinition
        ] = {}
        self._module_data_provider = module_data_provider or ModuleDataProvider()

    def map_command(  # noqa: C901
        self,
        command: legacy_command_types.CommandMessage,
    ) -> List[pe_actions.Action]:
        """Map a legacy Broker command to a ProtocolEngine command.

        A "before" message from the Broker
        is mapped to a ``RUNNING`` ProtocolEngine command.

        An "after" message from the Broker
        is mapped to a ``SUCCEEDED`` ProtocolEngine command.
        It has the same ID as the original ``RUNNING`` command,
        so when you send it to the ProtocolEngine, it will update the original
        command's status in-place.
        """
        command_type = command["name"]

        if command_type in _HIGHER_ORDER_COMMAND_TYPES:
            return []

        command_error = command["error"]
        stage = command["$"]
        # TODO(mc, 2021-12-08): use message ID as command ID directly once
        # https://github.com/Opentrons/opentrons/issues/8986 is resolved
        broker_id = command["id"]
        now = ModelUtils.get_timestamp()

        results: List[pe_actions.Action] = []

        if stage == "before":
            count = self._command_count[command_type]
            command_id = f"{command_type}-{count}"
            engine_command = self._build_initial_command(command, command_id, now)

            self._command_count[command_type] = count + 1
            self._commands_by_broker_id[broker_id] = engine_command

            results.append(pe_actions.UpdateCommandAction(engine_command))

        elif stage == "after":
            running_command = self._commands_by_broker_id[broker_id]
            completed_command: pe_commands.Command
            if command_error is None:
                if isinstance(running_command, pe_commands.PickUpTip):
                    completed_command = running_command.copy(
                        update={
                            "result": pe_commands.PickUpTipResult.construct(
                                tipVolume=command["payload"]["location"].max_volume,  # type: ignore[typeddict-item]
                                tipLength=command["payload"]["instrument"].hw_pipette["tip_length"],  # type: ignore[typeddict-item]
                                position=pe_types.DeckPoint(x=0, y=0, z=0),
                            ),
                            "status": pe_commands.CommandStatus.SUCCEEDED,
                            "completedAt": now,
                        }
                    )
                elif isinstance(running_command, pe_commands.DropTip):
                    completed_command = running_command.copy(
                        update={
                            "result": pe_commands.DropTipResult.construct(
                                position=pe_types.DeckPoint(x=0, y=0, z=0)
                            ),
                            "status": pe_commands.CommandStatus.SUCCEEDED,
                            "completedAt": now,
                        }
                    )
                elif isinstance(running_command, pe_commands.Aspirate):
                    completed_command = running_command.copy(
                        update={
                            # Don't .construct() result, because we want to validate
                            # volume.
                            "result": pe_commands.AspirateResult(
                                volume=running_command.params.volume,
                                position=pe_types.DeckPoint(x=0, y=0, z=0),
                            ),
                            "status": pe_commands.CommandStatus.SUCCEEDED,
                            "completedAt": now,
                        }
                    )
                elif isinstance(running_command, pe_commands.Dispense):
                    completed_command = running_command.copy(
                        update={
                            # Don't .construct() result, because we want to validate
                            # volume.
                            "result": pe_commands.DispenseResult(
                                volume=running_command.params.volume,
                                position=pe_types.DeckPoint(x=0, y=0, z=0),
                            ),
                            "status": pe_commands.CommandStatus.SUCCEEDED,
                            "completedAt": now,
                        }
                    )
                elif isinstance(running_command, pe_commands.BlowOut):
                    completed_command = running_command.copy(
                        update={
                            "result": pe_commands.BlowOutResult.construct(
                                position=pe_types.DeckPoint(x=0, y=0, z=0)
                            ),
                            "status": pe_commands.CommandStatus.SUCCEEDED,
                            "completedAt": now,
                        }
                    )
                elif isinstance(running_command, pe_commands.Custom):
                    completed_command = running_command.copy(
                        update={
                            "result": pe_commands.CustomResult.construct(),
                            "status": pe_commands.CommandStatus.SUCCEEDED,
                            "completedAt": now,
                        }
                    )
                else:
                    completed_command = running_command.copy(
                        update={
                            "status": pe_commands.CommandStatus.SUCCEEDED,
                            "completedAt": now,
                        }
                    )
                results.append(pe_actions.UpdateCommandAction(completed_command))

                if isinstance(completed_command, pe_commands.WaitForResume):
                    results.append(
                        pe_actions.PauseAction(source=pe_actions.PauseSource.PROTOCOL)
                    )

            else:
                results.append(
                    pe_actions.FailCommandAction(
                        command_id=running_command.id,
                        error_id=ModelUtils.generate_id(),
                        failed_at=now,
                        error=LegacyContextCommandError(command_error),
                    )
                )

        return results

    def map_equipment_load(
        self, load_info: LegacyLoadInfo
    ) -> Tuple[pe_commands.Command, Optional[pe_actions.AddPipetteConfigAction]]:
        """Map a labware, instrument (pipette), or module load to a PE command."""
        if isinstance(load_info, LegacyLabwareLoadInfo):
            return (self._map_labware_load(load_info), None)
        elif isinstance(load_info, LegacyInstrumentLoadInfo):
            return self._map_instrument_load(load_info)
        elif isinstance(load_info, LegacyModuleLoadInfo):
            return (self._map_module_load(load_info), None)

    def _build_initial_command(
        self,
        command: legacy_command_types.CommandMessage,
        command_id: str,
        now: datetime,
    ) -> pe_commands.Command:
        engine_command: pe_commands.Command
        if command["name"] == legacy_command_types.PICK_UP_TIP:
            engine_command = self._build_pick_up_tip_command(
                command=command, command_id=command_id, now=now
            )
        elif command["name"] == legacy_command_types.DROP_TIP:
            engine_command = self._build_drop_tip_command(
                command=command, command_id=command_id, now=now
            )

        elif (
            command["name"] == legacy_command_types.ASPIRATE
            or command["name"] == legacy_command_types.DISPENSE
        ):
            engine_command = self._build_liquid_handling_command(
                command=command, command_id=command_id, now=now
            )
        elif command["name"] == legacy_command_types.BLOW_OUT:
            engine_command = self._build_blow_out_command(
                command=command, command_id=command_id, now=now
            )
        elif command["name"] == legacy_command_types.PAUSE:
            engine_command = pe_commands.WaitForResume.construct(
                id=command_id,
                key=command_id,
                status=pe_commands.CommandStatus.RUNNING,
                createdAt=now,
                startedAt=now,
                params=pe_commands.WaitForResumeParams.construct(
                    message=command["payload"]["userMessage"],
                ),
            )
        else:
            engine_command = pe_commands.Custom.construct(
                id=command_id,
                key=command_id,
                status=pe_commands.CommandStatus.RUNNING,
                createdAt=now,
                startedAt=now,
                params=LegacyCommandParams.construct(
                    legacyCommandType=command["name"],
                    legacyCommandText=command["payload"]["text"],
                ),
            )

        return engine_command

    def _build_drop_tip_command(
        self,
        command: legacy_command_types.DropTipMessage,
        command_id: str,
        now: datetime,
    ) -> pe_commands.Command:
        pipette: LegacyPipetteContext = command["payload"]["instrument"]
        well = command["payload"]["location"]
        mount = MountType(pipette.mount)
        #   the following type checking suppression assumes the tiprack is not loaded on top of a module
        slot = DeckSlotName.from_primitive(well.parent.parent)  # type: ignore[arg-type]
        well_name = well.well_name
        labware_id = self._labware_id_by_slot[slot]
        pipette_id = self._pipette_id_by_mount[mount]
        return pe_commands.DropTip.construct(
            id=command_id,
            key=command_id,
            status=pe_commands.CommandStatus.RUNNING,
            createdAt=now,
            startedAt=now,
            params=pe_commands.DropTipParams.construct(
                pipetteId=pipette_id,
                labwareId=labware_id,
                wellName=well_name,
            ),
        )

    def _build_pick_up_tip_command(
        self,
        command: legacy_command_types.PickUpTipMessage,
        command_id: str,
        now: datetime,
    ) -> pe_commands.Command:
        pipette: LegacyPipetteContext = command["payload"]["instrument"]
        location = command["payload"]["location"]
        well = location
        mount = MountType(pipette.mount)
        #   the following type checking suppression assumes the tiprack is not loaded on top of a module
        slot = DeckSlotName.from_primitive(well.parent.parent)  # type: ignore[arg-type]
        well_name = well.well_name
        labware_id = self._labware_id_by_slot[slot]
        pipette_id = self._pipette_id_by_mount[mount]

        return pe_commands.PickUpTip.construct(
            id=command_id,
            key=command_id,
            status=pe_commands.CommandStatus.RUNNING,
            createdAt=now,
            startedAt=now,
            params=pe_commands.PickUpTipParams.construct(
                pipetteId=pipette_id,
                labwareId=labware_id,
                wellName=well_name,
            ),
        )

    def _build_liquid_handling_command(
        self,
        command: Union[
            legacy_command_types.AspirateMessage, legacy_command_types.DispenseMessage
        ],
        command_id: str,
        now: datetime,
    ) -> pe_commands.Command:
        pipette: LegacyPipetteContext = command["payload"]["instrument"]
        location = command["payload"]["location"]
        volume = command["payload"]["volume"]
        # TODO:(jr, 15.08.2022): aspirate and dispense commands with no specified labware
        # get filtered into custom. Refactor this in followup legacy command mapping
        if location.labware.is_well:
            well = location.labware.as_well()
            slot = DeckSlotName(location.labware.first_parent())
            parent_module_id = self._module_id_by_slot.get(slot)
            labware_id = (
                self._labware_id_by_module_id[parent_module_id]
                if parent_module_id is not None
                else self._labware_id_by_slot[slot]
            )
            mount = MountType(pipette.mount)
            well_name = well.well_name
            pipette_id = self._pipette_id_by_mount[mount]

            if volume == 0:
                # In edge cases, it's possible for a Python protocol to do dispense()
                # or aspirate() with a volume of 0, which behaves roughly like
                # move_to(). Protocol Engine aspirate and dispense commands must have
                # volume > 0, so we can't map into those.
                return pe_commands.MoveToWell.construct(
                    id=command_id,
                    key=command_id,
                    status=pe_commands.CommandStatus.RUNNING,
                    createdAt=now,
                    startedAt=now,
                    params=pe_commands.MoveToWellParams.construct(
                        pipetteId=pipette_id,
                        labwareId=labware_id,
                        wellName=well_name,
                    ),
                )
            elif command["name"] == legacy_command_types.ASPIRATE:
                flow_rate = command["payload"]["rate"] * pipette.flow_rate.aspirate
                return pe_commands.Aspirate.construct(
                    id=command_id,
                    key=command_id,
                    status=pe_commands.CommandStatus.RUNNING,
                    createdAt=now,
                    startedAt=now,
                    # Don't .construct() params, because we want to validate
                    # volume and flowRate.
                    params=pe_commands.AspirateParams(
                        pipetteId=pipette_id,
                        labwareId=labware_id,
                        wellName=well_name,
                        volume=volume,
                        flowRate=flow_rate,
                    ),
                )
            else:
                flow_rate = command["payload"]["rate"] * pipette.flow_rate.dispense
                return pe_commands.Dispense.construct(
                    id=command_id,
                    key=command_id,
                    status=pe_commands.CommandStatus.RUNNING,
                    createdAt=now,
                    startedAt=now,
                    # Don't .construct params, because we want to validate
                    # volume and flowRate.
                    params=pe_commands.DispenseParams(
                        pipetteId=pipette_id,
                        labwareId=labware_id,
                        wellName=well_name,
                        volume=volume,
                        flowRate=flow_rate,
                    ),
                )
        else:
            return pe_commands.Custom.construct(
                id=command_id,
                key=command_id,
                status=pe_commands.CommandStatus.RUNNING,
                createdAt=now,
                startedAt=now,
                params=LegacyCommandParams.construct(
                    legacyCommandType=command["name"],
                    legacyCommandText=command["payload"]["text"],
                ),
            )
<<<<<<< HEAD
        elif (
            command["name"] == legacy_command_types.ASPIRATE
            and "instrument" in command["payload"]
            and "location" in command["payload"]
            and "volume" in command["payload"]
            and "rate" in command["payload"]
        ):
            pipette: LegacyPipetteContext = command["payload"]["instrument"]  # type: ignore
            location = command["payload"].get("location")
            volume = command["payload"].get("volume")
            flowRate = command["payload"].get("rate")
            if isinstance(location, Location):
                well = location.labware.as_well()
            else:
                raise Exception("Unknown aspirate location.")
            parentModuleId = self._module_id_by_slot.get(location.labware.first_parent())
            if parentModuleId is not None:
                labware_id = self._labware_id_by_module_id[parentModuleId]
            else:
                slot = DeckSlotName.from_primitive(location.labware.first_parent())  # type: ignore[arg-type]
                labware_id = self._labware_id_by_slot[slot]
            mount = MountType(pipette.mount)
            well_name = well.well_name
            pipette_id = self._pipette_id_by_mount[mount]
            engine_command = pe_commands.Aspirate.construct(
                id=command_id,
                key=command_id,
                status=pe_commands.CommandStatus.RUNNING,
                createdAt=now,
                startedAt=now,
                params=pe_commands.AspirateParams.construct(
                    pipetteId=pipette_id,
                    labwareId=labware_id,
                    wellName=well_name,
                    volume=volume,
                    flowRate=flowRate
                ),
            )
        elif (
            command["name"] == legacy_command_types.DISPENSE
            and "instrument" in command["payload"]
            and "location" in command["payload"]
            and "volume" in command["payload"]
            and "rate" in command["payload"]
        ):
            pipette: LegacyPipetteContext = command["payload"]["instrument"]  # type: ignore
            location = command["payload"].get("location")
            volume = command["payload"].get("volume")
            flowRate = command["payload"].get("rate")
            if isinstance(location, Location):
                well = location.labware.as_well()
            else:
                raise Exception("Unknown dispense location.")
            parentModuleId = self._module_id_by_slot.get(location.labware.first_parent())
            if parentModuleId is not None:
                labware_id = self._labware_id_by_module_id[parentModuleId]
            else:
                slot = DeckSlotName.from_primitive(location.labware.first_parent())  # type: ignore[arg-type]
                labware_id = self._labware_id_by_slot[slot]
            mount = MountType(pipette.mount)
            well_name = well.well_name
            pipette_id = self._pipette_id_by_mount[mount]
            engine_command = pe_commands.Dispense.construct(
                id=command_id,
                key=command_id,
                status=pe_commands.CommandStatus.RUNNING,
                createdAt=now,
                startedAt=now,
                params=pe_commands.DispenseParams.construct(
                    pipetteId=pipette_id,
                    labwareId=labware_id,
                    wellName=well_name,
                    volume=volume,
                    flowRate=flowRate
                ),
            )
        elif command["name"] == legacy_command_types.PAUSE:
            engine_command = pe_commands.WaitForResume.construct(
=======

    def _build_blow_out_command(
        self,
        command: legacy_command_types.BlowOutMessage,
        command_id: str,
        now: datetime,
    ) -> pe_commands.Command:
        pipette: LegacyPipetteContext = command["payload"]["instrument"]
        location = command["payload"]["location"]
        flow_rate = pipette.flow_rate.blow_out
        #   TODO:(jr, 15.08.2022): blow_out commands with no specified labware get filtered
        #   into custom. Remove location.labware.is_empty is False when refactor is complete
        if isinstance(location, Location) and location.labware.is_well:
            well = location.labware.as_well()
            slot = DeckSlotName(location.labware.first_parent())
            parent_module_id = self._module_id_by_slot.get(slot)
            labware_id = (
                self._labware_id_by_module_id[parent_module_id]
                if parent_module_id is not None
                else self._labware_id_by_slot[slot]
            )
            mount = MountType(pipette.mount)
            well_name = well.well_name
            pipette_id = self._pipette_id_by_mount[mount]
            return pe_commands.BlowOut.construct(
>>>>>>> 869b992c
                id=command_id,
                key=command_id,
                status=pe_commands.CommandStatus.RUNNING,
                createdAt=now,
                startedAt=now,
                # Don't .construct() params, because we want to validate flowRate.
                params=pe_commands.BlowOutParams(
                    pipetteId=pipette_id,
                    labwareId=labware_id,
                    wellName=well_name,
                    flowRate=flow_rate,
                ),
            )
        #   TODO:(jr, 15.08.2022): blow_out commands with no specified labware get filtered
        #   into custom. Refactor this in followup legacy command mapping
        else:
            return pe_commands.Custom.construct(
                id=command_id,
                key=command_id,
                status=pe_commands.CommandStatus.RUNNING,
                createdAt=now,
                startedAt=now,
                params=LegacyCommandParams.construct(
                    legacyCommandType=command["name"],
                    legacyCommandText=command["payload"]["text"],
                ),
            )

    def _map_labware_load(
        self, labware_load_info: LegacyLabwareLoadInfo
    ) -> pe_commands.Command:
        """Map a legacy labware load to a ProtocolEngine command."""
        now = ModelUtils.get_timestamp()
        count = self._command_count["LOAD_LABWARE"]
        slot = labware_load_info.deck_slot
        location: pe_types.LabwareLocation
        if labware_load_info.on_module:
            location = pe_types.ModuleLocation.construct(
                moduleId=self._module_id_by_slot[slot]
            )
        else:
            location = pe_types.DeckSlotLocation.construct(slotName=slot)

        command_id = f"commands.LOAD_LABWARE-{count}"
        labware_id = f"labware-{count}"

        load_labware_command = pe_commands.LoadLabware.construct(
            id=command_id,
            key=command_id,
            status=pe_commands.CommandStatus.SUCCEEDED,
            createdAt=now,
            startedAt=now,
            completedAt=now,
            params=pe_commands.LoadLabwareParams.construct(
                location=location,
                loadName=labware_load_info.labware_load_name,
                namespace=labware_load_info.labware_namespace,
                version=labware_load_info.labware_version,
                displayName=labware_load_info.labware_display_name,
            ),
            result=pe_commands.LoadLabwareResult.construct(
                labwareId=labware_id,
                definition=LabwareDefinition.parse_obj(
                    labware_load_info.labware_definition
                ),
                offsetId=labware_load_info.offset_id,
            ),
        )

        self._command_count["LOAD_LABWARE"] = count + 1
        if isinstance(location, pe_types.DeckSlotLocation):
            self._labware_id_by_slot[location.slotName] = labware_id
        elif isinstance(location, pe_types.ModuleLocation):
            self._labware_id_by_module_id[location.moduleId] = labware_id
        return load_labware_command

    def _map_instrument_load(
        self,
        instrument_load_info: LegacyInstrumentLoadInfo,
    ) -> Tuple[pe_commands.Command, pe_actions.AddPipetteConfigAction]:
        """Map a legacy instrument (pipette) load to a ProtocolEngine command.

        Also creates a `AddPipetteConfigAction`, which is not necessary for the run,
        but is needed for stop so tip geometry is in state for the HardwareStopper.
        """
        now = ModelUtils.get_timestamp()
        count = self._command_count["LOAD_PIPETTE"]
        command_id = f"commands.LOAD_PIPETTE-{count}"
        pipette_id = f"pipette-{count}"
        mount = MountType(str(instrument_load_info.mount).lower())

        load_pipette_command = pe_commands.LoadPipette.construct(
            id=command_id,
            key=command_id,
            status=pe_commands.CommandStatus.SUCCEEDED,
            createdAt=now,
            startedAt=now,
            completedAt=now,
            params=pe_commands.LoadPipetteParams.construct(
                pipetteName=PipetteNameType(instrument_load_info.instrument_load_name),
                mount=mount,
            ),
            result=pe_commands.LoadPipetteResult.construct(pipetteId=pipette_id),
        )
        pipette_config_action = pe_actions.AddPipetteConfigAction(
            pipette_id=pipette_id,
            serial_number=instrument_load_info.pipette_dict["pipette_id"],
            config=pipette_data_provider.get_pipette_static_config(
                instrument_load_info.pipette_dict
            ),
        )

        self._command_count["LOAD_PIPETTE"] = count + 1
        self._pipette_id_by_mount[mount] = pipette_id

        return (load_pipette_command, pipette_config_action)

    def _map_module_load(
        self, module_load_info: LegacyModuleLoadInfo
    ) -> pe_commands.Command:
        """Map a legacy module load to a Protocol Engine command."""
        now = ModelUtils.get_timestamp()

        count = self._command_count["LOAD_MODULE"]
        command_id = f"commands.LOAD_MODULE-{count}"
        module_id = f"module-{count}"
        requested_model = _LEGACY_TO_PE_MODULE[module_load_info.requested_model]
        loaded_model = _LEGACY_TO_PE_MODULE[module_load_info.loaded_model]

        # This will fetch a V2 definition only. PAPI < v2.3 use V1 definitions.
        # When running a < v2.3 protocol, there will be a mismatch of definitions used
        # during analysis+LPC (V2) and protocol execution (V1).
        # But this shouldn't result in any problems since V2 and V1 definitions
        # have similar info, with V2 having additional info fields.
        loaded_definition = self._module_definition_by_model.get(
            loaded_model
        ) or self._module_data_provider.get_definition(loaded_model)

        load_module_command = pe_commands.LoadModule.construct(
            id=command_id,
            key=command_id,
            status=pe_commands.CommandStatus.SUCCEEDED,
            createdAt=now,
            startedAt=now,
            completedAt=now,
            params=pe_commands.LoadModuleParams.construct(
                model=requested_model,
                location=pe_types.DeckSlotLocation(
                    slotName=module_load_info.deck_slot,
                ),
                moduleId=module_id,
            ),
            result=pe_commands.LoadModuleResult.construct(
                moduleId=module_id,
                serialNumber=module_load_info.module_serial,
                definition=loaded_definition,
                model=loaded_model,
            ),
        )
        self._command_count["LOAD_MODULE"] = count + 1
        self._module_id_by_slot[module_load_info.deck_slot] = module_id
        self._module_definition_by_model[loaded_model] = loaded_definition
        return load_module_command<|MERGE_RESOLUTION|>--- conflicted
+++ resolved
@@ -2,11 +2,7 @@
 
 from collections import defaultdict
 from datetime import datetime
-<<<<<<< HEAD
-from typing import Dict, List, Optional, Union
-=======
 from typing import Dict, List, Optional, Tuple, Union
->>>>>>> 869b992c
 
 from opentrons_shared_data.pipette.dev_types import PipetteNameType
 from opentrons.types import MountType, DeckSlotName, Location
@@ -462,86 +458,6 @@
                     legacyCommandText=command["payload"]["text"],
                 ),
             )
-<<<<<<< HEAD
-        elif (
-            command["name"] == legacy_command_types.ASPIRATE
-            and "instrument" in command["payload"]
-            and "location" in command["payload"]
-            and "volume" in command["payload"]
-            and "rate" in command["payload"]
-        ):
-            pipette: LegacyPipetteContext = command["payload"]["instrument"]  # type: ignore
-            location = command["payload"].get("location")
-            volume = command["payload"].get("volume")
-            flowRate = command["payload"].get("rate")
-            if isinstance(location, Location):
-                well = location.labware.as_well()
-            else:
-                raise Exception("Unknown aspirate location.")
-            parentModuleId = self._module_id_by_slot.get(location.labware.first_parent())
-            if parentModuleId is not None:
-                labware_id = self._labware_id_by_module_id[parentModuleId]
-            else:
-                slot = DeckSlotName.from_primitive(location.labware.first_parent())  # type: ignore[arg-type]
-                labware_id = self._labware_id_by_slot[slot]
-            mount = MountType(pipette.mount)
-            well_name = well.well_name
-            pipette_id = self._pipette_id_by_mount[mount]
-            engine_command = pe_commands.Aspirate.construct(
-                id=command_id,
-                key=command_id,
-                status=pe_commands.CommandStatus.RUNNING,
-                createdAt=now,
-                startedAt=now,
-                params=pe_commands.AspirateParams.construct(
-                    pipetteId=pipette_id,
-                    labwareId=labware_id,
-                    wellName=well_name,
-                    volume=volume,
-                    flowRate=flowRate
-                ),
-            )
-        elif (
-            command["name"] == legacy_command_types.DISPENSE
-            and "instrument" in command["payload"]
-            and "location" in command["payload"]
-            and "volume" in command["payload"]
-            and "rate" in command["payload"]
-        ):
-            pipette: LegacyPipetteContext = command["payload"]["instrument"]  # type: ignore
-            location = command["payload"].get("location")
-            volume = command["payload"].get("volume")
-            flowRate = command["payload"].get("rate")
-            if isinstance(location, Location):
-                well = location.labware.as_well()
-            else:
-                raise Exception("Unknown dispense location.")
-            parentModuleId = self._module_id_by_slot.get(location.labware.first_parent())
-            if parentModuleId is not None:
-                labware_id = self._labware_id_by_module_id[parentModuleId]
-            else:
-                slot = DeckSlotName.from_primitive(location.labware.first_parent())  # type: ignore[arg-type]
-                labware_id = self._labware_id_by_slot[slot]
-            mount = MountType(pipette.mount)
-            well_name = well.well_name
-            pipette_id = self._pipette_id_by_mount[mount]
-            engine_command = pe_commands.Dispense.construct(
-                id=command_id,
-                key=command_id,
-                status=pe_commands.CommandStatus.RUNNING,
-                createdAt=now,
-                startedAt=now,
-                params=pe_commands.DispenseParams.construct(
-                    pipetteId=pipette_id,
-                    labwareId=labware_id,
-                    wellName=well_name,
-                    volume=volume,
-                    flowRate=flowRate
-                ),
-            )
-        elif command["name"] == legacy_command_types.PAUSE:
-            engine_command = pe_commands.WaitForResume.construct(
-=======
 
     def _build_blow_out_command(
         self,
@@ -567,7 +483,6 @@
             well_name = well.well_name
             pipette_id = self._pipette_id_by_mount[mount]
             return pe_commands.BlowOut.construct(
->>>>>>> 869b992c
                 id=command_id,
                 key=command_id,
                 status=pe_commands.CommandStatus.RUNNING,
