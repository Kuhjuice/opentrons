"""Wrappers for the legacy, Protocol API v2 execution pipeline."""
import asyncio
from typing import Dict, Iterable, Optional, cast

from anyio import to_thread

from opentrons_shared_data.labware.dev_types import (
    LabwareDefinition as LegacyLabwareDefinition,
)
from opentrons_shared_data.labware.labware_definition import LabwareDefinition

from opentrons.broker import Broker
from opentrons.equipment_broker import EquipmentBroker
from opentrons.calibration_storage.helpers import uri_from_details
from opentrons.hardware_control import HardwareControlAPI
from opentrons.hardware_control.modules.types import (
    ModuleModel as LegacyModuleModel,
    TemperatureModuleModel as LegacyTemperatureModuleModel,
    MagneticModuleModel as LegacyMagneticModuleModel,
    ThermocyclerModuleModel as LegacyThermocyclerModuleModel,
    HeaterShakerModuleModel as LegacyHeaterShakerModuleModel,
)
from opentrons.protocols.api_support.types import APIVersion
from opentrons.protocol_engine import ProtocolEngine
from opentrons.protocol_reader import ProtocolSource, ProtocolFileRole

from opentrons.protocol_api import (
    ProtocolContext as LegacyProtocolContext,
    InstrumentContext as LegacyPipetteContext,
    ModuleContext as LegacyModuleContext,
    Labware as LegacyLabware,
    Well as LegacyWell,
    create_protocol_context,
)
from opentrons.protocol_api.core.legacy.load_info import (
    LoadInfo as LegacyLoadInfo,
    InstrumentLoadInfo as LegacyInstrumentLoadInfo,
    LabwareLoadInfo as LegacyLabwareLoadInfo,
    ModuleLoadInfo as LegacyModuleLoadInfo,
)

from opentrons.protocols.parse import parse
from opentrons.protocols.execution.execute import run_protocol
from opentrons.protocols.types import (
    Protocol as LegacyProtocol,
    JsonProtocol as LegacyJsonProtocol,
    PythonProtocol as LegacyPythonProtocol,
)

# The earliest Python Protocol API version ("apiLevel") where the protocol's simulation
# and execution will be handled by Protocol Engine, rather than the legacy machinery.
#
# Note that even when simulation and execution are handled by the legacy machinery,
# Protocol Engine still has some involvement for analyzing the simulation and
# monitoring the execution.
LEGACY_PYTHON_API_VERSION_CUTOFF = APIVersion(3, 0)


# The earliest JSON protocol schema version where the protocol is executed directly by
# Protocol Engine, rather than going through Python Protocol API v2.
LEGACY_JSON_SCHEMA_VERSION_CUTOFF = 6


class LegacyFileReader:
    """Interface to read Protocol API v2 protocols prior to execution."""

    @staticmethod
    def read(
        protocol_source: ProtocolSource,
        labware_definitions: Iterable[LabwareDefinition],
    ) -> LegacyProtocol:
        """Read a PAPIv2 protocol into a data structure."""
        protocol_file_path = protocol_source.main_file
        protocol_contents = protocol_file_path.read_text(encoding="utf-8")
<<<<<<< HEAD
        data_file_paths = [
            data_file.path
            for data_file in protocol_source.files
            if data_file.role == ProtocolFileRole.DATA
        ]
=======
        legacy_labware_definitions: Dict[str, LegacyLabwareDefinition] = {
            uri_from_details(
                namespace=lw.namespace,
                load_name=lw.parameters.loadName,
                version=lw.version,
            ): cast(LegacyLabwareDefinition, lw.dict(exclude_none=True))
            for lw in labware_definitions
        }
>>>>>>> c5338b84

        return parse(
            protocol_file=protocol_contents,
            filename=protocol_file_path.name,
<<<<<<< HEAD
            extra_labware={
                uri_from_details(
                    namespace=lw.namespace,
                    load_name=lw.parameters.loadName,
                    version=lw.version,
                ): cast(LegacyLabwareDefinition, lw.dict(exclude_none=True))
                for lw in protocol_source.labware_definitions
            },
            extra_data={
                data_path.name: data_path.read_bytes() for data_path in data_file_paths
            },
=======
            extra_labware=legacy_labware_definitions,
>>>>>>> c5338b84
        )


class LegacyContextCreator:
    """Interface to construct Protocol API v2 contexts."""

    _USE_SIMULATING_CORE = False

    def __init__(
        self,
        hardware_api: HardwareControlAPI,
        protocol_engine: ProtocolEngine,
    ) -> None:
        """Prepare the LegacyContextCreator.

        Args:
            hardware_api: The hardware control interface.
                Will be wrapped in a `SynchronousAdapter`.
                May be real hardware or a simulator.
            protocol_engine: Interface for the context to load labware offsets.
        """
        self._hardware_api = hardware_api
        self._protocol_engine = protocol_engine

    def create(
        self,
        protocol: LegacyProtocol,
        broker: Optional[Broker],
        equipment_broker: Optional[EquipmentBroker[LegacyLoadInfo]],
    ) -> LegacyProtocolContext:
        """Create a Protocol API v2 context."""
        extra_labware = (
            protocol.extra_labware
            if isinstance(protocol, LegacyPythonProtocol)
            else None
        )

        bundled_data = (
            protocol.bundled_data
            if isinstance(protocol, LegacyPythonProtocol)
            else None
        )

        return create_protocol_context(
            api_version=protocol.api_level,
            hardware_api=self._hardware_api,
            protocol_engine=self._protocol_engine,
            protocol_engine_loop=asyncio.get_running_loop(),
            broker=broker,
            equipment_broker=equipment_broker,
            extra_labware=extra_labware,
            use_simulating_core=self._USE_SIMULATING_CORE,
            bundled_data=bundled_data,
        )


class LegacySimulatingContextCreator(LegacyContextCreator):
    """Interface to construct PAPIv2 contexts using simulating implementations.

    Avoids some calls to the hardware API for performance.
    See `opentrons.protocols.context.simulator`.
    """

    _USE_SIMULATING_CORE = True


class LegacyExecutor:
    """Interface to execute Protocol API v2 protocols in a child thread."""

    @staticmethod
    async def execute(protocol: LegacyProtocol, context: LegacyProtocolContext) -> None:
        """Execute a PAPIv2 protocol with a given ProtocolContext in a child thread."""
        await to_thread.run_sync(run_protocol, protocol, context)


__all__ = [
    # Re-exports of user-facing Python Protocol APIv2 stuff:
    # TODO(mc, 2022-08-22): remove, no longer "legacy", so re-exports unnecessary
    "LegacyProtocolContext",
    "LegacyLabware",
    "LegacyWell",
    "LegacyPipetteContext",
    "LegacyModuleContext",
    # Re-exports of internal stuff:
    "LegacyProtocol",
    "LegacyJsonProtocol",
    "LegacyPythonProtocol",
    "LegacyLoadInfo",
    "LegacyLabwareLoadInfo",
    "LegacyInstrumentLoadInfo",
    "LegacyModuleLoadInfo",
    "LegacyModuleModel",
    "LegacyMagneticModuleModel",
    "LegacyTemperatureModuleModel",
    "LegacyThermocyclerModuleModel",
    "LegacyHeaterShakerModuleModel",
    # legacy typed dicts
    "LegacyLabwareDefinition",
]<|MERGE_RESOLUTION|>--- conflicted
+++ resolved
@@ -72,13 +72,6 @@
         """Read a PAPIv2 protocol into a data structure."""
         protocol_file_path = protocol_source.main_file
         protocol_contents = protocol_file_path.read_text(encoding="utf-8")
-<<<<<<< HEAD
-        data_file_paths = [
-            data_file.path
-            for data_file in protocol_source.files
-            if data_file.role == ProtocolFileRole.DATA
-        ]
-=======
         legacy_labware_definitions: Dict[str, LegacyLabwareDefinition] = {
             uri_from_details(
                 namespace=lw.namespace,
@@ -87,26 +80,19 @@
             ): cast(LegacyLabwareDefinition, lw.dict(exclude_none=True))
             for lw in labware_definitions
         }
->>>>>>> c5338b84
+        data_file_paths = [
+            data_file.path
+            for data_file in protocol_source.files
+            if data_file.role == ProtocolFileRole.DATA
+        ]
 
         return parse(
             protocol_file=protocol_contents,
             filename=protocol_file_path.name,
-<<<<<<< HEAD
-            extra_labware={
-                uri_from_details(
-                    namespace=lw.namespace,
-                    load_name=lw.parameters.loadName,
-                    version=lw.version,
-                ): cast(LegacyLabwareDefinition, lw.dict(exclude_none=True))
-                for lw in protocol_source.labware_definitions
-            },
+            extra_labware=legacy_labware_definitions,
             extra_data={
                 data_path.name: data_path.read_bytes() for data_path in data_file_paths
             },
-=======
-            extra_labware=legacy_labware_definitions,
->>>>>>> c5338b84
         )
 
 
