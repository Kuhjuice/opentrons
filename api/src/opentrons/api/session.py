--- conflicted
+++ resolved
@@ -697,21 +697,13 @@
     multiple_instruments = command.get('instruments')
 
     if location:
-<<<<<<< HEAD
-        if isinstance(location, (Placeable)) or type(location) == tuple:
-            # type()== used here instead of isinstance because a specific
-            # named tuple like location descends from tuple and therefore
-            # passes the check
-            containers.append(get_container(location))
-        elif isinstance(location, Location):
+        if isinstance(location, Location):
             if location.labware.is_well:
                 containers.append(location.labware.parent.as_labware())
             elif location.labware.is_labware:
                 containers.append(location.labware.as_labware())
-=======
-        if isinstance(location, (Location, labware.Well, labware.Labware)):
+        elif isinstance(location, (labware.Well, labware.Labware)):
             containers.append(_get_new_labware(location))
->>>>>>> 145f6459
         else:
             log.error(f'Cant handle location {location!r}')
 
