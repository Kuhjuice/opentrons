from typing import Any, Dict, cast, List, Iterable, Tuple
from typing_extensions import Final
from dataclasses import asdict

from opentrons.hardware_control.types import OT3AxisKind
from .types import (
    OT3Config,
    ByGantryLoad,
    OT3CurrentSettings,
    OT3MotionSettings,
    OT3Transform,
    Offset,
    OT3CalibrationSettings,
    CapacitivePassSettings,
    LiquidProbeSettings,
    ZSenseSettings,
    EdgeSenseSettings,
)

DEFAULT_PIPETTE_OFFSET = [0.0, 0.0, 0.0]
DEFAULT_MODULE_OFFSET = [0.0, 0.0, 0.0]

DEFAULT_LIQUID_PROBE_SETTINGS: Final[LiquidProbeSettings] = LiquidProbeSettings(
    max_z_distance=40,
    min_z_distance=5,
    mount_speed=10,
    plunger_speed=5,
    sensor_threshold_pascals=40,
    expected_liquid_height=110,
    log_pressure=True,
    aspirate_while_sensing=False,
    auto_zero_sensor=True,
    num_baseline_reads=10,
    data_file="/var/pressure_sensor_data.csv",
)

DEFAULT_CALIBRATION_SETTINGS: Final[OT3CalibrationSettings] = OT3CalibrationSettings(
    z_offset=ZSenseSettings(
        pass_settings=CapacitivePassSettings(
            prep_distance_mm=4.0,
            max_overrun_distance_mm=5.0,
            speed_mm_per_s=1.0,
            sensor_threshold_pf=3.0,
        ),
    ),
    edge_sense=EdgeSenseSettings(
        overrun_tolerance_mm=0.4,
        early_sense_tolerance_mm=0.5,
        pass_settings=CapacitivePassSettings(
            prep_distance_mm=1,
            max_overrun_distance_mm=0.5,
            speed_mm_per_s=1,
            sensor_threshold_pf=3.0,
        ),
        search_initial_tolerance_mm=12.0,
        search_iteration_limit=8,
    ),
    probe_length=44.5,
)

ROBOT_CONFIG_VERSION: Final = 1
DEFAULT_LOG_LEVEL: Final = "INFO"
DEFAULT_DECK_TRANSFORM: Final[OT3Transform] = [
    [-1.0, 0.0, 0.0],
    [0.0, -1.0, 0.0],
    [0.0, 0.0, -1.0],
]
DEFAULT_CARRIAGE_OFFSET: Final[Offset] = (477.20, 493.8, 253.475)
DEFAULT_LEFT_MOUNT_OFFSET: Final[Offset] = (-13.5, -60.5, 255.675)
DEFAULT_RIGHT_MOUNT_OFFSET: Final[Offset] = (40.5, -60.5, 255.675)
DEFAULT_GRIPPER_MOUNT_OFFSET: Final[Offset] = (84.55, -12.75, 93.85)
DEFAULT_Z_RETRACT_DISTANCE: Final = 2
DEFAULT_SAFE_HOME_DISTANCE: Final = 5

DEFAULT_MAX_SPEEDS: Final[ByGantryLoad[Dict[OT3AxisKind, float]]] = ByGantryLoad(
<<<<<<< HEAD
    none={
        OT3AxisKind.X: 500,
        OT3AxisKind.Y: 500,
        OT3AxisKind.Z: 35,
        OT3AxisKind.P: 25,
        OT3AxisKind.Z_G: 100,
    },
=======
>>>>>>> bf32bde3
    high_throughput={
        OT3AxisKind.X: 500,
        OT3AxisKind.Y: 375,
        OT3AxisKind.Z: 35,
<<<<<<< HEAD
        OT3AxisKind.P: 25,
=======
        OT3AxisKind.P: 5,
        OT3AxisKind.Z_G: 50,
>>>>>>> bf32bde3
        OT3AxisKind.Q: 5.5,
    },
    low_throughput={
        OT3AxisKind.X: 600,
        OT3AxisKind.Y: 500,
<<<<<<< HEAD
        OT3AxisKind.Z: 35,
        OT3AxisKind.P: 25,
=======
        OT3AxisKind.Z: 100,
        OT3AxisKind.P: 45,
        OT3AxisKind.Z_G: 50,
>>>>>>> bf32bde3
    },
)

DEFAULT_ACCELERATIONS: Final[ByGantryLoad[Dict[OT3AxisKind, float]]] = ByGantryLoad(
    high_throughput={
        OT3AxisKind.X: 1000,
        OT3AxisKind.Y: 1000,
        OT3AxisKind.Z: 120,
        OT3AxisKind.P: 10,
        OT3AxisKind.Z_G: 150,
        OT3AxisKind.Q: 10,
    },
    low_throughput={
        OT3AxisKind.X: 1600,
        OT3AxisKind.Y: 1000,
<<<<<<< HEAD
        OT3AxisKind.Z: 35,
        OT3AxisKind.P: 30,
    },
    two_low_throughput={
        OT3AxisKind.X: 1000,
        OT3AxisKind.Y: 1000,
    },
    gripper={
        OT3AxisKind.Z: 100,
=======
        OT3AxisKind.Z: 300,
        OT3AxisKind.P: 100,
        OT3AxisKind.Z_G: 150,
>>>>>>> bf32bde3
    },
)

DEFAULT_MAX_SPEED_DISCONTINUITY: Final[
    ByGantryLoad[Dict[OT3AxisKind, float]]
] = ByGantryLoad(
    high_throughput={
        OT3AxisKind.X: 10,
        OT3AxisKind.Y: 10,
        OT3AxisKind.Z: 5,
        OT3AxisKind.P: 10,
        OT3AxisKind.Z_G: 10,
        OT3AxisKind.Q: 10,
    },
    low_throughput={
        OT3AxisKind.X: 10,
        OT3AxisKind.Y: 10,
        OT3AxisKind.Z: 5,
        OT3AxisKind.P: 10,
        OT3AxisKind.Z_G: 10,
    },
)

DEFAULT_DIRECTION_CHANGE_SPEED_DISCONTINUITY: Final[
    ByGantryLoad[Dict[OT3AxisKind, float]]
] = ByGantryLoad(
    high_throughput={
        OT3AxisKind.X: 5,
        OT3AxisKind.Y: 5,
        OT3AxisKind.Z: 1,
        OT3AxisKind.P: 5,
        OT3AxisKind.Q: 5,
        OT3AxisKind.Z_G: 5,
    },
    low_throughput={
        OT3AxisKind.X: 5,
        OT3AxisKind.Y: 5,
        OT3AxisKind.Z: 1,
        OT3AxisKind.P: 5,
        OT3AxisKind.Z_G: 5,
    },
)

DEFAULT_HOLD_CURRENT: Final[ByGantryLoad[Dict[OT3AxisKind, float]]] = ByGantryLoad(
    high_throughput={
        OT3AxisKind.X: 0.5,
        OT3AxisKind.Y: 0.5,
        OT3AxisKind.Z: 0.8,
        OT3AxisKind.P: 0.3,
        OT3AxisKind.Z_G: 0.2,
        OT3AxisKind.Q: 0.3,
    },
    low_throughput={
        OT3AxisKind.X: 0.5,
        OT3AxisKind.Y: 0.5,
        OT3AxisKind.Z: 0.1,
        OT3AxisKind.P: 0.3,
        OT3AxisKind.Z_G: 0.2,
    },
)

DEFAULT_RUN_CURRENT: Final[ByGantryLoad[Dict[OT3AxisKind, float]]] = ByGantryLoad(
    high_throughput={
        OT3AxisKind.X: 1.4,
        OT3AxisKind.Y: 1.4,
        OT3AxisKind.Z: 1.4,
        # TODO: verify this value
        OT3AxisKind.P: 2.0,
        OT3AxisKind.Z_G: 0.67,
        OT3AxisKind.Q: 1.5,
    },
    low_throughput={
        OT3AxisKind.X: 1.4,
        OT3AxisKind.Y: 1.4,
        OT3AxisKind.Z: 1.4,
        # TODO: verify this value
        OT3AxisKind.P: 1.0,
        OT3AxisKind.Z_G: 0.67,
    },
)


def _build_dict_with_default(
    from_conf: Any,
    default: Dict[OT3AxisKind, float],
) -> Dict[OT3AxisKind, float]:
    if not isinstance(from_conf, dict):
        return {k: v for k, v in default.items()}
    else:
        validated: Dict[OT3AxisKind, float] = {}
        # Keep what is specified, handling it being
        # either enum element name string or enum element directly
        for k, v in from_conf.items():
            if isinstance(k, OT3AxisKind):
                validated[k] = v
            else:
                try:
                    enumval = OT3AxisKind[k]
                except KeyError:  # not an enum entry
                    pass
                else:
                    validated[enumval] = v
        # Add what's missing relative to the default
        for k, default_v in default.items():
            if k in from_conf:
                validated[k] = from_conf[k]
            elif k.name in from_conf:
                validated[k] = from_conf[k.name]
            else:
                validated[k] = default_v
        return validated


def _build_default_bpk(
    from_conf: Any, default: ByGantryLoad[Dict[OT3AxisKind, float]]
) -> ByGantryLoad[Dict[OT3AxisKind, float]]:
    return ByGantryLoad(
        low_throughput=_build_dict_with_default(
            from_conf.get("low_throughput", {}), default.low_throughput
        ),
        high_throughput=_build_dict_with_default(
            from_conf.get("high_throughput", {}), default.high_throughput
        ),
    )


def _build_default_offset(from_conf: Any, default: Offset) -> Offset:
    if not isinstance(from_conf, (list, tuple)) or len(from_conf) != 3:
        return default
    return cast(Offset, tuple(from_conf))


def _build_default_transform(
    from_conf: Any, default: List[List[float]]
) -> List[List[float]]:
    if (
        not isinstance(from_conf, list)
        or len(from_conf) != 3
        or not all(isinstance(elem, list) for elem in from_conf)
        or not all(len(e) == 3 for e in from_conf)
        or not all(
            all(isinstance(elem, (int, float)) for elem in vec) for vec in from_conf
        )
    ):
        return default
    return cast(OT3Transform, from_conf)


def _build_default_cap_pass(
    from_conf: Any, default: CapacitivePassSettings
) -> CapacitivePassSettings:
    return CapacitivePassSettings(
        prep_distance_mm=from_conf.get("prep_distance_mm", default.prep_distance_mm),
        max_overrun_distance_mm=from_conf.get(
            "max_overrun_distance_mm", default.max_overrun_distance_mm
        ),
        speed_mm_per_s=from_conf.get("speed_mm_per_s", default.speed_mm_per_s),
        sensor_threshold_pf=from_conf.get(
            "sensor_threshold_pf", default.sensor_threshold_pf
        ),
    )


def _build_default_liquid_probe(
    from_conf: Any, default: LiquidProbeSettings
) -> LiquidProbeSettings:
    return LiquidProbeSettings(
        max_z_distance=from_conf.get("max_z_distance", default.max_z_distance),
        min_z_distance=from_conf.get("min_z_distance", default.min_z_distance),
        mount_speed=from_conf.get("mount_speed", default.mount_speed),
        plunger_speed=from_conf.get("plunger_speed", default.plunger_speed),
        sensor_threshold_pascals=from_conf.get(
            "sensor_threshold_pascals", default.sensor_threshold_pascals
        ),
        expected_liquid_height=from_conf.get(
            "expected_liquid_height", default.expected_liquid_height
        ),
        log_pressure=from_conf.get("log_pressure", default.log_pressure),
        aspirate_while_sensing=from_conf.get(
            "aspirate_while_sensing", default.aspirate_while_sensing
        ),
        auto_zero_sensor=from_conf.get(
            "get_pressure_baseline", default.auto_zero_sensor
        ),
        num_baseline_reads=from_conf.get(
            "num_baseline_reads", default.num_baseline_reads
        ),
        data_file=from_conf.get("data_file", default.data_file),
    )


def _build_default_z_pass(from_conf: Any, default: ZSenseSettings) -> ZSenseSettings:
    return ZSenseSettings(
        pass_settings=_build_default_cap_pass(
            from_conf.get("pass_settings", {}), default.pass_settings
        ),
    )


def _build_default_edge_sense(
    from_conf: Any, default: EdgeSenseSettings
) -> EdgeSenseSettings:
    return EdgeSenseSettings(
        overrun_tolerance_mm=from_conf.get(
            "overrun_tolerance_mm", default.overrun_tolerance_mm
        ),
        early_sense_tolerance_mm=from_conf.get(
            "early_sense_tolerance_mm", default.early_sense_tolerance_mm
        ),
        pass_settings=_build_default_cap_pass(
            from_conf.get("pass_settings", {}), default.pass_settings
        ),
        search_initial_tolerance_mm=from_conf.get(
            "search_initial_tolerance_mm", default.search_initial_tolerance_mm
        ),
        search_iteration_limit=from_conf.get(
            "search_iteration_limit", default.search_iteration_limit
        ),
    )


def _build_default_calibration(
    from_conf: Any, default: OT3CalibrationSettings
) -> OT3CalibrationSettings:
    return OT3CalibrationSettings(
        z_offset=_build_default_z_pass(from_conf.get("z_offset", {}), default.z_offset),
        edge_sense=_build_default_edge_sense(
            from_conf.get("edge_sense", {}), default.edge_sense
        ),
        probe_length=from_conf.get("probe_length", default.probe_length),
    )


def build_with_defaults(robot_settings: Dict[str, Any]) -> OT3Config:
    motion_settings = robot_settings.get("motion_settings", {})
    current_settings = robot_settings.get("current_settings", {})
    return OT3Config(
        model="OT-3 Standard",
        version=ROBOT_CONFIG_VERSION,
        name=robot_settings.get("name", "Grace Hopper"),
        log_level=robot_settings.get("log_level", DEFAULT_LOG_LEVEL),
        motion_settings=OT3MotionSettings(
            default_max_speed=_build_default_bpk(
                motion_settings.get("default_max_speed", {}), DEFAULT_MAX_SPEEDS
            ),
            acceleration=_build_default_bpk(
                motion_settings.get("acceleration", {}), DEFAULT_ACCELERATIONS
            ),
            max_speed_discontinuity=_build_default_bpk(
                motion_settings.get("max_speed_discontinuity", {}),
                DEFAULT_MAX_SPEED_DISCONTINUITY,
            ),
            direction_change_speed_discontinuity=_build_default_bpk(
                motion_settings.get("direction_change_speed_discontinuity", {}),
                DEFAULT_DIRECTION_CHANGE_SPEED_DISCONTINUITY,
            ),
        ),
        current_settings=OT3CurrentSettings(
            hold_current=_build_default_bpk(
                current_settings.get("hold_current", {}),
                DEFAULT_HOLD_CURRENT,
            ),
            run_current=_build_default_bpk(
                current_settings.get("run_current", {}),
                DEFAULT_RUN_CURRENT,
            ),
        ),
        z_retract_distance=robot_settings.get(
            "z_retract_distance", DEFAULT_Z_RETRACT_DISTANCE
        ),
        safe_home_distance=robot_settings.get(
            "safe_home_distance", DEFAULT_SAFE_HOME_DISTANCE
        ),
        deck_transform=_build_default_transform(
            robot_settings.get("deck_transform", []), DEFAULT_DECK_TRANSFORM
        ),
        carriage_offset=_build_default_offset(
            robot_settings.get("carriage_offset", []), DEFAULT_CARRIAGE_OFFSET
        ),
        left_mount_offset=_build_default_offset(
            robot_settings.get("left_mount_offset", []), DEFAULT_LEFT_MOUNT_OFFSET
        ),
        right_mount_offset=_build_default_offset(
            robot_settings.get("right_mount_offset", []), DEFAULT_RIGHT_MOUNT_OFFSET
        ),
        gripper_mount_offset=_build_default_offset(
            robot_settings.get("gripper_mount_offset", []), DEFAULT_GRIPPER_MOUNT_OFFSET
        ),
        calibration=_build_default_calibration(
            robot_settings.get("calibration", {}), DEFAULT_CALIBRATION_SETTINGS
        ),
        liquid_sense=_build_default_liquid_probe(
            robot_settings.get("liquid_sense", {}), DEFAULT_LIQUID_PROBE_SETTINGS
        ),
    )


def serialize(config: OT3Config) -> Dict[str, Any]:
    def _build_dict(pairs: Iterable[Tuple[Any, Any]]) -> Dict[str, Any]:
        def _normalize_key(key: Any) -> Any:
            if isinstance(key, OT3AxisKind):
                return key.name
            return key

        def _normalize_value(value: Any) -> Any:
            if isinstance(value, dict):
                return {
                    _normalize_key(k): _normalize_value(v) for k, v in value.items()
                }
            else:
                return value

        return dict((_normalize_key(key), _normalize_value(val)) for key, val in pairs)

    return asdict(config, dict_factory=_build_dict)<|MERGE_RESOLUTION|>--- conflicted
+++ resolved
@@ -73,39 +73,20 @@
 DEFAULT_SAFE_HOME_DISTANCE: Final = 5
 
 DEFAULT_MAX_SPEEDS: Final[ByGantryLoad[Dict[OT3AxisKind, float]]] = ByGantryLoad(
-<<<<<<< HEAD
-    none={
-        OT3AxisKind.X: 500,
-        OT3AxisKind.Y: 500,
-        OT3AxisKind.Z: 35,
-        OT3AxisKind.P: 25,
-        OT3AxisKind.Z_G: 100,
-    },
-=======
->>>>>>> bf32bde3
     high_throughput={
         OT3AxisKind.X: 500,
         OT3AxisKind.Y: 375,
         OT3AxisKind.Z: 35,
-<<<<<<< HEAD
-        OT3AxisKind.P: 25,
-=======
         OT3AxisKind.P: 5,
         OT3AxisKind.Z_G: 50,
->>>>>>> bf32bde3
         OT3AxisKind.Q: 5.5,
     },
     low_throughput={
         OT3AxisKind.X: 600,
         OT3AxisKind.Y: 500,
-<<<<<<< HEAD
-        OT3AxisKind.Z: 35,
-        OT3AxisKind.P: 25,
-=======
         OT3AxisKind.Z: 100,
         OT3AxisKind.P: 45,
         OT3AxisKind.Z_G: 50,
->>>>>>> bf32bde3
     },
 )
 
@@ -121,21 +102,9 @@
     low_throughput={
         OT3AxisKind.X: 1600,
         OT3AxisKind.Y: 1000,
-<<<<<<< HEAD
-        OT3AxisKind.Z: 35,
-        OT3AxisKind.P: 30,
-    },
-    two_low_throughput={
-        OT3AxisKind.X: 1000,
-        OT3AxisKind.Y: 1000,
-    },
-    gripper={
-        OT3AxisKind.Z: 100,
-=======
         OT3AxisKind.Z: 300,
         OT3AxisKind.P: 100,
         OT3AxisKind.Z_G: 150,
->>>>>>> bf32bde3
     },
 )
 
