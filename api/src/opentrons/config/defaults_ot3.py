--- conflicted
+++ resolved
@@ -122,11 +122,7 @@
         OT3AxisKind.X: 10,
         OT3AxisKind.Y: 10,
         OT3AxisKind.Z: 5,
-<<<<<<< HEAD
-        OT3AxisKind.P: 10,
-=======
         OT3AxisKind.P: 5,
->>>>>>> 70123ba2
         OT3AxisKind.Z_G: 10,
         OT3AxisKind.Q: 5,
     },
