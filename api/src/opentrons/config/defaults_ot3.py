--- conflicted
+++ resolved
@@ -86,11 +86,7 @@
         OT3AxisKind.Z: 35,
         OT3AxisKind.P: 15,
         OT3AxisKind.Z_G: 50,
-<<<<<<< HEAD
         OT3AxisKind.Q: 50,
-=======
-        OT3AxisKind.Q: 10,
->>>>>>> 31fdcce9
     },
     low_throughput={
         OT3AxisKind.X: 350,
