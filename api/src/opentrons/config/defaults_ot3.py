--- conflicted
+++ resolved
@@ -38,17 +38,10 @@
 DEFAULT_CALIBRATION_SETTINGS: Final[OT3CalibrationSettings] = OT3CalibrationSettings(
     z_offset=ZSenseSettings(
         pass_settings=CapacitivePassSettings(
-<<<<<<< HEAD
-            prep_distance_mm=3,
-            max_overrun_distance_mm=4,
-            speed_mm_per_s=1.0,
-            sensor_threshold_pf=1.0,
-=======
             prep_distance_mm=4.0,
             max_overrun_distance_mm=2.0,
             speed_mm_per_s=1.0,
             sensor_threshold_pf=3.0,
->>>>>>> 31a8ea8e
         ),
     ),
     edge_sense=EdgeSenseSettings(
@@ -57,13 +50,8 @@
         pass_settings=CapacitivePassSettings(
             prep_distance_mm=1,
             max_overrun_distance_mm=1,
-<<<<<<< HEAD
-            speed_mm_per_s=1,
-            sensor_threshold_pf=0.5,
-=======
             speed_mm_per_s=0.5,
             sensor_threshold_pf=3.0,
->>>>>>> 31a8ea8e
         ),
         search_initial_tolerance_mm=8.0,
         search_iteration_limit=9,
