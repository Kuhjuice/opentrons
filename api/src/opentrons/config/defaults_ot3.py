from typing import Any, Dict, cast, List, Iterable, Tuple
from typing_extensions import Final
from dataclasses import asdict

from opentrons.hardware_control.types import OT3AxisKind
from .types import (
    OT3Config,
    ByGantryLoad,
    OT3CurrentSettings,
    OT3MotionSettings,
    OT3Transform,
    Offset,
    OT3CalibrationSettings,
    CapacitivePassSettings,
    LiquidProbeSettings,
    ZSenseSettings,
    EdgeSenseSettings,
)

DEFAULT_PIPETTE_OFFSET = [0.0, 0.0, 0.0]
DEFAULT_MODULE_OFFSET = [0.0, 0.0, 0.0]

DEFAULT_LIQUID_PROBE_SETTINGS: Final[LiquidProbeSettings] = LiquidProbeSettings(
    starting_mount_height=100,
    max_z_distance=40,
    min_z_distance=5,
    mount_speed=10,
    plunger_speed=5,
    sensor_threshold_pascals=40,
    expected_liquid_height=110,
    log_pressure=True,
    aspirate_while_sensing=False,
    auto_zero_sensor=True,
    num_baseline_reads=10,
    data_file="/var/pressure_sensor_data.csv",
)

DEFAULT_CALIBRATION_SETTINGS: Final[OT3CalibrationSettings] = OT3CalibrationSettings(
    z_offset=ZSenseSettings(
        pass_settings=CapacitivePassSettings(
            prep_distance_mm=4.0,
            max_overrun_distance_mm=2.0,
            speed_mm_per_s=1.0,
            sensor_threshold_pf=3.0,
        ),
    ),
    edge_sense=EdgeSenseSettings(
        overrun_tolerance_mm=0.5,
        early_sense_tolerance_mm=0.5,
        pass_settings=CapacitivePassSettings(
            prep_distance_mm=1,
            max_overrun_distance_mm=1,
            speed_mm_per_s=0.5,
            sensor_threshold_pf=3.0,
        ),
        search_initial_tolerance_mm=8.0,
        search_iteration_limit=9,
    ),
    probe_length=44.5,
)

ROBOT_CONFIG_VERSION: Final = 1
DEFAULT_LOG_LEVEL: Final = "INFO"
DEFAULT_DECK_TRANSFORM: Final[OT3Transform] = [
    [-1.0, 0.0, 0.0],
    [0.0, -1.0, 0.0],
    [0.0, 0.0, -1.0],
]
DEFAULT_CARRIAGE_OFFSET: Final[Offset] = (477.20, 493.8, 253.475)
DEFAULT_LEFT_MOUNT_OFFSET: Final[Offset] = (-13.5, -60.5, 255.675)
DEFAULT_RIGHT_MOUNT_OFFSET: Final[Offset] = (40.5, -60.5, 255.675)
DEFAULT_GRIPPER_MOUNT_OFFSET: Final[Offset] = (84.55, -12.75, 93.85)
DEFAULT_Z_RETRACT_DISTANCE: Final = 2
DEFAULT_SAFE_HOME_DISTANCE: Final = 5

DEFAULT_MAX_SPEEDS: Final[ByGantryLoad[Dict[OT3AxisKind, float]]] = ByGantryLoad(
    high_throughput={
        OT3AxisKind.X: 500,
        OT3AxisKind.Y: 375,
        OT3AxisKind.Z: 35,
        OT3AxisKind.P: 20,
        OT3AxisKind.Z_G: 50,
        OT3AxisKind.Q: 20,
    },
    low_throughput={
        OT3AxisKind.X: 600,
        OT3AxisKind.Y: 500,
        OT3AxisKind.Z: 100,
        OT3AxisKind.P: 45,
        OT3AxisKind.Z_G: 50,
    },
)

DEFAULT_ACCELERATIONS: Final[ByGantryLoad[Dict[OT3AxisKind, float]]] = ByGantryLoad(
    high_throughput={
        OT3AxisKind.X: 1000,
        OT3AxisKind.Y: 1000,
<<<<<<< HEAD
        OT3AxisKind.Z: 100,
        OT3AxisKind.P: 20,
=======
        OT3AxisKind.Z: 120,
        OT3AxisKind.P: 10,
>>>>>>> 00a9e4a2
        OT3AxisKind.Z_G: 150,
        OT3AxisKind.Q: 20,
    },
    low_throughput={
        OT3AxisKind.X: 1600,
        OT3AxisKind.Y: 1000,
        OT3AxisKind.Z: 300,
        OT3AxisKind.P: 100,
        OT3AxisKind.Z_G: 150,
    },
)

DEFAULT_MAX_SPEED_DISCONTINUITY: Final[
    ByGantryLoad[Dict[OT3AxisKind, float]]
] = ByGantryLoad(
    high_throughput={
        OT3AxisKind.X: 10,
        OT3AxisKind.Y: 10,
        OT3AxisKind.Z: 10,
        OT3AxisKind.P: 1,
        OT3AxisKind.Z_G: 10,
        OT3AxisKind.Q: 1,
    },
    low_throughput={
        OT3AxisKind.X: 10,
        OT3AxisKind.Y: 10,
        OT3AxisKind.Z: 10,
        OT3AxisKind.P: 10,
        OT3AxisKind.Z_G: 10,
    },
)

DEFAULT_DIRECTION_CHANGE_SPEED_DISCONTINUITY: Final[
    ByGantryLoad[Dict[OT3AxisKind, float]]
] = ByGantryLoad(
    high_throughput={
        OT3AxisKind.X: 5,
        OT3AxisKind.Y: 5,
        OT3AxisKind.Z: 1,
        OT3AxisKind.P: 5,
        OT3AxisKind.Q: 5,
        OT3AxisKind.Z_G: 5,
    },
    low_throughput={
        OT3AxisKind.X: 5,
        OT3AxisKind.Y: 5,
        OT3AxisKind.Z: 1,
        OT3AxisKind.P: 5,
        OT3AxisKind.Z_G: 5,
    },
)

DEFAULT_HOLD_CURRENT: Final[ByGantryLoad[Dict[OT3AxisKind, float]]] = ByGantryLoad(
    high_throughput={
        OT3AxisKind.X: 0.5,
        OT3AxisKind.Y: 0.5,
        OT3AxisKind.Z: 0.8,
        # TODO: verify this value (hopefully will lower to reduce heat)
        OT3AxisKind.P: 0.3,
        OT3AxisKind.Z_G: 0.2,
        OT3AxisKind.Q: 0.3,
    },
    low_throughput={
        OT3AxisKind.X: 0.5,
        OT3AxisKind.Y: 0.5,
        OT3AxisKind.Z: 0.1,
        # TODO: verify this value (hopefully will lower to reduce heat)
        OT3AxisKind.P: 0.3,
        OT3AxisKind.Z_G: 0.2,
    },
)

DEFAULT_RUN_CURRENT: Final[ByGantryLoad[Dict[OT3AxisKind, float]]] = ByGantryLoad(
    high_throughput={
        OT3AxisKind.X: 1.4,
        OT3AxisKind.Y: 1.4,
        OT3AxisKind.Z: 1.4,
        OT3AxisKind.P: 2.2,
        OT3AxisKind.Z_G: 0.67,
        OT3AxisKind.Q: 1.5,
    },
    low_throughput={
        OT3AxisKind.X: 1.4,
        OT3AxisKind.Y: 1.4,
        OT3AxisKind.Z: 1.4,
        # TODO: verify this value (hopefully will lower to reduce heat)
        OT3AxisKind.P: 1.0,
        OT3AxisKind.Z_G: 0.67,
    },
)


def _build_dict_with_default(
    from_conf: Any,
    default: Dict[OT3AxisKind, float],
) -> Dict[OT3AxisKind, float]:
    if not isinstance(from_conf, dict):
        return {k: v for k, v in default.items()}
    else:
        validated: Dict[OT3AxisKind, float] = {}
        # Keep what is specified, handling it being
        # either enum element name string or enum element directly
        for k, v in from_conf.items():
            if isinstance(k, OT3AxisKind):
                validated[k] = v
            else:
                try:
                    enumval = OT3AxisKind[k]
                except KeyError:  # not an enum entry
                    pass
                else:
                    validated[enumval] = v
        # Add what's missing relative to the default
        for k, default_v in default.items():
            if k in from_conf:
                validated[k] = from_conf[k]
            elif k.name in from_conf:
                validated[k] = from_conf[k.name]
            else:
                validated[k] = default_v
        return validated


def _build_default_bpk(
    from_conf: Any, default: ByGantryLoad[Dict[OT3AxisKind, float]]
) -> ByGantryLoad[Dict[OT3AxisKind, float]]:
    return ByGantryLoad(
        low_throughput=_build_dict_with_default(
            from_conf.get("low_throughput", {}), default.low_throughput
        ),
        high_throughput=_build_dict_with_default(
            from_conf.get("high_throughput", {}), default.high_throughput
        ),
    )


def _build_default_offset(from_conf: Any, default: Offset) -> Offset:
    if not isinstance(from_conf, (list, tuple)) or len(from_conf) != 3:
        return default
    return cast(Offset, tuple(from_conf))


def _build_default_transform(
    from_conf: Any, default: List[List[float]]
) -> List[List[float]]:
    if (
        not isinstance(from_conf, list)
        or len(from_conf) != 3
        or not all(isinstance(elem, list) for elem in from_conf)
        or not all(len(e) == 3 for e in from_conf)
        or not all(
            all(isinstance(elem, (int, float)) for elem in vec) for vec in from_conf
        )
    ):
        return default
    return cast(OT3Transform, from_conf)


def _build_default_cap_pass(
    from_conf: Any, default: CapacitivePassSettings
) -> CapacitivePassSettings:
    return CapacitivePassSettings(
        prep_distance_mm=from_conf.get("prep_distance_mm", default.prep_distance_mm),
        max_overrun_distance_mm=from_conf.get(
            "max_overrun_distance_mm", default.max_overrun_distance_mm
        ),
        speed_mm_per_s=from_conf.get("speed_mm_per_s", default.speed_mm_per_s),
        sensor_threshold_pf=from_conf.get(
            "sensor_threshold_pf", default.sensor_threshold_pf
        ),
    )


def _build_default_liquid_probe(
    from_conf: Any, default: LiquidProbeSettings
) -> LiquidProbeSettings:
    return LiquidProbeSettings(
        starting_mount_height=from_conf.get(
            "starting_mount_height", default.starting_mount_height
        ),
        max_z_distance=from_conf.get("max_z_distance", default.max_z_distance),
        min_z_distance=from_conf.get("min_z_distance", default.min_z_distance),
        mount_speed=from_conf.get("mount_speed", default.mount_speed),
        plunger_speed=from_conf.get("plunger_speed", default.plunger_speed),
        sensor_threshold_pascals=from_conf.get(
            "sensor_threshold_pascals", default.sensor_threshold_pascals
        ),
        expected_liquid_height=from_conf.get(
            "expected_liquid_height", default.expected_liquid_height
        ),
        log_pressure=from_conf.get("log_pressure", default.log_pressure),
        aspirate_while_sensing=from_conf.get(
            "aspirate_while_sensing", default.aspirate_while_sensing
        ),
        auto_zero_sensor=from_conf.get(
            "get_pressure_baseline", default.auto_zero_sensor
        ),
        num_baseline_reads=from_conf.get(
            "num_baseline_reads", default.num_baseline_reads
        ),
        data_file=from_conf.get("data_file", default.data_file),
    )


def _build_default_z_pass(from_conf: Any, default: ZSenseSettings) -> ZSenseSettings:
    return ZSenseSettings(
        pass_settings=_build_default_cap_pass(
            from_conf.get("pass_settings", {}), default.pass_settings
        ),
    )


def _build_default_edge_sense(
    from_conf: Any, default: EdgeSenseSettings
) -> EdgeSenseSettings:
    return EdgeSenseSettings(
        overrun_tolerance_mm=from_conf.get(
            "overrun_tolerance_mm", default.overrun_tolerance_mm
        ),
        early_sense_tolerance_mm=from_conf.get(
            "early_sense_tolerance_mm", default.early_sense_tolerance_mm
        ),
        pass_settings=_build_default_cap_pass(
            from_conf.get("pass_settings", {}), default.pass_settings
        ),
        search_initial_tolerance_mm=from_conf.get(
            "search_initial_tolerance_mm", default.search_initial_tolerance_mm
        ),
        search_iteration_limit=from_conf.get(
            "search_iteration_limit", default.search_iteration_limit
        ),
    )


def _build_default_calibration(
    from_conf: Any, default: OT3CalibrationSettings
) -> OT3CalibrationSettings:
    return OT3CalibrationSettings(
        z_offset=_build_default_z_pass(from_conf.get("z_offset", {}), default.z_offset),
        edge_sense=_build_default_edge_sense(
            from_conf.get("edge_sense", {}), default.edge_sense
        ),
        probe_length=from_conf.get("probe_length", default.probe_length),
    )


def build_with_defaults(robot_settings: Dict[str, Any]) -> OT3Config:
    motion_settings = robot_settings.get("motion_settings", {})
    current_settings = robot_settings.get("current_settings", {})
    return OT3Config(
        model="OT-3 Standard",
        version=ROBOT_CONFIG_VERSION,
        name=robot_settings.get("name", "Grace Hopper"),
        log_level=robot_settings.get("log_level", DEFAULT_LOG_LEVEL),
        motion_settings=OT3MotionSettings(
            default_max_speed=_build_default_bpk(
                motion_settings.get("default_max_speed", {}), DEFAULT_MAX_SPEEDS
            ),
            acceleration=_build_default_bpk(
                motion_settings.get("acceleration", {}), DEFAULT_ACCELERATIONS
            ),
            max_speed_discontinuity=_build_default_bpk(
                motion_settings.get("max_speed_discontinuity", {}),
                DEFAULT_MAX_SPEED_DISCONTINUITY,
            ),
            direction_change_speed_discontinuity=_build_default_bpk(
                motion_settings.get("direction_change_speed_discontinuity", {}),
                DEFAULT_DIRECTION_CHANGE_SPEED_DISCONTINUITY,
            ),
        ),
        current_settings=OT3CurrentSettings(
            hold_current=_build_default_bpk(
                current_settings.get("hold_current", {}),
                DEFAULT_HOLD_CURRENT,
            ),
            run_current=_build_default_bpk(
                current_settings.get("run_current", {}),
                DEFAULT_RUN_CURRENT,
            ),
        ),
        z_retract_distance=robot_settings.get(
            "z_retract_distance", DEFAULT_Z_RETRACT_DISTANCE
        ),
        safe_home_distance=robot_settings.get(
            "safe_home_distance", DEFAULT_SAFE_HOME_DISTANCE
        ),
        deck_transform=_build_default_transform(
            robot_settings.get("deck_transform", []), DEFAULT_DECK_TRANSFORM
        ),
        carriage_offset=_build_default_offset(
            robot_settings.get("carriage_offset", []), DEFAULT_CARRIAGE_OFFSET
        ),
        left_mount_offset=_build_default_offset(
            robot_settings.get("left_mount_offset", []), DEFAULT_LEFT_MOUNT_OFFSET
        ),
        right_mount_offset=_build_default_offset(
            robot_settings.get("right_mount_offset", []), DEFAULT_RIGHT_MOUNT_OFFSET
        ),
        gripper_mount_offset=_build_default_offset(
            robot_settings.get("gripper_mount_offset", []), DEFAULT_GRIPPER_MOUNT_OFFSET
        ),
        calibration=_build_default_calibration(
            robot_settings.get("calibration", {}), DEFAULT_CALIBRATION_SETTINGS
        ),
        liquid_sense=_build_default_liquid_probe(
            robot_settings.get("liquid_sense", {}), DEFAULT_LIQUID_PROBE_SETTINGS
        ),
    )


def serialize(config: OT3Config) -> Dict[str, Any]:
    def _build_dict(pairs: Iterable[Tuple[Any, Any]]) -> Dict[str, Any]:
        def _normalize_key(key: Any) -> Any:
            if isinstance(key, OT3AxisKind):
                return key.name
            return key

        def _normalize_value(value: Any) -> Any:
            if isinstance(value, dict):
                return {
                    _normalize_key(k): _normalize_value(v) for k, v in value.items()
                }
            else:
                return value

        return dict((_normalize_key(key), _normalize_value(val)) for key, val in pairs)

    return asdict(config, dict_factory=_build_dict)<|MERGE_RESOLUTION|>--- conflicted
+++ resolved
@@ -95,13 +95,8 @@
     high_throughput={
         OT3AxisKind.X: 1000,
         OT3AxisKind.Y: 1000,
-<<<<<<< HEAD
-        OT3AxisKind.Z: 100,
+        OT3AxisKind.Z: 120,
         OT3AxisKind.P: 20,
-=======
-        OT3AxisKind.Z: 120,
-        OT3AxisKind.P: 10,
->>>>>>> 00a9e4a2
         OT3AxisKind.Z_G: 150,
         OT3AxisKind.Q: 20,
     },
