--- conflicted
+++ resolved
@@ -77,13 +77,12 @@
         "enableErrorRecoveryExperiments", RobotTypeEnum.FLEX
     )
 
-<<<<<<< HEAD
 
 def enable_performance_metrics(robot_type: RobotTypeEnum) -> bool:
     return advs.get_setting_with_env_overload("enablePerformanceMetrics", robot_type)
-=======
+
+
 def oem_mode_enabled() -> bool:
     return advs.get_setting_with_env_overload(
         "enableOEMMode", RobotTypeEnum.FLEX
-    )
->>>>>>> 5af14aa2
+    )