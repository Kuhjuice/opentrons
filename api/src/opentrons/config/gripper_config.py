from __future__ import annotations
import logging

from opentrons_shared_data.gripper import (
    load_definition,
    GripperModel,
    GripperDefinition,
    GripForceProfile,
)

log = logging.getLogger(__name__)

DEFAULT_GRIPPER_CALIBRATION_OFFSET = [0.0, 0.0, 0.0]


def info_num_to_model(num: str) -> GripperModel:
<<<<<<< HEAD
    """ Returns a GripperModel from a string in the format X.Y.
        where X is the major model and Y is the minor model
=======
    """Returns a GripperModel from a string in the format X.Y.
    where X is the major model and Y is the minor model
>>>>>>> 9ed46665
    """
    major_model = num[0]
    minor_model = num[2]
    # we provisioned the some EVT grippers as 01 and some as 10
    # DVT will now be 1.1
    model_map = {
        "0": {"0": GripperModel.v1, "1": GripperModel.v1},
        "1": {"0": GripperModel.v1, "1": GripperModel.v1_1},
    }
    return model_map[major_model][minor_model]


def load(gripper_model: GripperModel) -> GripperDefinition:
    return load_definition(gripper_model)


def duty_cycle_by_force(newton: float, profile: GripForceProfile) -> float:
    """
    Takes a force in newton and a sequence representing the polymomial
    equation of the gripper's force function in terms of duty cycle, where the
    integer represent the degree of the indeterminate (duty cycle), and
    the float representing its constant coefficient.

    The values come from shared-data/gripper/definitions/{schemaVersion}/{model}.json.

    :return: the duty-cycle value for the specified force
    """
    if profile.min <= newton <= profile.max:
        return sum(ele[1] * (newton ** ele[0]) for ele in profile.polynomial)
    else:
        raise ValueError("Gripper force out of bounds")<|MERGE_RESOLUTION|>--- conflicted
+++ resolved
@@ -14,13 +14,8 @@
 
 
 def info_num_to_model(num: str) -> GripperModel:
-<<<<<<< HEAD
-    """ Returns a GripperModel from a string in the format X.Y.
-        where X is the major model and Y is the minor model
-=======
     """Returns a GripperModel from a string in the format X.Y.
     where X is the major model and Y is the minor model
->>>>>>> 9ed46665
     """
     major_model = num[0]
     minor_model = num[2]
