"""Public protocol engine value types and models."""
from __future__ import annotations
from datetime import datetime
from enum import Enum
from dataclasses import dataclass
<<<<<<< HEAD
from pydantic import BaseModel, Field, RootModel
from typing import (
    Optional,
    Union,
    List,
    Dict,
    Any,
    NamedTuple,
    Tuple,
    FrozenSet,
)
=======
from pydantic import (
    BaseModel,
    Field,
    StrictBool,
    StrictFloat,
    StrictInt,
    StrictStr,
    validator,
)
from typing import Optional, Union, List, Dict, Any, NamedTuple, Tuple, FrozenSet
>>>>>>> 4ee432c0
from typing_extensions import Literal, TypeGuard

from opentrons_shared_data.pipette.dev_types import PipetteNameType
from opentrons.types import MountType, DeckSlotName, StagingSlotName
from opentrons.hardware_control.types import (
    TipStateType as HwTipStateType,
    InstrumentProbeType,
)
from opentrons.hardware_control.modules import (
    ModuleType as ModuleType,
)

from opentrons_shared_data.pipette.dev_types import (  # noqa: F401
    # convenience re-export of LabwareUri type
    LabwareUri as LabwareUri,
)
from opentrons_shared_data.module.dev_types import ModuleType as SharedDataModuleType
from opentrons_shared_data.labware import models as lw_models
from opentrons_shared_data.types import Vec3f as SD_Vec3f


class EngineStatus(str, Enum):
    """Current execution status of a ProtocolEngine."""

    IDLE = "idle"
    RUNNING = "running"
    PAUSED = "paused"
    BLOCKED_BY_OPEN_DOOR = "blocked-by-open-door"
    STOP_REQUESTED = "stop-requested"
    STOPPED = "stopped"
    FINISHING = "finishing"
    FAILED = "failed"
    SUCCEEDED = "succeeded"

    AWAITING_RECOVERY = "awaiting-recovery"
    """The engine is waiting for external input to recover from a nonfatal error.

    New fixup commands may be enqueued, which will run immediately.
    The run can't be paused in this state, but it can be canceled, or resumed from the
    next protocol command if recovery is complete.
    """


class DeckSlotLocation(BaseModel):
    """The location of something placed in a single deck slot."""

    slotName: DeckSlotName = Field(
        ...,
        description=(
            # This description should be kept in sync with LabwareOffsetLocation.slotName.
            "A slot on the robot's deck."
            "\n\n"
            'The plain numbers like `"5"` are for the OT-2,'
            ' and the coordinates like `"C2"` are for the Flex.'
            "\n\n"
            "When you provide one of these values, you can use either style."
            " It will automatically be converted to match the robot."
            "\n\n"
            "When one of these values is returned, it will always match the robot."
        ),
    )


class StagingSlotLocation(BaseModel):
    """The location of something placed in a single staging slot."""

    slotName: StagingSlotName = Field(
        ...,
        description=(
            # This description should be kept in sync with LabwareOffsetLocation.slotName.
            "A slot on the robot's staging area."
            "\n\n"
            "These apply only to the Flex. The OT-2 has no staging slots."
        ),
    )


class AddressableAreaLocation(BaseModel):
    """The location of something place in an addressable area. This is a superset of deck slots."""

    addressableAreaName: str = Field(
        ...,
        description=(
            "The name of the addressable area that you want to use."
            " Valid values are the `id`s of `addressableArea`s in the"
            " [deck definition](https://github.com/Opentrons/opentrons/tree/edge/shared-data/deck)."
        ),
    )


class ModuleLocation(BaseModel):
    """The location of something placed atop a hardware module."""

    moduleId: str = Field(
        ...,
        description="The ID of a loaded module from a prior `loadModule` command.",
    )


class OnLabwareLocation(BaseModel):
    """The location of something placed atop another labware."""

    labwareId: str = Field(
        ...,
        description="The ID of a loaded Labware from a prior `loadLabware` command.",
    )


_OffDeckLocationType = Literal["offDeck"]
OFF_DECK_LOCATION: _OffDeckLocationType = "offDeck"

LabwareLocation = Union[
    DeckSlotLocation,
    ModuleLocation,
    OnLabwareLocation,
    _OffDeckLocationType,
    AddressableAreaLocation,
]
"""Union of all locations where it's legal to keep a labware."""

OnDeckLabwareLocation = Union[
    DeckSlotLocation, ModuleLocation, OnLabwareLocation, AddressableAreaLocation
]

NonStackedLocation = Union[
    DeckSlotLocation, AddressableAreaLocation, ModuleLocation, _OffDeckLocationType
]
"""Union of all locations where it's legal to keep a labware that can't be stacked on another labware"""


class WellOrigin(str, Enum):
    """Origin of WellLocation offset.

    Props:
        TOP: the top-center of the well
        BOTTOM: the bottom-center of the well
        CENTER: the middle-center of the well
    """

    TOP = "top"
    BOTTOM = "bottom"
    CENTER = "center"


class DropTipWellOrigin(str, Enum):
    """The origin of a DropTipWellLocation offset.

    Props:
        TOP: the top-center of the well
        BOTTOM: the bottom-center of the well
        CENTER: the middle-center of the well
        DEFAULT: the default drop-tip location of the well,
            based on pipette configuration and length of the tip.
    """

    TOP = "top"
    BOTTOM = "bottom"
    CENTER = "center"
    DEFAULT = "default"


# This is deliberately a separate type from Vec3f to let components default to 0.
class WellOffset(BaseModel):
    """An offset vector in (x, y, z)."""

    x: float = 0
    y: float = 0
    z: float = 0


class WellLocation(BaseModel):
    """A relative location in reference to a well's location."""

    origin: WellOrigin = WellOrigin.TOP
    offset: WellOffset = Field(default_factory=WellOffset)


class DropTipWellLocation(BaseModel):
    """Like WellLocation, but for dropping tips.

    Unlike a typical WellLocation, the location for a drop tip
    defaults to location based on the tip length rather than the well's top.
    """

    origin: DropTipWellOrigin = DropTipWellOrigin.DEFAULT
    offset: WellOffset = Field(default_factory=WellOffset)


@dataclass(frozen=True)
class Dimensions:
    """Dimensions of an object in deck-space."""

    x: float
    y: float
    z: float


# TODO(mm, 2022-11-07): Deduplicate with Vec3f.
class DeckPoint(BaseModel):
    """Coordinates of a point in deck space."""

    x: float
    y: float
    z: float


# TODO(mm, 2023-05-10): Deduplicate with constants in
# opentrons.protocols.api_support.deck_type
# and consider moving to shared-data.
class DeckType(str, Enum):
    """Types of deck available."""

    OT2_STANDARD = "ot2_standard"
    OT2_SHORT_TRASH = "ot2_short_trash"
    OT3_STANDARD = "ot3_standard"


class LoadedPipette(BaseModel):
    """A pipette that has been loaded."""

    id: str
    pipetteName: PipetteNameType
    mount: MountType


@dataclass
class FlowRates:
    """Default and current flow rates for a pipette."""

    default_blow_out: Dict[str, float]
    default_aspirate: Dict[str, float]
    default_dispense: Dict[str, float]


@dataclass(frozen=True)
class CurrentWell:
    """The latest well that the robot has accessed."""

    pipette_id: str
    labware_id: str
    well_name: str


@dataclass(frozen=True)
class CurrentAddressableArea:
    """The latest addressable area the robot has accessed."""

    pipette_id: str
    addressable_area_name: str


CurrentPipetteLocation = Union[CurrentWell, CurrentAddressableArea]


@dataclass(frozen=True)
class TipGeometry:
    """Tip geometry data.

    Props:
        length: The effective length (total length minus overlap) of a tip in mm.
        diameter: Tip diameter in mm.
        volume: Maximum volume in µL.
    """

    length: float
    diameter: float
    volume: float


class MovementAxis(str, Enum):
    """Axis on which to issue a relative movement."""

    X = "x"
    Y = "y"
    Z = "z"


class MotorAxis(str, Enum):
    """Motor axis on which to issue a home command."""

    X = "x"
    Y = "y"
    LEFT_Z = "leftZ"
    RIGHT_Z = "rightZ"
    LEFT_PLUNGER = "leftPlunger"
    RIGHT_PLUNGER = "rightPlunger"
    EXTENSION_Z = "extensionZ"
    EXTENSION_JAW = "extensionJaw"


# TODO(mc, 2022-01-18): use opentrons_shared_data.module.dev_types.ModuleModel
class ModuleModel(str, Enum):
    """All available modules' models."""

    TEMPERATURE_MODULE_V1 = "temperatureModuleV1"
    TEMPERATURE_MODULE_V2 = "temperatureModuleV2"
    MAGNETIC_MODULE_V1 = "magneticModuleV1"
    MAGNETIC_MODULE_V2 = "magneticModuleV2"
    THERMOCYCLER_MODULE_V1 = "thermocyclerModuleV1"
    THERMOCYCLER_MODULE_V2 = "thermocyclerModuleV2"
    HEATER_SHAKER_MODULE_V1 = "heaterShakerModuleV1"
    MAGNETIC_BLOCK_V1 = "magneticBlockV1"

    def as_type(self) -> ModuleType:
        """Get the ModuleType of this model."""
        if ModuleModel.is_temperature_module_model(self):
            return ModuleType.TEMPERATURE
        elif ModuleModel.is_magnetic_module_model(self):
            return ModuleType.MAGNETIC
        elif ModuleModel.is_thermocycler_module_model(self):
            return ModuleType.THERMOCYCLER
        elif ModuleModel.is_heater_shaker_module_model(self):
            return ModuleType.HEATER_SHAKER
        elif ModuleModel.is_magnetic_block(self):
            return ModuleType.MAGNETIC_BLOCK

        assert False, f"Invalid ModuleModel {self}"

    @classmethod
    def is_temperature_module_model(
        cls, model: ModuleModel
    ) -> TypeGuard[TemperatureModuleModel]:
        """Whether a given model is a Temperature Module."""
        return model in [cls.TEMPERATURE_MODULE_V1, cls.TEMPERATURE_MODULE_V2]

    @classmethod
    def is_magnetic_module_model(
        cls, model: ModuleModel
    ) -> TypeGuard[MagneticModuleModel]:
        """Whether a given model is a Magnetic Module."""
        return model in [cls.MAGNETIC_MODULE_V1, cls.MAGNETIC_MODULE_V2]

    @classmethod
    def is_thermocycler_module_model(
        cls, model: ModuleModel
    ) -> TypeGuard[ThermocyclerModuleModel]:
        """Whether a given model is a Thermocycler Module."""
        return model in [cls.THERMOCYCLER_MODULE_V1, cls.THERMOCYCLER_MODULE_V2]

    @classmethod
    def is_heater_shaker_module_model(
        cls, model: ModuleModel
    ) -> TypeGuard[HeaterShakerModuleModel]:
        """Whether a given model is a Heater-Shaker Module."""
        return model == cls.HEATER_SHAKER_MODULE_V1

    @classmethod
    def is_magnetic_block(cls, model: ModuleModel) -> TypeGuard[MagneticBlockModel]:
        """Whether a given model is a Magnetic block."""
        return model == cls.MAGNETIC_BLOCK_V1


TemperatureModuleModel = Literal[
    ModuleModel.TEMPERATURE_MODULE_V1, ModuleModel.TEMPERATURE_MODULE_V2
]
MagneticModuleModel = Literal[
    ModuleModel.MAGNETIC_MODULE_V1, ModuleModel.MAGNETIC_MODULE_V2
]
ThermocyclerModuleModel = Literal[
    ModuleModel.THERMOCYCLER_MODULE_V1, ModuleModel.THERMOCYCLER_MODULE_V2
]
HeaterShakerModuleModel = Literal[ModuleModel.HEATER_SHAKER_MODULE_V1]
MagneticBlockModel = Literal[ModuleModel.MAGNETIC_BLOCK_V1]


class ModuleDimensions(BaseModel):
    """Dimension type for modules."""

    bareOverallHeight: float
    overLabwareHeight: float
    lidHeight: Optional[float] = None


Vec3f = SD_Vec3f[float]


# TODO(mm, 2022-11-07): Deduplicate with Vec3f.
class ModuleCalibrationPoint(BaseModel):
    """Calibration Point type for module definition."""

    x: float
    y: float
    z: float


LabwareOffsetVector = lw_models.OffsetVector


# TODO(mm, 2022-11-07): Deduplicate with Vec3f.
class InstrumentOffsetVector(BaseModel):
    """Instrument Offset from home position to robot deck."""

    x: float
    y: float
    z: float


# TODO(mm, 2022-11-07): Deduplicate with Vec3f.
class ModuleOffsetVector(BaseModel):
    """Offset, in deck coordinates, from nominal to actual position of labware on a module."""

    x: float
    y: float
    z: float


@dataclass
class ModuleOffsetData:
    """Module calibration offset data."""

    moduleOffsetVector: ModuleOffsetVector
    location: DeckSlotLocation


class OverlapOffset(Vec3f):
    """Offset representing overlap space of one labware on top of another labware or module."""


class AddressableOffsetVector(Vec3f):
    """Offset, in deck coordinates, from nominal to actual position of an addressable area."""


class LabwareMovementOffsetData(BaseModel):
    """Offsets to be used during labware movement."""

    pickUpOffset: LabwareOffsetVector
    dropOffset: LabwareOffsetVector


# TODO(mm, 2023-04-13): Move to shared-data, so this binding can be maintained alongside the JSON
# schema that it's sourced from. We already do that for labware definitions and JSON protocols.
class ModuleDefinition(BaseModel):
    """A module definition conforming to module definition schema v3."""

    # Note: This field is misleading.
    #
    # This class only models v3 definitions ("module/schemas/3"), not v2 ("module/schemas/2").
    # labwareOffset is required to have a z-component, for example.
    #
    # When parsing from a schema v3 JSON definition into this model,
    # the definition's `"$otSharedSchema": "module/schemas/3"` field will be thrown away
    # because it has a dollar sign, which doesn't match this field.
    # Then, this field will default to "module/schemas/2", because no value was provided.
    #
    # We should fix this field once Jira RSS-221 is resolved. RSS-221 makes it difficult to fix
    # because robot-server has been storing and loading these bad fields in its database.
    otSharedSchema: str = Field("module/schemas/2", description="The current schema.")

    moduleType: ModuleType = Field(
        ...,
        description="Module type (Temperature/Magnetic/Thermocycler)",
    )

    model: ModuleModel = Field(..., description="Model name of the module")

    labwareOffset: LabwareOffsetVector = Field(
        ...,
        description="Labware offset in x, y, z.",
    )

    dimensions: ModuleDimensions = Field(..., description="Module dimension")

    calibrationPoint: ModuleCalibrationPoint = Field(
        ...,
        description="Calibration point of module.",
    )

    displayName: str = Field(..., description="Display name.")

    quirks: List[str] = Field(..., description="Module quirks")

    # In releases prior to https://github.com/Opentrons/opentrons/pull/11873 (v6.3.0),
    # the matrices in slotTransforms were 3x3.
    # After, they are 4x4, even though there was no schema version bump.
    #
    # Because old objects of this class, with the 3x3 matrices, were stored in robot-server's
    # database, this field needs to stay typed loosely enough to support both sizes.
    # We can fix this once Jira RSS-221 is resolved.
    slotTransforms: Dict[str, Any] = Field(
        ...,
        description="Dictionary of transforms for each slot.",
    )

    compatibleWith: List[ModuleModel] = Field(
        ...,
        description="List of module models this model is compatible with.",
    )
    gripperOffsets: Optional[Dict[str, LabwareMovementOffsetData]] = Field(
        default_factory=dict,
        description="Offsets to use for labware movement using gripper",
    )


class LoadedModule(BaseModel):
    """A module that has been loaded."""

    id: str
    model: ModuleModel
    location: Optional[DeckSlotLocation] = None
    serialNumber: Optional[str] = None


class LabwareOffsetLocation(BaseModel):
    """Parameters describing when a given offset may apply to a given labware load."""

    slotName: DeckSlotName = Field(
        ...,
        description=(
            "The deck slot where the protocol will load the labware."
            " Or, if the protocol will load the labware on a module,"
            " the deck slot where the protocol will load that module."
            "\n\n"
            # This description should be kept in sync with DeckSlotLocation.slotName.
            'The plain numbers like `"5"` are for the OT-2,'
            ' and the coordinates like `"C2"` are for the Flex.'
            "\n\n"
            "When you provide one of these values, you can use either style."
            " It will automatically be converted to match the robot."
            "\n\n"
            "When one of these values is returned, it will always match the robot."
        ),
    )
    moduleModel: Optional[ModuleModel] = Field(
        None,
        description=(
            "The model of the module that the labware will be loaded onto,"
            " if applicable."
            "\n\n"
            "Because of module compatibility, the model that the protocol requests"
            " may not be exactly the same"
            " as what it will find physically connected during execution."
            " For this labware offset to apply,"
            " this field must be the *requested* model, not the connected one."
            " You can retrieve this from a `loadModule` command's `params.model`"
            " in the protocol's analysis."
        ),
    )
    definitionUri: Optional[str] = Field(
        None,
        description=(
            "The definition URI of a labware that a labware can be loaded onto,"
            " if applicable."
            "\n\n"
            "This can be combined with moduleModel if the labware is loaded on top of"
            " an adapter that is loaded on a module."
        ),
    )


class LabwareOffset(BaseModel):
    """An offset that the robot adds to a pipette's position when it moves to a labware.

    During the run, if a labware is loaded whose definition URI and location
    both match what's found here, the given offset will be added to all
    pipette movements that use that labware as a reference point.
    """

    id: str = Field(..., description="Unique labware offset record identifier.")
    createdAt: datetime = Field(..., description="When this labware offset was added.")
    definitionUri: str = Field(..., description="The URI for the labware's definition.")
    location: LabwareOffsetLocation = Field(
        ...,
        description="Where the labware is located on the robot.",
    )
    vector: LabwareOffsetVector = Field(
        ...,
        description="The offset applied to matching labware.",
    )


class LabwareOffsetCreate(BaseModel):
    """Create request data for a labware offset."""

    definitionUri: str = Field(..., description="The URI for the labware's definition.")
    location: LabwareOffsetLocation = Field(
        ...,
        description="Where the labware is located on the robot.",
    )
    vector: LabwareOffsetVector = Field(
        ...,
        description="The offset applied to matching labware.",
    )


class LoadedLabware(BaseModel):
    """A labware that has been loaded."""

    id: str
    loadName: str
    definitionUri: str
    location: LabwareLocation = Field(
        ..., description="The labware's current location."
    )
    offsetId: Optional[str] = Field(
        None,
        description=(
            "An ID referencing the labware offset"
            " that applies to this labware placement."
            " Null or undefined means no offset was provided for this load,"
            " so the default of (0, 0, 0) will be used."
        ),
    )
    displayName: Optional[str] = Field(
        None,
        description="A user-specified display name for this labware, if provided.",
    )


class HexColor(RootModel[str]):
    """Hex color representation."""

    root: str = Field(pattern=r"^#(?:[0-9a-fA-F]{3,4}){1,2}$")


class Liquid(BaseModel):
    """Payload required to create a liquid."""

    id: str
    displayName: str
    description: str
    displayColor: Optional[HexColor] = None


class SpeedRange(NamedTuple):
    """Minimum and maximum allowed speeds for a shaking module."""

    min: int
    max: int


class TemperatureRange(NamedTuple):
    """Minimum and maximum allowed temperatures for a heating module."""

    min: float
    max: float


class HeaterShakerLatchStatus(Enum):
    """Heater-Shaker latch status for determining pipette and labware movement errors."""

    CLOSED = "closed"
    OPEN = "open"
    UNKNOWN = "unknown"


@dataclass(frozen=True)
class HeaterShakerMovementRestrictors:
    """Shaking status, latch status and slot location for determining movement restrictions."""

    plate_shaking: bool
    latch_status: HeaterShakerLatchStatus
    deck_slot: int


class LabwareMovementStrategy(str, Enum):
    """Strategy to use for labware movement."""

    USING_GRIPPER = "usingGripper"
    MANUAL_MOVE_WITH_PAUSE = "manualMoveWithPause"
    MANUAL_MOVE_WITHOUT_PAUSE = "manualMoveWithoutPause"


@dataclass(frozen=True)
class PotentialCutoutFixture:
    """Cutout and cutout fixture id associated with a potential cutout fixture that can be on the deck."""

    cutout_id: str
    cutout_fixture_id: str
    provided_addressable_areas: FrozenSet[str]


class AreaType(Enum):
    """The type of addressable area."""

    SLOT = "slot"
    STAGING_SLOT = "stagingSlot"
    MOVABLE_TRASH = "movableTrash"
    FIXED_TRASH = "fixedTrash"
    WASTE_CHUTE = "wasteChute"
    THERMOCYCLER = "thermocycler"
    HEATER_SHAKER = "heaterShaker"
    TEMPERATURE = "temperatureModule"
    MAGNETICBLOCK = "magneticBlock"


@dataclass(frozen=True)
class AddressableArea:
    """Addressable area that has been loaded."""

    area_name: str
    area_type: AreaType
    base_slot: DeckSlotName
    display_name: str
    bounding_box: Dimensions
    position: AddressableOffsetVector
    compatible_module_types: List[SharedDataModuleType]


class PostRunHardwareState(Enum):
    """State of robot gantry & motors after a stop is performed and the hardware API is reset.

    HOME_AND_STAY_ENGAGED: home the gantry and keep all motors engaged. This allows the
        robot to continue performing movement actions without re-homing
    HOME_THEN_DISENGAGE: home the gantry and then disengage motors.
        Reduces current consumption of the motors and prevents coil heating.
        Re-homing is required to re-engage the motors and resume robot movement.
    STAY_ENGAGED_IN_PLACE: do not home after the stop and keep the motors engaged.
        Keeps gantry in the same position as prior to `stop()` execution
        and allows the robot to execute movement commands without requiring to re-home first.
    DISENGAGE_IN_PLACE: disengage motors and do not home the robot
    Probable states for pipette:
        - for 1- or 8-channel:
            - HOME_AND_STAY_ENGAGED after protocol runs
            - STAY_ENGAGED_IN_PLACE after maintenance runs
        - for 96-channel:
            - HOME_THEN_DISENGAGE after protocol runs
            - DISENGAGE_IN_PLACE after maintenance runs
    """

    HOME_AND_STAY_ENGAGED = "homeAndStayEngaged"
    HOME_THEN_DISENGAGE = "homeThenDisengage"
    STAY_ENGAGED_IN_PLACE = "stayEngagedInPlace"
    DISENGAGE_IN_PLACE = "disengageInPlace"


NOZZLE_NAME_REGEX = r"[A-Z]\d{1,2}"
PRIMARY_NOZZLE_LITERAL = Literal["A1", "H1", "A12", "H12"]


class AllNozzleLayoutConfiguration(BaseModel):
    """All basemodel to represent a reset to the nozzle configuration. Sending no parameters resets to default."""

    style: Literal["ALL"] = "ALL"


class SingleNozzleLayoutConfiguration(BaseModel):
    """Minimum information required for a new nozzle configuration."""

    style: Literal["SINGLE"] = "SINGLE"
    primaryNozzle: PRIMARY_NOZZLE_LITERAL = Field(
        ...,
        description="The primary nozzle to use in the layout configuration. This nozzle will update the critical point of the current pipette. For now, this is also the back left corner of your rectangle.",
    )


class RowNozzleLayoutConfiguration(BaseModel):
    """Minimum information required for a new nozzle configuration."""

    style: Literal["ROW"] = "ROW"
    primaryNozzle: PRIMARY_NOZZLE_LITERAL = Field(
        ...,
        description="The primary nozzle to use in the layout configuration. This nozzle will update the critical point of the current pipette. For now, this is also the back left corner of your rectangle.",
    )


class ColumnNozzleLayoutConfiguration(BaseModel):
    """Information required for nozzle configurations of type ROW and COLUMN."""

    style: Literal["COLUMN"] = "COLUMN"
    primaryNozzle: PRIMARY_NOZZLE_LITERAL = Field(
        ...,
        description="The primary nozzle to use in the layout configuration. This nozzle will update the critical point of the current pipette. For now, this is also the back left corner of your rectangle.",
    )


class QuadrantNozzleLayoutConfiguration(BaseModel):
    """Information required for nozzle configurations of type QUADRANT."""

    style: Literal["QUADRANT"] = "QUADRANT"
    primaryNozzle: PRIMARY_NOZZLE_LITERAL = Field(
        ...,
        description="The primary nozzle to use in the layout configuration. This nozzle will update the critical point of the current pipette. For now, this is also the back left corner of your rectangle.",
    )
    frontRightNozzle: str = Field(
        ...,
        pattern=NOZZLE_NAME_REGEX,
        description="The front right nozzle in your configuration.",
    )


NozzleLayoutConfigurationType = Union[
    AllNozzleLayoutConfiguration,
    SingleNozzleLayoutConfiguration,
    ColumnNozzleLayoutConfiguration,
    RowNozzleLayoutConfiguration,
    QuadrantNozzleLayoutConfiguration,
]

# TODO make the below some sort of better type
# TODO This should instead contain a proper cutout fixture type
DeckConfigurationType = List[
    Tuple[str, str, Optional[str]]
]  # cutout_id, cutout_fixture_id, opentrons_module_serial_number


class InstrumentSensorId(str, Enum):
    """Primary and secondary sensor ids."""

    PRIMARY = "primary"
    SECONDARY = "secondary"
    BOTH = "both"

    def to_instrument_probe_type(self) -> InstrumentProbeType:
        """Convert to InstrumentProbeType."""
        return {
            InstrumentSensorId.PRIMARY: InstrumentProbeType.PRIMARY,
            InstrumentSensorId.SECONDARY: InstrumentProbeType.SECONDARY,
            InstrumentSensorId.BOTH: InstrumentProbeType.BOTH,
        }[self]


class TipPresenceStatus(str, Enum):
    """Tip presence status reported by a pipette."""

    PRESENT = "present"
    ABSENT = "absent"
    UNKNOWN = "unknown"

    def to_hw_state(self) -> HwTipStateType:
        """Convert to hardware tip state."""
        assert self != TipPresenceStatus.UNKNOWN
        return {
            TipPresenceStatus.PRESENT: HwTipStateType.PRESENT,
            TipPresenceStatus.ABSENT: HwTipStateType.ABSENT,
        }[self]

    @classmethod
    def from_hw_state(cls, state: HwTipStateType) -> "TipPresenceStatus":
        """Convert from hardware tip state."""
        return {
            HwTipStateType.PRESENT: TipPresenceStatus.PRESENT,
            HwTipStateType.ABSENT: TipPresenceStatus.ABSENT,
        }[state]


# TODO (spp, 2024-04-02): move all RTP types to runner
class RTPBase(BaseModel):
    """Parameters defined in a protocol."""

    displayName: StrictStr = Field(..., description="Display string for the parameter.")
    variableName: StrictStr = Field(
        ..., description="Python variable name of the parameter."
    )
    description: Optional[StrictStr] = Field(
        None, description="Detailed description of the parameter."
    )
    suffix: Optional[StrictStr] = Field(
        None,
        description="Units (like mL, mm/sec, etc) or a custom suffix for the parameter.",
    )


class NumberParameter(RTPBase):
    """An integer parameter defined in a protocol."""

    type: Literal["int", "float"] = Field(
        ..., description="String specifying whether the number is an int or float type."
    )
    min: Union[StrictInt, StrictFloat] = Field(
        ..., description="Minimum value that the number param is allowed to have."
    )
    max: Union[StrictInt, StrictFloat] = Field(
        ..., description="Maximum value that the number param is allowed to have."
    )
    value: Union[StrictInt, StrictFloat] = Field(
        ...,
        description="The value assigned to the parameter; if not supplied by the client, will be assigned the default value.",
    )
    default: Union[StrictInt, StrictFloat] = Field(
        ...,
        description="Default value of the parameter, to be used when there is no client-specified value.",
    )


class BooleanParameter(RTPBase):
    """A boolean parameter defined in a protocol."""

    type: Literal["bool"] = Field(
        default="bool", description="String specifying the type of this parameter"
    )
    value: StrictBool = Field(
        ...,
        description="The value assigned to the parameter; if not supplied by the client, will be assigned the default value.",
    )
    default: StrictBool = Field(
        ...,
        description="Default value of the parameter, to be used when there is no client-specified value.",
    )


class EnumChoice(BaseModel):
    """Components of choices used in RTP Enum Parameters."""

    displayName: StrictStr = Field(
        ..., description="Display string for the param's choice."
    )
    value: Union[StrictInt, StrictFloat, StrictStr] = Field(
        ..., description="Enum value of the param's choice."
    )


class EnumParameter(RTPBase):
    """A string enum defined in a protocol."""

    type: Literal["int", "float", "str"] = Field(
        ...,
        description="String specifying whether the parameter is an int or float or string type.",
    )
    choices: List[EnumChoice] = Field(
        ..., description="List of valid choices for this parameter."
    )
    value: Union[StrictInt, StrictFloat, StrictStr] = Field(
        ...,
        description="The value assigned to the parameter; if not supplied by the client, will be assigned the default value.",
    )
    default: Union[StrictInt, StrictFloat, StrictStr] = Field(
        ...,
        description="Default value of the parameter, to be used when there is no client-specified value.",
    )


RunTimeParameter = Union[NumberParameter, EnumParameter, BooleanParameter]

RunTimeParamValuesType = Dict[
    StrictStr, Union[StrictInt, StrictFloat, StrictBool, StrictStr]
]  # update value types as more RTP types are added<|MERGE_RESOLUTION|>--- conflicted
+++ resolved
@@ -3,7 +3,6 @@
 from datetime import datetime
 from enum import Enum
 from dataclasses import dataclass
-<<<<<<< HEAD
 from pydantic import BaseModel, Field, RootModel
 from typing import (
     Optional,
@@ -15,7 +14,6 @@
     Tuple,
     FrozenSet,
 )
-=======
 from pydantic import (
     BaseModel,
     Field,
@@ -26,7 +24,6 @@
     validator,
 )
 from typing import Optional, Union, List, Dict, Any, NamedTuple, Tuple, FrozenSet
->>>>>>> 4ee432c0
 from typing_extensions import Literal, TypeGuard
 
 from opentrons_shared_data.pipette.dev_types import PipetteNameType
