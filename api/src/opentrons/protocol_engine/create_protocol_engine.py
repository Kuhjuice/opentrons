--- conflicted
+++ resolved
@@ -78,10 +78,7 @@
             config,
             drop_tips_after_run,
             post_run_hardware_state,
-<<<<<<< HEAD
-=======
             load_fixed_trash,
->>>>>>> bcb4d9b0
         )
     ) as (
         protocol_engine,
