--- conflicted
+++ resolved
@@ -30,14 +30,10 @@
 
     pipetteRetracted: bool = Field(
         ...,
-<<<<<<< HEAD
-        description="Whether the pipette was retracted/ homed before starting shake.",
-=======
         description=(
             "Whether this command automatically retracted the pipettes"
             " before starting the shake, to avoid a potential collision."
         ),
->>>>>>> f627f633
     )
 
 
