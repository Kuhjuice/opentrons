--- conflicted
+++ resolved
@@ -43,11 +43,7 @@
     # for legacy RPC (pre-ProtocolEngine) payloads.
     async def execute(self, params: CustomParams) -> SuccessData[CustomResult, None]:
         """A custom command does nothing when executed directly."""
-<<<<<<< HEAD
-        return CustomResult.model_construct()
-=======
-        return SuccessData(public=CustomResult.construct(), private=None)
->>>>>>> 4ee432c0
+        return SuccessData(public=CustomResult.model_construct(), private=None)
 
 
 class Custom(BaseCommand[CustomParams, CustomResult, ErrorOccurrence]):
