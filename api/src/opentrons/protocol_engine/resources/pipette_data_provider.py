--- conflicted
+++ resolved
@@ -18,6 +18,7 @@
 )
 
 from ..types import FlowRates
+from ...types import Point
 
 
 @dataclass(frozen=True)
@@ -36,14 +37,9 @@
         float, pipette_definition.SupportedTipsDefinition
     ]
     nominal_tip_overlap: Dict[str, float]
-<<<<<<< HEAD
     nozzle_map: NozzleMap
-=======
     back_left_corner_offset: Point
     front_right_corner_offset: Point
-    back_left_nozzle_offset: Point
-    front_right_nozzle_offset: Point
->>>>>>> be346725
 
 
 class VirtualPipetteDataProvider:
@@ -180,18 +176,13 @@
             nominal_tip_overlap=config.liquid_properties[
                 liquid_class
             ].tip_overlap_dictionary,
-<<<<<<< HEAD
             nozzle_map=nozzle_manager.current_configuration,
-=======
             back_left_corner_offset=Point(
                 pip_back_left[0], pip_back_left[1], pip_back_left[2]
             ),
             front_right_corner_offset=Point(
                 pip_front_right[0], pip_front_right[1], pip_front_right[2]
             ),
-            back_left_nozzle_offset=nozzle_manager.current_configuration.back_left_nozzle_offset,
-            front_right_nozzle_offset=nozzle_manager.current_configuration.front_right_nozzle_offset,
->>>>>>> be346725
         )
 
     def get_virtual_pipette_static_config(
@@ -227,21 +218,11 @@
         # https://opentrons.atlassian.net/browse/RCORE-655
         home_position=0,
         nozzle_offset_z=0,
-<<<<<<< HEAD
         nozzle_map=pipette_dict["current_nozzle_map"],
-=======
-        # TODO (spp): Confirm that the nozzle map is populated by the hardware api by default
-        back_left_nozzle_offset=pipette_dict[
-            "current_nozzle_map"
-        ].back_left_nozzle_offset,
-        front_right_nozzle_offset=pipette_dict[
-            "current_nozzle_map"
-        ].front_right_nozzle_offset,
         back_left_corner_offset=Point(
             back_left_offset[0], back_left_offset[1], back_left_offset[2]
         ),
         front_right_corner_offset=Point(
             front_right_offset[0], front_right_offset[1], front_right_offset[2]
         ),
->>>>>>> be346725
     )