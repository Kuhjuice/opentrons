--- conflicted
+++ resolved
@@ -64,33 +64,20 @@
             return rpm_int
         else:
             raise InvalidTargetSpeedError(
-<<<<<<< HEAD
-                f"Heater-Shaker got invalid speed of {rpm}RPM. Valid range is "
-                f"{HEATER_SHAKER_SPEED_RANGE}."
-=======
                 f"Cannot set Heater-Shaker to shake at {rpm} rpm. Valid speed range is "
                 f"{HEATER_SHAKER_SPEED_RANGE} rpm."
->>>>>>> f627f633
             )
 
     def raise_if_labware_latch_not_closed(self) -> None:
         """Raise an error if labware is not latched on the heater-shaker."""
         if not self.is_labware_latch_closed:
             raise CannotPerformModuleAction(
-<<<<<<< HEAD
-                "Heater-Shaker can't start shaking while the labware latch is open."
-=======
                 "Heater-Shaker cannot start shaking while the labware latch is open."
->>>>>>> f627f633
             )
 
     def raise_if_shaking(self) -> None:
         """Raise an error if the heater-shaker is currently shaking."""
         if self.is_plate_shaking:
             raise CannotPerformModuleAction(
-<<<<<<< HEAD
-                "Heater-Shaker can't open its labware latch while it is shaking."
-=======
                 "Heater-Shaker cannot open its labware latch while it is shaking."
->>>>>>> f627f633
             )