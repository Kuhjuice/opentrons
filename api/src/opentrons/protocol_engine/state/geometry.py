"""Geometry state getters."""
from typing import Optional, List, Set, Tuple, Union

from opentrons.types import Point, DeckSlotName

from .. import errors
from ..types import (
    OFF_DECK_LOCATION,
    LoadedLabware,
    LoadedModule,
    WellLocation,
    DropTipWellLocation,
    WellOrigin,
    DropTipWellOrigin,
    WellOffset,
    DeckSlotLocation,
    ModuleLocation,
    OnLabwareLocation,
    ModuleOffsetVector,
    LabwareLocation,
    LabwareOffsetVector,
    DeckType,
    CurrentWell,
    TipGeometry,
)
from .config import Config
from .labware import LabwareView
from .modules import ModuleView
from .pipettes import PipetteView


# TODO(mc, 2021-06-03): continue evaluation of which selectors should go here
# vs which selectors should be in LabwareView
class GeometryView:
    """Geometry computed state getters."""

    def __init__(
        self,
        config: Config,
        labware_view: LabwareView,
        module_view: ModuleView,
        pipette_view: PipetteView,
    ) -> None:
        """Initialize a GeometryView instance."""
        self._config = config
        self._labware = labware_view
        self._modules = module_view
        self._pipettes = pipette_view

    def get_labware_highest_z(self, labware_id: str) -> float:
        """Get the highest Z-point of a labware."""
        labware_data = self._labware.get(labware_id)

        return self._get_highest_z_from_labware_data(labware_data)

    # TODO(mc, 2022-06-24): rename this method
    def get_all_labware_highest_z(self) -> float:
        """Get the highest Z-point across all labware."""
        highest_labware_z = max(
            (
                self._get_highest_z_from_labware_data(lw_data)
                for lw_data in self._labware.get_all()
                if lw_data.location != OFF_DECK_LOCATION
            ),
            default=0.0,
        )

        highest_module_z = max(
            (
                self._modules.get_overall_height(module.id)
                for module in self._modules.get_all()
            ),
            default=0.0,
        )

        return max(highest_labware_z, highest_module_z)

    def get_min_travel_z(
        self,
        pipette_id: str,
        labware_id: str,
        location: Optional[CurrentWell],
        minimum_z_height: Optional[float],
    ) -> float:
        """Get the minimum allowed travel height of an arc move."""
        if (
            location is not None
            and pipette_id == location.pipette_id
            and labware_id == location.labware_id
        ):
            min_travel_z = self.get_labware_highest_z(labware_id)
        else:
            min_travel_z = self.get_all_labware_highest_z()
        if minimum_z_height:
            min_travel_z = max(min_travel_z, minimum_z_height)
        return min_travel_z

    def get_labware_parent_nominal_position(self, labware_id: str) -> Point:
        """Get the position of the labware's uncalibrated parent slot (deck, module, or another labware)."""
        slot_name = self.get_ancestor_slot_name(labware_id)
        slot_pos = self._labware.get_slot_position(slot_name)
        labware_data = self._labware.get(labware_id)
<<<<<<< HEAD
        offset = self._get_labware_position_offset(labware_id, labware_data.location)
=======
        module_id: Optional[str] = None
        if isinstance(labware_data.location, DeckSlotLocation):
            slot_name = labware_data.location.slotName
        elif isinstance(labware_data.location, ModuleLocation):
            module_id = labware_data.location.moduleId
            slot_name = self._modules.get_location(module_id).slotName
        elif labware_data.location == OFF_DECK_LOCATION:
            # Labware is off-deck
            raise errors.LabwareNotOnDeckError(
                f"Cannot access labware {labware_id} since it is not on the deck. "
                f"Either it has been loaded off-deck or its been moved off-deck."
            )
>>>>>>> 9201f574

        return Point(
            slot_pos.x + offset.x,
            slot_pos.y + offset.y,
            slot_pos.z + offset.z,
        )

    def _get_labware_position_offset(
        self, labware_id: str, labware_location: LabwareLocation
    ) -> LabwareOffsetVector:
        """Gets the offset vector of a labware on the given location."""
        if isinstance(labware_location, DeckSlotLocation):
            return LabwareOffsetVector(x=0, y=0, z=0)
        elif isinstance(labware_location, ModuleLocation):
            module_id = labware_location.moduleId
            deck_type = DeckType(self._labware.get_deck_definition()["otId"])
            module_offset = self._modules.get_nominal_module_offset(
                module_id=module_id, deck_type=deck_type
            )
            module_model = self._modules.get_connected_model(module_id)
            stacking_overlap = self._labware.get_module_overlap_offsets(
                labware_id, module_model
            )
            return LabwareOffsetVector(
                x=module_offset.x - stacking_overlap.x,
                y=module_offset.y - stacking_overlap.y,
                z=module_offset.z - stacking_overlap.z,
            )
        elif isinstance(labware_location, OnLabwareLocation):
            on_labware = self._labware.get(labware_location.labwareId)
            on_labware_dimensions = self._labware.get_dimensions(on_labware.id)
            stacking_overlap = self._labware.get_labware_overlap_offsets(
                labware_id=labware_id, below_labware_name=on_labware.loadName
            )
            labware_offset = LabwareOffsetVector(
                x=stacking_overlap.x,
                y=stacking_overlap.y,
                z=on_labware_dimensions.z - stacking_overlap.z,
            )
            return labware_offset + self._get_labware_position_offset(
                on_labware.id, on_labware.location
            )
        else:
            raise errors.LabwareNotOnDeckError(
                f"Labware {labware_id} does not have a parent associated with it"
                f" since it is no longer on the deck."
            )

    def _get_calibrated_module_offset(
        self, location: LabwareLocation
    ) -> ModuleOffsetVector:
        """Get a labware location's underlying calibrated module offset, if it is on a module."""
        if isinstance(location, ModuleLocation):
            module_id = location.moduleId
            return self._modules.get_module_calibration_offset(module_id)
        elif isinstance(location, DeckSlotLocation):
            return ModuleOffsetVector(x=0, y=0, z=0)
        elif isinstance(location, OnLabwareLocation):
            labware_data = self._labware.get(location.labwareId)
            return self._get_calibrated_module_offset(labware_data.location)
        elif location == OFF_DECK_LOCATION:
            raise errors.LabwareNotOnDeckError(
                "Labware does not have a slot or module associated with it"
                " since it is no longer on the deck."
            )

    def get_labware_parent_position(self, labware_id: str) -> Point:
        """Get the calibrated position of the labware's parent slot (deck or module)."""
        parent_pos = self.get_labware_parent_nominal_position(labware_id)
        labware_data = self._labware.get(labware_id)
        cal_offset = self._get_calibrated_module_offset(labware_data.location)

        return Point(
            x=parent_pos.x + cal_offset.x,
            y=parent_pos.y + cal_offset.y,
            z=parent_pos.z + cal_offset.z,
        )

    def get_labware_origin_position(self, labware_id: str) -> Point:
        """Get the position of the labware's origin, without calibration."""
        slot_pos = self.get_labware_parent_position(labware_id)
        origin_offset = self._labware.get_definition(labware_id).cornerOffsetFromSlot

        return Point(
            x=slot_pos.x + origin_offset.x,
            y=slot_pos.y + origin_offset.y,
            z=slot_pos.z + origin_offset.z,
        )

    def get_labware_position(self, labware_id: str) -> Point:
        """Get the calibrated origin of the labware."""
        origin_pos = self.get_labware_origin_position(labware_id)
        cal_offset = self._labware.get_labware_offset_vector(labware_id)

        return Point(
            x=origin_pos.x + cal_offset.x,
            y=origin_pos.y + cal_offset.y,
            z=origin_pos.z + cal_offset.z,
        )

    def get_well_position(
        self,
        labware_id: str,
        well_name: str,
        well_location: Optional[WellLocation] = None,
    ) -> Point:
        """Given relative well location in a labware, get absolute position."""
        labware_pos = self.get_labware_position(labware_id)
        well_def = self._labware.get_well_definition(labware_id, well_name)
        well_depth = well_def.depth

        offset = WellOffset(x=0, y=0, z=well_depth)
        if well_location is not None:
            offset = well_location.offset
            if well_location.origin == WellOrigin.TOP:
                offset = offset.copy(update={"z": offset.z + well_depth})
            elif well_location.origin == WellOrigin.CENTER:
                offset = offset.copy(update={"z": offset.z + well_depth / 2.0})

        return Point(
            x=labware_pos.x + offset.x + well_def.x,
            y=labware_pos.y + offset.y + well_def.y,
            z=labware_pos.z + offset.z + well_def.z,
        )

    def get_nominal_well_position(
        self,
        labware_id: str,
        well_name: str,
    ) -> Point:
        """Get the well position without calibration offsets."""
        parent_pos = self.get_labware_parent_nominal_position(labware_id)
        origin_offset = self._labware.get_definition(labware_id).cornerOffsetFromSlot
        well_def = self._labware.get_well_definition(labware_id, well_name)
        return Point(
            x=parent_pos.x + origin_offset.x + well_def.x,
            y=parent_pos.y + origin_offset.y + well_def.y,
            z=parent_pos.z + origin_offset.z + well_def.z + well_def.depth,
        )

    def get_relative_well_location(
        self,
        labware_id: str,
        well_name: str,
        absolute_point: Point,
    ) -> WellLocation:
        """Given absolute position, get relative location of a well in a labware."""
        well_absolute_point = self.get_well_position(labware_id, well_name)
        delta = absolute_point - well_absolute_point

        return WellLocation(offset=WellOffset(x=delta.x, y=delta.y, z=delta.z))

    def get_well_height(
        self,
        labware_id: str,
        well_name: str,
    ) -> float:
        """Get the height of a specified well for a labware."""
        well_def = self._labware.get_well_definition(labware_id, well_name)
        return well_def.depth

    def _get_highest_z_from_labware_data(self, lw_data: LoadedLabware) -> float:
        labware_pos = self.get_labware_position(lw_data.id)
        definition = self._labware.get_definition(lw_data.id)
        z_dim = definition.dimensions.zDimension
        height_over_labware: float = 0
        if isinstance(lw_data.location, ModuleLocation):
            module_id = lw_data.location.moduleId
            height_over_labware = self._modules.get_height_over_labware(module_id)
        return labware_pos.z + z_dim + height_over_labware

    def get_nominal_effective_tip_length(
        self,
        pipette_id: str,
        labware_id: str,
    ) -> float:
        """Given a labware and a pipette's config, get the nominal effective tip length.

        Effective tip length is the nominal tip length less the distance the
        tip overlaps with the pipette nozzle. This does not take calibrated
        tip lengths into account.
        """
        labware_uri = self._labware.get_definition_uri(labware_id)
        nominal_overlap = self._pipettes.get_nominal_tip_overlap(
            pipette_id=pipette_id, labware_uri=labware_uri
        )

        return self._labware.get_tip_length(
            labware_id=labware_id, overlap=nominal_overlap
        )

    def get_nominal_tip_geometry(
        self,
        pipette_id: str,
        labware_id: str,
        well_name: Optional[str],
    ) -> TipGeometry:
        """Given a labware, well, and hardware pipette config, get the tip geometry.

        Tip geometry includes effective tip length, tip diameter, and tip volume,
        which is all data required by the hardware controller for proper tip handling.

        This geometry data is based solely on labware and pipette definitions and
        does not take calibrated tip lengths into account.
        """
        effective_length = self.get_nominal_effective_tip_length(
            pipette_id=pipette_id,
            labware_id=labware_id,
        )
        well_def = self._labware.get_well_definition(labware_id, well_name)

        if well_def.shape != "circular":
            raise errors.LabwareIsNotTipRackError(
                f"Well {well_name} in labware {labware_id} is not circular."
            )

        return TipGeometry(
            length=effective_length,
            diameter=well_def.diameter,  # type: ignore[arg-type]
            # TODO(mc, 2020-11-12): WellDefinition type says totalLiquidVolume
            #  is a float, but hardware controller expects an int
            volume=int(well_def.totalLiquidVolume),
        )

    def get_tip_drop_location(
        self,
        pipette_id: str,
        labware_id: str,
        well_location: DropTipWellLocation,
    ) -> WellLocation:
        """Get tip drop location given labware and hardware pipette."""
        if well_location.origin != DropTipWellOrigin.DEFAULT:
            return WellLocation(
                origin=WellOrigin(well_location.origin.value),
                offset=well_location.offset,
            )

        # return to top if labware is fixed trash
        if self._labware.get_has_quirk(labware_id=labware_id, quirk="fixedTrash"):
            z_offset = well_location.offset.z
        else:
            z_offset = self._labware.get_tip_drop_z_offset(
                labware_id=labware_id,
                length_scale=self._pipettes.get_return_tip_scale(pipette_id),
                additional_offset=well_location.offset.z,
            )

        return WellLocation(
            origin=WellOrigin.TOP,
            offset=WellOffset(
                x=well_location.offset.x,
                y=well_location.offset.y,
                z=z_offset,
            ),
        )

    def get_ancestor_slot_name(self, labware_id: str) -> DeckSlotName:
        """Get the slot name of the labware or the module that the labware is on."""
        labware = self._labware.get(labware_id)
        slot_name: DeckSlotName

        if isinstance(labware.location, DeckSlotLocation):
            slot_name = labware.location.slotName
        elif isinstance(labware.location, ModuleLocation):
            module_id = labware.location.moduleId
            slot_name = self._modules.get_location(module_id).slotName
        elif isinstance(labware.location, OnLabwareLocation):
            below_labware_id = labware.location.labwareId
            slot_name = self.get_ancestor_slot_name(below_labware_id)
        elif labware.location == OFF_DECK_LOCATION:
            raise errors.LabwareNotOnDeckError(
                f"Labware {labware_id} does not have a slot associated with it"
                f" since it is no longer on the deck."
            )

        return slot_name

    def ensure_location_not_occupied(
        self, location: LabwareLocation
    ) -> LabwareLocation:
        """Ensure that the location does not already have equipment in it."""
        if isinstance(location, (DeckSlotLocation, ModuleLocation)):
            self._labware.raise_if_labware_in_location(location)
            self._modules.raise_if_module_in_location(location)
        return location

    def get_labware_center(
        self,
        labware_id: str,
        location: Union[DeckSlotLocation, ModuleLocation, OnLabwareLocation],
    ) -> Point:
        """Get the center point of the labware as placed on the given location.

        Returns the absolute position of the labware as if it were placed on the
        specified location. Labware offset not included.
        """
        labware_dimensions = self._labware.get_dimensions(labware_id)
        offset = LabwareOffsetVector(x=0, y=0, z=0)
        location_slot: DeckSlotName

        if isinstance(location, ModuleLocation):
            deck_type = DeckType(self._labware.get_deck_definition()["otId"])
            offset = self._modules.get_module_offset(
                module_id=location.moduleId, deck_type=deck_type
            )
            location_slot = self._modules.get_location(location.moduleId).slotName
        elif isinstance(location, OnLabwareLocation):
            location_slot = self.get_ancestor_slot_name(location.labwareId)
            labware_offset = self._get_labware_position_offset(labware_id, location)
            # Get the calibrated offset if the on labware location is on top of a module, otherwise return empty one
            cal_offset = self._get_calibrated_module_offset(location)
            offset = LabwareOffsetVector(
                x=labware_offset.x + cal_offset.x,
                y=labware_offset.y + cal_offset.y,
                z=labware_offset.z + cal_offset.z,
            )
        else:
            location_slot = location.slotName
        slot_center = self._labware.get_slot_center_position(location_slot)
        return Point(
            slot_center.x + offset.x,
            slot_center.y + offset.y,
            slot_center.z + offset.z + labware_dimensions.z / 2,
        )

    def get_extra_waypoints(
        self, labware_id: str, location: Optional[CurrentWell]
    ) -> List[Tuple[float, float]]:
        """Get extra waypoints for movement if thermocycler needs to be dodged."""
        if location is not None and self._modules.should_dodge_thermocycler(
            from_slot=self.get_ancestor_slot_name(location.labware_id),
            to_slot=self.get_ancestor_slot_name(labware_id),
        ):
            middle_slot = DeckSlotName.SLOT_5.to_equivalent_for_robot_type(
                self._config.robot_type
            )
            middle_slot_center = self._labware.get_slot_center_position(
                slot=middle_slot,
            )
            return [(middle_slot_center.x, middle_slot_center.y)]
        return []

    # TODO(mc, 2022-12-09): enforce data integrity (e.g. one module per slot)
    # rather than shunting this work to callers via `allowed_ids`.
    # This has larger implications and is tied up in splitting LPC out of the protocol run
    def get_slot_item(
        self,
        slot_name: DeckSlotName,
        allowed_labware_ids: Set[str],
        allowed_module_ids: Set[str],
    ) -> Union[LoadedLabware, LoadedModule, None]:
        """Get the item present in a deck slot, if any."""
        maybe_labware = self._labware.get_by_slot(
            slot_name=slot_name,
            allowed_ids=allowed_labware_ids,
        )
        maybe_module = self._modules.get_by_slot(
            slot_name=slot_name,
            allowed_ids=allowed_module_ids,
        )

        return maybe_labware or maybe_module or None<|MERGE_RESOLUTION|>--- conflicted
+++ resolved
@@ -100,22 +100,7 @@
         slot_name = self.get_ancestor_slot_name(labware_id)
         slot_pos = self._labware.get_slot_position(slot_name)
         labware_data = self._labware.get(labware_id)
-<<<<<<< HEAD
         offset = self._get_labware_position_offset(labware_id, labware_data.location)
-=======
-        module_id: Optional[str] = None
-        if isinstance(labware_data.location, DeckSlotLocation):
-            slot_name = labware_data.location.slotName
-        elif isinstance(labware_data.location, ModuleLocation):
-            module_id = labware_data.location.moduleId
-            slot_name = self._modules.get_location(module_id).slotName
-        elif labware_data.location == OFF_DECK_LOCATION:
-            # Labware is off-deck
-            raise errors.LabwareNotOnDeckError(
-                f"Cannot access labware {labware_id} since it is not on the deck. "
-                f"Either it has been loaded off-deck or its been moved off-deck."
-            )
->>>>>>> 9201f574
 
         return Point(
             slot_pos.x + offset.x,
@@ -160,8 +145,8 @@
             )
         else:
             raise errors.LabwareNotOnDeckError(
-                f"Labware {labware_id} does not have a parent associated with it"
-                f" since it is no longer on the deck."
+                f"Cannot access labware {labware_id} since it is not on the deck. "
+                f"Either it has been loaded off-deck or its been moved off-deck."
             )
 
     def _get_calibrated_module_offset(
