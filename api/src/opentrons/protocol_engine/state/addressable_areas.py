--- conflicted
+++ resolved
@@ -41,8 +41,6 @@
     use_simulated_deck_config: bool
 
 
-<<<<<<< HEAD
-=======
 def _get_conflicting_addressable_areas(
     potential_cutout_fixtures: Set[PotentialCutoutFixture],
     loaded_addressable_areas: Set[str],
@@ -65,7 +63,6 @@
 DeckConfiguration = List[Tuple[str, str]]  # cutout_id, cutout_fixture_id
 
 
->>>>>>> 74df7c6c
 class AddressableAreaStore(HasState[AddressableAreaState], HandlesActions):
     """Addressable area state container."""
 
@@ -101,9 +98,11 @@
         if isinstance(action, UpdateCommandAction):
             self._handle_command(action.command)
         if isinstance(action, PlayAction):
+            current_state = self._state
             if action.deck_configuration is not None:
-                self._load_addressable_areas_from_deck_configuration(
-                    action.deck_configuration
+                self._get_addressable_areas_from_deck_configuration(
+                    deck_config=action.deck_configuration,
+                    deck_definition=current_state.deck_definition,
                 )
 
     def _handle_command(self, command: Command) -> None:
@@ -125,13 +124,8 @@
             addressable_area_name = command.params.addressableAreaName
             self._check_location_is_addressable_area(addressable_area_name)
 
-<<<<<<< HEAD
-    def _load_addressable_areas_from_deck_configuration(
-        self, deck_config: DeckConfigurationType
-=======
     def _get_addressable_areas_from_deck_configuration(
         self, deck_config: DeckConfiguration, deck_definition: DeckDefinitionV4
->>>>>>> 74df7c6c
     ) -> List[AddressableArea]:
         """Load all provided addressable areas with a valid deck configuration."""
         # TODO uncomment once execute is hooked up with this properly
