--- conflicted
+++ resolved
@@ -1684,26 +1684,11 @@
                 self._current_position,
             )
             await self._move(target_down)
-<<<<<<< HEAD
             # perform pick up tip
-=======
-            homing_velocity = self._config.motion_settings.max_speed_discontinuity[
-                GantryLoad.HIGH_THROUGHPUT
-            ][OT3AxisKind.Q]
-            # check if position is known before pick up tip
-            if not any(self._backend.gear_motor_position):
-                # home gear motor if position not known
-                await self._backend.tip_action(
-                    distance=self._backend.axis_bounds[Axis.Q][1],
-                    velocity=homing_velocity,
-                    tip_action="home",
-                )
->>>>>>> 31fdcce9
             pipette_axis = Axis.of_main_tool_actuator(mount)
             gear_origin_float = axis_convert(self._backend.gear_motor_position, 0.0)[
                 pipette_axis
             ]
-<<<<<<< HEAD
             gear_origin_dict = {Axis.Q: gear_origin_float}
             clamp_move_target = pipette_spec.pick_up_distance - 9
             gear_target_dict = {Axis.Q: clamp_move_target}
@@ -1730,21 +1715,6 @@
             fast_home_target = {Axis.Q: self._config.safe_home_distance}
 
             fast_home_moves = self._build_moves(gear_pos_dict, fast_home_target, speed=pipette_spec.speed)
-=======
-            clamp_move_target = pipette_spec.pick_up_distance
-            clamp_moves = self._build_moves(
-                {Axis.Q: gear_origin_float}, {Axis.Q: clamp_move_target}
-            )
-            await self._backend.tip_action(moves=clamp_moves[0], tip_action="clamp")
-
-            gear_pos_float = axis_convert(self._backend.gear_motor_position, 0.0)[
-                Axis.P_L
-            ]
-
-            fast_home_moves = self._build_moves(
-                {Axis.Q: gear_pos_float}, {Axis.Q: self._config.safe_home_distance}
-            )
->>>>>>> 31fdcce9
             # move toward home until a safe distance
             await self._backend.tip_action(moves=fast_home_moves[0], tip_action="clamp")
             # move the rest of the way home with no acceleration
@@ -1827,7 +1797,6 @@
             if move.is_ht_tip_action and move.speed:
                 # The speed check is needed because speed can sometimes be None.
                 # Not sure why
-<<<<<<< HEAD
                 # await self._backend.update_gear_motor_position()
                 gear_start_position = axis_convert(
                     self._backend.gear_motor_position, 0.0
@@ -1859,30 +1828,6 @@
 
                 fast_home_moves = self._build_moves(
                     {Axis.Q: gear_start_position}, fast_home_target, speed=move.speed
-=======
-                if not any(self._backend.gear_motor_position):
-                    # home gear motor if position not known
-                    await self._backend.tip_action(
-                        distance=self._backend.axis_bounds[Axis.Q][1],
-                        velocity=homing_velocity,
-                        tip_action="home",
-                    )
-
-                gear_start_position = axis_convert(
-                    self._backend.gear_motor_position, 0.0
-                )[Axis.P_L]
-                drop_moves = self._build_moves(
-                    {Axis.Q: gear_start_position}, {Axis.Q: move.target_position}
-                )
-                await self._backend.tip_action(moves=drop_moves[0], tip_action="clamp")
-
-                gear_pos_float = axis_convert(self._backend.gear_motor_position, 0.0)[
-                    Axis.P_L
-                ]
-
-                fast_home_moves = self._build_moves(
-                    {Axis.Q: gear_pos_float}, {Axis.Q: self._config.safe_home_distance}
->>>>>>> 31fdcce9
                 )
                 # move toward home until a safe distance
                 await self._backend.tip_action(
