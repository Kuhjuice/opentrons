--- conflicted
+++ resolved
@@ -1326,19 +1326,7 @@
         """Move the gripper jaw inward to close."""
         try:
             await self._backend.gripper_grip_jaw(duty_cycle=duty_cycle)
-<<<<<<< HEAD
-            encoder_pos = await self._backend.update_encoder_position()
-            self._encoder_position = deck_from_machine(
-                encoder_pos,
-                self._robot_calibration.deck_calibration.attitude,
-                self._robot_calibration.carriage_offset,
-            )
-            self._gripper_handler.set_jaw_displacement(
-                self._encoder_position[OT3Axis.G]
-            )
-=======
             await self._cache_encoder_position()
->>>>>>> b0c6b512
         except Exception:
             self._log.exception(
                 f"Gripper grip failed, encoder pos: {self._encoder_position[OT3Axis.G]}"
@@ -1350,19 +1338,7 @@
         """Move the gripper jaw outward to reach the homing switch."""
         try:
             await self._backend.gripper_home_jaw(duty_cycle=duty_cycle)
-<<<<<<< HEAD
-            encoder_pos = await self._backend.update_encoder_position()
-            self._encoder_position = deck_from_machine(
-                encoder_pos,
-                self._robot_calibration.deck_calibration.attitude,
-                self._robot_calibration.carriage_offset,
-            )
-            self._gripper_handler.set_jaw_displacement(
-                self._encoder_position[OT3Axis.G]
-            )
-=======
             await self._cache_encoder_position()
->>>>>>> b0c6b512
         except Exception:
             self._log.exception("Gripper home failed")
             raise
@@ -1373,35 +1349,11 @@
         try:
             if not self._gripper_handler.is_valid_jaw_width(jaw_width_mm):
                 raise ValueError("Setting gripper jaw width out of bounds")
-<<<<<<< HEAD
-            await self._backend.gripper_hold_jaw(
-                int(
-                    1000
-                    * (
-                        self._gripper_handler.get_gripper().config.geometry.jaw_width[
-                            "max"
-                        ]
-                        - jaw_width_mm
-                    )
-                    / 2
-                )
-            )
-            encoder_pos = await self._backend.update_encoder_position()
-            self._encoder_position = deck_from_machine(
-                encoder_pos,
-                self._robot_calibration.deck_calibration.attitude,
-                self._robot_calibration.carriage_offset,
-            )
-            self._gripper_handler.set_jaw_displacement(
-                self._encoder_position[OT3Axis.G]
-            )
-=======
             gripper = self._gripper_handler.get_gripper()
             width_max = gripper.config.geometry.jaw_width["max"]
             jaw_displacement_mm = (width_max - jaw_width_mm) / 2.0
             await self._backend.gripper_hold_jaw(int(1000 * jaw_displacement_mm))
             await self._cache_encoder_position()
->>>>>>> b0c6b512
         except Exception:
             self._log.exception("Gripper set width failed")
             raise
@@ -1884,15 +1836,7 @@
         mount: Union[top_types.Mount, OT3Mount],
         critical_point: Optional[CriticalPoint] = None,
     ) -> float:
-<<<<<<< HEAD
-        carriage_pos = deck_from_machine(
-            self._backend.home_position(),
-            self._robot_calibration.deck_calibration.attitude,
-            self._robot_calibration.carriage_offset,
-        )
-=======
         carriage_pos = self._deck_from_machine(self._backend.home_position())
->>>>>>> b0c6b512
         pos_at_home = self._effector_pos_from_carriage_pos(
             OT3Mount.from_mount(mount), carriage_pos, critical_point
         )
@@ -1972,15 +1916,7 @@
             probe_settings.num_baseline_reads,
         )
         machine_pos = axis_convert(machine_pos_node_id, 0.0)
-<<<<<<< HEAD
-        position = deck_from_machine(
-            machine_pos,
-            self._robot_calibration.deck_calibration.attitude,
-            self._robot_calibration.carriage_offset,
-        )
-=======
         position = self._deck_from_machine(machine_pos)
->>>>>>> b0c6b512
         z_distance_traveled = (
             position[mount_axis] - probe_settings.starting_mount_height
         )
