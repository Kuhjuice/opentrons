import asyncio
from concurrent.futures import Future
import contextlib
from functools import partial, lru_cache, wraps
from dataclasses import replace
import logging
from copy import deepcopy
from collections import OrderedDict
from typing import (
    AsyncIterator,
    cast,
    Callable,
    Dict,
    Union,
    List,
    Optional,
    Sequence,
    Set,
    Any,
    TypeVar,
    Tuple,
    Mapping,
    Awaitable,
)
from opentrons.hardware_control.modules.module_calibration import (
    ModuleCalibrationOffset,
)


from opentrons_shared_data.pipette.dev_types import (
    PipetteName,
)
from opentrons_shared_data.pipette import (
    pipette_load_name_conversions as pipette_load_name,
)
from opentrons_shared_data.robot.dev_types import RobotType
from opentrons_shared_data.errors.exceptions import (
    StallOrCollisionDetectedError,
)

from opentrons import types as top_types
from opentrons.config import robot_configs
from opentrons.config.types import (
    RobotConfig,
    OT3Config,
    GantryLoad,
    CapacitivePassSettings,
    LiquidProbeSettings,
)
from opentrons.drivers.rpi_drivers.types import USBPort, PortGroup
from opentrons_hardware.hardware_control.motion_planning import (
    Move,
    MoveManager,
    MoveTarget,
    ZeroLengthMoveError,
)
from opentrons.hardware_control.nozzle_manager import NozzleConfigurationType
from opentrons_hardware.hardware_control.motion import MoveStopCondition
from opentrons_shared_data.errors.exceptions import (
    EnumeratedError,
    PythonException,
    PositionUnknownError,
    GripperNotPresentError,
    InvalidActuator,
    FirmwareUpdateFailedError,
)

from .util import use_or_initialize_loop, check_motion_bounds

from .instruments.ot3.pipette import (
    load_from_config_and_check_skip,
)
from .instruments.ot3.gripper import compare_gripper_config_and_check_skip, Gripper
from .instruments.ot3.instrument_calibration import (
    GripperCalibrationOffset,
    PipetteOffsetSummary,
)
from .backends.ot3controller import OT3Controller
from .backends.ot3simulator import OT3Simulator
from .backends.ot3utils import (
    axis_convert,
    get_system_constraints,
    get_system_constraints_for_calibration,
    get_system_constraints_for_plunger_acceleration,
)
from .backends.errors import SubsystemUpdating
from .execution_manager import ExecutionManagerProvider
from .pause_manager import PauseManager
from .module_control import AttachedModulesControl
from .types import (
    CriticalPoint,
    DoorState,
    DoorStateNotification,
    ErrorMessageNotification,
    HardwareEvent,
    HardwareEventHandler,
    HardwareAction,
    MotionChecks,
    SubSystem,
    PauseType,
    Axis,
    OT3AxisKind,
    OT3Mount,
    OT3AxisMap,
    InstrumentProbeType,
    GripperProbe,
    UpdateStatus,
    StatusBarState,
    SubSystemState,
    TipStateType,
    EstopOverallStatus,
    EstopAttachLocation,
    EstopStateNotification,
    EstopState,
    HardwareFeatureFlags,
    FailedTipStateCheck,
)
from .errors import (
    UpdateOngoingError,
)
from . import modules
from .ot3_calibration import OT3Transforms, OT3RobotCalibrationProvider

from .protocols import FlexHardwareControlInterface

# TODO (lc 09/15/2022) We should update our pipette handler to reflect OT-3 properties
# in a follow-up PR.
from .instruments.ot3.pipette_handler import (
    OT3PipetteHandler,
    InstrumentsByMount,
    TipActionSpec,
    TipActionMoveSpec,
)
from .instruments.ot3.instrument_calibration import load_pipette_offset
from .instruments.ot3.gripper_handler import GripperHandler
from .instruments.ot3.instrument_calibration import (
    load_gripper_calibration_offset,
)

from .motion_utilities import (
    target_position_from_absolute,
    target_position_from_relative,
    target_position_from_plunger,
    offset_for_mount,
    deck_from_machine,
    machine_from_deck,
    machine_vector_from_deck_vector,
)

from .dev_types import (
    AttachedGripper,
    AttachedPipette,
    PipetteDict,
    PipetteStateDict,
    InstrumentDict,
    GripperDict,
)


from .status_bar_state import StatusBarStateController

mod_log = logging.getLogger(__name__)

AXES_IN_HOMING_ORDER: Tuple[Axis, Axis, Axis, Axis, Axis, Axis, Axis, Axis, Axis] = (
    *Axis.ot3_mount_axes(),
    Axis.X,
    Axis.Y,
    *Axis.pipette_axes(),
    Axis.G,
    Axis.Q,
)

Wrapped = TypeVar("Wrapped", bound=Callable[..., Awaitable[Any]])


def _adjust_high_throughput_z_current(func: Wrapped) -> Wrapped:
    """
    A decorator that temproarily and conditionally changes the active current (based on the axis input)
    before a function is executed and the cleans up afterwards
    """
    # only home and retract should be wrappeed by this decorator
    @wraps(func)
    async def wrapper(self: Any, axis: Axis, *args: Any, **kwargs: Any) -> Any:
        async with contextlib.AsyncExitStack() as stack:
            if axis == Axis.Z_R and self.gantry_load == GantryLoad.HIGH_THROUGHPUT:
                await stack.enter_async_context(self._backend.restore_z_r_run_current())
            return await func(self, axis, *args, **kwargs)

    return cast(Wrapped, wrapper)


class OT3API(
    ExecutionManagerProvider,
    OT3RobotCalibrationProvider,
    # This MUST be kept last in the inheritance list so that it is
    # deprioritized in the method resolution order; otherwise, invocations
    # of methods that are present in the protocol will call the (empty,
    # do-nothing) methods in the protocol. This will happily make all the
    # tests fail.
    FlexHardwareControlInterface[
        OT3Transforms, Union[top_types.Mount, OT3Mount], OT3Config
    ],
):
    """This API is the primary interface to the hardware controller.

    Because the hardware manager controls access to the system's hardware
    as a whole, it is designed as a class of which only one should be
    instantiated at a time. This class's methods should be the only method
    of external access to the hardware. Each method may be minimal - it may
    only delegate the call to another submodule of the hardware manager -
    but its purpose is to be gathered here to provide a single interface.

    This implements the protocols in opentrons.hardware_control.protocols,
    and longer method docstrings may be found there. Docstrings for the
    methods in this class only note where their behavior is different or
    extended from that described in the protocol.
    """

    CLS_LOG = mod_log.getChild("OT3API")

    def __init__(
        self,
        backend: Union[OT3Simulator, OT3Controller],
        loop: asyncio.AbstractEventLoop,
        config: OT3Config,
        feature_flags: HardwareFeatureFlags,
    ) -> None:
        """Initialize an API instance.

        This should rarely be explicitly invoked by an external user; instead,
        one of the factory methods build_hardware_controller or
        build_hardware_simulator should be used.
        """
        self._log = self.CLS_LOG.getChild(str(id(self)))
        self._config = config
        self._backend = backend
        self._loop = loop

        def estop_cb(event: HardwareEvent) -> None:
            self._update_estop_state(event)

        self._feature_flags = feature_flags
        backend.estop_state_machine.add_listener(estop_cb)

        self._callbacks: Set[HardwareEventHandler] = set()
        # {'X': 0.0, 'Y': 0.0, 'Z': 0.0, 'A': 0.0, 'B': 0.0, 'C': 0.0}
        self._current_position: OT3AxisMap[float] = {}
        self._encoder_position: OT3AxisMap[float] = {}

        self._last_moved_mount: Optional[OT3Mount] = None
        # The motion lock synchronizes calls to long-running physical tasks
        # involved in motion. This fixes issue where for instance a move()
        # or home() call is in flight and something else calls
        # current_position(), which will not be updated until the move() or
        # home() call succeeds or fails.
        self._motion_lock = asyncio.Lock()
        self._door_state = DoorState.CLOSED
        self._pause_manager = PauseManager()
        self._gantry_load = GantryLoad.LOW_THROUGHPUT
        self._move_manager = MoveManager(
            constraints=get_system_constraints(
                self._config.motion_settings, self._gantry_load
            )
        )
        self._status_bar_controller = StatusBarStateController(
            self._backend.status_bar_interface()
        )

        self._pipette_handler = OT3PipetteHandler({m: None for m in OT3Mount})
        self._gripper_handler = GripperHandler(gripper=None)
        OT3RobotCalibrationProvider.__init__(self, self._config)
        ExecutionManagerProvider.__init__(self, isinstance(backend, OT3Simulator))

    @property
    def door_state(self) -> DoorState:
        return self._door_state

    @door_state.setter
    def door_state(self, door_state: DoorState) -> None:
        self._door_state = door_state

    @property
    def gantry_load(self) -> GantryLoad:
        return self._gantry_load

    async def set_gantry_load(self, gantry_load: GantryLoad) -> None:
        mod_log.info(f"Setting gantry load to {gantry_load}")
        self._gantry_load = gantry_load
        self._move_manager.update_constraints(
            get_system_constraints(self._config.motion_settings, gantry_load)
        )
        await self._backend.update_to_default_current_settings(gantry_load)

    async def get_serial_number(self) -> Optional[str]:
        return await self._backend.get_serial_number()

    async def set_system_constraints_for_calibration(self) -> None:
        self._move_manager.update_constraints(
            get_system_constraints_for_calibration(
                self._config.motion_settings, self._gantry_load
            )
        )
        mod_log.debug(
            f"Set system constraints for calibration: {self._move_manager.get_constraints()}"
        )

    async def set_system_constraints_for_plunger_acceleration(
        self, mount: OT3Mount, acceleration: float
    ) -> None:
        new_constraints = get_system_constraints_for_plunger_acceleration(
            self._config.motion_settings, self._gantry_load, mount, acceleration
        )
        self._move_manager.update_constraints(new_constraints)

    @contextlib.asynccontextmanager
    async def restore_system_constrants(self) -> AsyncIterator[None]:
        old_system_constraints = deepcopy(self._move_manager.get_constraints())
        try:
            yield
        finally:
            self._move_manager.update_constraints(old_system_constraints)
            mod_log.debug(
                f"Restore previous system constraints: {old_system_constraints}"
            )

    def _update_door_state(self, door_state: DoorState) -> None:
        mod_log.info(f"Updating the window switch status: {door_state}")
        self.door_state = door_state
        for cb in self._callbacks:
            hw_event = DoorStateNotification(new_state=door_state)
            try:
                cb(hw_event)
            except Exception:
                mod_log.exception("Errored during door state event callback")

    def _update_estop_state(self, event: HardwareEvent) -> "List[Future[None]]":
        if not isinstance(event, EstopStateNotification):
            return []
        mod_log.info(
            f"Updating the estop status from {event.old_state} to {event.new_state}"
        )
        futures: "List[Future[None]]" = []
        if (
            event.new_state == EstopState.PHYSICALLY_ENGAGED
            and event.old_state != EstopState.PHYSICALLY_ENGAGED
        ):
            # If the estop was just pressed, turn off every module.
            for mod in self._backend.module_controls.available_modules:
                futures.append(
                    asyncio.run_coroutine_threadsafe(
                        modules.utils.disable_module(mod), self._loop
                    )
                )
        for cb in self._callbacks:
            try:
                cb(event)
            except Exception:
                mod_log.exception("Errored during estop state event callback")

        return futures

    def _reset_last_mount(self) -> None:
        self._last_moved_mount = None

    def _deck_from_machine(self, machine_pos: Dict[Axis, float]) -> Dict[Axis, float]:
        return deck_from_machine(
            machine_pos=machine_pos,
            attitude=self._robot_calibration.deck_calibration.attitude,
            offset=self._robot_calibration.carriage_offset,
            robot_type=cast(RobotType, "OT-3 Standard"),
        )

    @classmethod
    async def build_hardware_controller(
        cls,
        attached_instruments: Optional[
            Dict[Union[top_types.Mount, OT3Mount], Dict[str, Optional[str]]]
        ] = None,
        attached_modules: Optional[List[str]] = None,
        config: Union[OT3Config, RobotConfig, None] = None,
        loop: Optional[asyncio.AbstractEventLoop] = None,
        strict_attached_instruments: bool = True,
        use_usb_bus: bool = False,
        update_firmware: bool = True,
        status_bar_enabled: bool = True,
        feature_flags: Optional[HardwareFeatureFlags] = None,
    ) -> "OT3API":
        """Build an ot3 hardware controller."""
        checked_loop = use_or_initialize_loop(loop)
        if feature_flags is None:
            # If no feature flag set is defined, we will use the default values
            feature_flags = HardwareFeatureFlags()
        if not isinstance(config, OT3Config):
            checked_config = robot_configs.load_ot3()
        else:
            checked_config = config
        backend = await OT3Controller.build(
            checked_config,
            use_usb_bus,
            check_updates=update_firmware,
            feature_flags=feature_flags,
        )

        api_instance = cls(
            backend,
            loop=checked_loop,
            config=checked_config,
            feature_flags=feature_flags,
        )

        await api_instance.set_status_bar_enabled(status_bar_enabled)
        module_controls = await AttachedModulesControl.build(
            api_instance, board_revision=backend.board_revision
        )
        backend.module_controls = module_controls
        await backend.build_estop_detector()
        door_state = await backend.door_state()
        api_instance._update_door_state(door_state)
        backend.add_door_state_listener(api_instance._update_door_state)
        checked_loop.create_task(backend.watch(loop=checked_loop))
        backend.initialized = True
        await api_instance.refresh_positions()
        return api_instance

    @classmethod
    async def build_hardware_simulator(
        cls,
        attached_instruments: Union[
            None,
            Dict[OT3Mount, Dict[str, Optional[str]]],
            Dict[top_types.Mount, Dict[str, Optional[str]]],
        ] = None,
        attached_modules: Optional[List[str]] = None,
        config: Union[RobotConfig, OT3Config, None] = None,
        loop: Optional[asyncio.AbstractEventLoop] = None,
        strict_attached_instruments: bool = True,
        feature_flags: Optional[HardwareFeatureFlags] = None,
    ) -> "OT3API":
        """Build a simulating hardware controller.

        This method may be used both on a real robot and on dev machines.
        Multiple simulating hardware controllers may be active at one time.
        """
        if feature_flags is None:
            feature_flags = HardwareFeatureFlags()

        checked_modules = attached_modules or []

        checked_loop = use_or_initialize_loop(loop)
        if not isinstance(config, OT3Config):
            checked_config = robot_configs.load_ot3()
        else:
            checked_config = config
        backend = await OT3Simulator.build(
            {OT3Mount.from_mount(k): v for k, v in attached_instruments.items()}
            if attached_instruments
            else {},
            checked_modules,
            checked_config,
            checked_loop,
            strict_attached_instruments,
            feature_flags,
        )
        api_instance = cls(
            backend,
            loop=checked_loop,
            config=checked_config,
            feature_flags=feature_flags,
        )
        await api_instance.cache_instruments()
        module_controls = await AttachedModulesControl.build(
            api_instance, board_revision=backend.board_revision
        )
        backend.module_controls = module_controls
        await backend.watch(api_instance.loop)
        await api_instance.refresh_positions()
        return api_instance

    def __repr__(self) -> str:
        return "<{} using backend {}>".format(type(self), type(self._backend))

    @property
    def loop(self) -> asyncio.AbstractEventLoop:
        """The event loop used by this instance."""
        return self._loop

    @property
    def is_simulator(self) -> bool:
        """`True` if this is a simulator; `False` otherwise."""
        return isinstance(self._backend, OT3Simulator)

    def register_callback(self, cb: HardwareEventHandler) -> Callable[[], None]:
        """Allows the caller to register a callback, and returns a closure
        that can be used to unregister the provided callback
        """
        self._callbacks.add(cb)

        def unregister() -> None:
            self._callbacks.remove(cb)

        return unregister

    def get_fw_version(self) -> str:
        """
        Return the firmware version of the connected hardware.
        """
        from_backend = self._backend.fw_version
        uniques = set(version for version in from_backend.values())
        if not from_backend:
            return "unknown"
        else:
            return ", ".join(str(version) for version in uniques)

    @property
    def fw_version(self) -> str:
        return self.get_fw_version()

    @property
    def board_revision(self) -> str:
        return str(self._backend.board_revision)

    async def update_firmware(
        self, subsystems: Optional[Set[SubSystem]] = None, force: bool = False
    ) -> AsyncIterator[UpdateStatus]:
        """Start the firmware update for one or more subsystems and return update progress iterator."""
        subsystems = subsystems or set()
        # start the updates and yield the progress
        try:
            async for update_status in self._backend.update_firmware(subsystems, force):
                yield update_status
        except SubsystemUpdating as e:
            raise UpdateOngoingError(e.msg) from e
        except EnumeratedError:
            raise
        except BaseException as e:
            mod_log.exception("Firmware update failed")
            raise FirmwareUpdateFailedError(
                message="Update failed because of uncaught error",
                wrapping=[PythonException(e)],
            ) from e

    # Incidentals (i.e. not motion) API

    async def set_lights(
        self, button: Optional[bool] = None, rails: Optional[bool] = None
    ) -> None:
        """Control the robot lights."""
        await self._backend.set_lights(button, rails)

    async def get_lights(self) -> Dict[str, bool]:
        """Return the current status of the robot lights."""
        return await self._backend.get_lights()

    async def identify(self, duration_s: int = 5) -> None:
        """Blink the button light to identify the robot."""
        count = duration_s * 4
        on = False
        for sec in range(count):
            then = self._loop.time()
            await self.set_lights(button=on)
            on = not on
            now = self._loop.time()
            await asyncio.sleep(max(0, 0.25 - (now - then)))
        await self.set_lights(button=True)

    async def set_status_bar_state(self, state: StatusBarState) -> None:
        await self._status_bar_controller.set_status_bar_state(state)

    async def set_status_bar_enabled(self, enabled: bool) -> None:
        await self._status_bar_controller.set_enabled(enabled)

    def get_status_bar_state(self) -> StatusBarState:
        return self._status_bar_controller.get_current_state()

    @ExecutionManagerProvider.wait_for_running
    async def delay(self, duration_s: float) -> None:
        """Delay execution by pausing and sleeping."""
        self.pause(PauseType.DELAY)
        try:
            await self.do_delay(duration_s)
        finally:
            self.resume(PauseType.DELAY)

    @property
    def attached_modules(self) -> List[modules.AbstractModule]:
        return self._backend.module_controls.available_modules

    async def create_simulating_module(
        self,
        model: modules.types.ModuleModel,
    ) -> modules.AbstractModule:
        """Create a simulating module hardware interface."""
        assert (
            self.is_simulator
        ), "Cannot build simulating module from non-simulating hardware control API"

        return await self._backend.module_controls.build_module(
            port="",
            usb_port=USBPort(name="", port_number=1, port_group=PortGroup.LEFT),
            type=modules.ModuleType.from_model(model),
            sim_model=model.value,
        )

    def _gantry_load_from_instruments(self) -> GantryLoad:
        """Compute the gantry load based on attached instruments."""
        left = self._pipette_handler.has_pipette(OT3Mount.LEFT)
        if left:
            pip = self._pipette_handler.get_pipette(OT3Mount.LEFT)
            if pip.config.channels > 8:
                return GantryLoad.HIGH_THROUGHPUT
        return GantryLoad.LOW_THROUGHPUT

    async def cache_pipette(
        self,
        mount: OT3Mount,
        instrument_data: AttachedPipette,
        req_instr: Optional[PipetteName],
    ) -> bool:
        """Set up pipette based on scanned information."""
        config = instrument_data.get("config")
        pip_id = instrument_data.get("id")
        pip_offset_cal = load_pipette_offset(pip_id, mount)

        p, skipped = load_from_config_and_check_skip(
            config,
            self._pipette_handler.hardware_instruments[mount],
            req_instr,
            pip_id,
            pip_offset_cal,
            self._feature_flags.use_old_aspiration_functions,
        )
        self._pipette_handler.hardware_instruments[mount] = p
        # TODO (lc 12-5-2022) Properly support backwards compatibility
        # when applicable
        return skipped

    async def cache_gripper(self, instrument_data: AttachedGripper) -> bool:
        """Set up gripper based on scanned information."""
        grip_cal = load_gripper_calibration_offset(instrument_data.get("id"))
        g, skipped = compare_gripper_config_and_check_skip(
            instrument_data,
            self._gripper_handler._gripper,
            grip_cal,
        )
        self._gripper_handler.gripper = g
        return skipped

    def get_all_attached_instr(self) -> Dict[OT3Mount, Optional[InstrumentDict]]:
        # NOTE (spp, 2023-03-07): The return type of this method indicates that
        #  if a particular mount has no attached instrument then it will provide a
        #  None value for that mount. But in reality, we get an empty dict.
        #  We should either not call the value Optional, or have `_attached_...` return
        #  a None for empty mounts.
        return {
            OT3Mount.LEFT: self.attached_pipettes[top_types.Mount.LEFT],
            OT3Mount.RIGHT: self.attached_pipettes[top_types.Mount.RIGHT],
            OT3Mount.GRIPPER: self.attached_gripper,
        }

    # TODO (spp, 2023-01-31): add unit tests
    async def cache_instruments(
        self, require: Optional[Dict[top_types.Mount, PipetteName]] = None
    ) -> None:
        """
        Scan the attached instruments, take necessary configuration actions,
        and set up hardware controller internal state if necessary.
        """
        skip_configure = await self._cache_instruments(require)
        if not skip_configure:
            self._log.info("Instrument model cache updated, reconfiguring")
            await self._configure_instruments()

    async def _cache_instruments(  # noqa: C901
        self, require: Optional[Dict[top_types.Mount, PipetteName]] = None
    ) -> bool:
        """Actually cache instruments and scan network.

        Returns True if nothing changed since the last call and can skip any follow-up
        configuration; False if we need to reconfigure.
        """
        checked_require = {
            OT3Mount.from_mount(m): v for m, v in (require or {}).items()
        }
        skip_configure = True
        for mount, name in checked_require.items():
            # TODO (lc 12-5-2022) cache instruments should be receiving
            # a pipette type / channels rather than the named config.
            # We should also check version here once we're comfortable.
            if not pipette_load_name.supported_pipette(name):
                raise RuntimeError(f"{name} is not a valid pipette name")
        async with self._motion_lock:
            # we're not actually checking the required instrument except in the context
            # of simulation and it feels like a lot of work for this function
            # actually be doing.
            found = await self._backend.get_attached_instruments(checked_require)

        if OT3Mount.GRIPPER in found.keys():
            # Is now a gripper, ask if it's ok to skip
            gripper_skip = await self.cache_gripper(
                cast(AttachedGripper, found.get(OT3Mount.GRIPPER))
            )
            skip_configure &= gripper_skip
            if not gripper_skip:
                self._log.info(
                    "cache_instruments: must configure because gripper now attached or changed config"
                )
        elif self._gripper_handler.gripper:
            # Is no gripper, have a cached gripper, definitely need to reconfig
            await self._gripper_handler.reset()
            skip_configure = False
            self._log.info("cache_instruments: must configure because gripper now gone")

        for pipette_mount in [OT3Mount.LEFT, OT3Mount.RIGHT]:
            if pipette_mount in found.keys():
                # is now a pipette, ask if we need to reconfig
                req_instr_name = checked_require.get(pipette_mount, None)
                pipette_skip = await self.cache_pipette(
                    pipette_mount,
                    cast(AttachedPipette, found.get(pipette_mount)),
                    req_instr_name,
                )
                skip_configure &= pipette_skip
                if not pipette_skip:
                    self._log.info(
                        f"cache_instruments: must configure because {pipette_mount.name} now attached or changed"
                    )

            elif self._pipette_handler.hardware_instruments[pipette_mount]:
                # Is no pipette, have a cached pipette, need to reconfig
                skip_configure = False
                self._pipette_handler.hardware_instruments[pipette_mount] = None
                self._log.info(
                    f"cache_instruments: must configure because {pipette_mount.name} now empty"
                )

        return skip_configure

    async def _configure_instruments(self) -> None:
        """Configure instruments"""
        await self.set_gantry_load(self._gantry_load_from_instruments())
        await self.refresh_positions()
        await self.reset_tip_detectors()

    async def reset_tip_detectors(
        self,
        refresh_state: bool = True,
    ) -> None:
        """Reset tip detector whenever we configure instruments."""
        for mount in [OT3Mount.LEFT, OT3Mount.RIGHT]:
            # rebuild tip detector using the attached instrument
            self._log.info(f"resetting tip detector for mount {mount}")
            if self._pipette_handler.has_pipette(mount):
                await self._backend.update_tip_detector(
                    mount, self._pipette_handler.get_tip_sensor_count(mount)
                )
            else:
                await self._backend.teardown_tip_detector(mount)

            if refresh_state and self._pipette_handler.has_pipette(mount):
                await self.get_tip_presence_status(mount)

    @ExecutionManagerProvider.wait_for_running
    async def _update_position_estimation(
        self, axes: Optional[List[Axis]] = None
    ) -> None:
        """
        Function to update motor estimation for a set of axes
        """

        if axes:
            checked_axes = [ax for ax in axes if ax in Axis]
        else:
            checked_axes = [ax for ax in Axis]
        await self._backend.update_motor_estimation(checked_axes)

    # Global actions API
    def pause(self, pause_type: PauseType) -> None:
        """
        Pause motion of the robot after a current motion concludes."""
        self._pause_manager.pause(pause_type)

        async def _chained_calls() -> None:
            await self._execution_manager.pause()
            self._backend.pause()

        asyncio.run_coroutine_threadsafe(_chained_calls(), self._loop)

    def pause_with_message(self, message: str) -> None:
        self._log.warning(f"Pause with message: {message}")
        notification = ErrorMessageNotification(message=message)
        for cb in self._callbacks:
            cb(notification)
        self.pause(PauseType.PAUSE)

    def resume(self, pause_type: PauseType) -> None:
        """
        Resume motion after a call to :py:meth:`pause`.
        """
        self._pause_manager.resume(pause_type)

        if self._pause_manager.should_pause:
            return

        # Resume must be called immediately to awaken thread running hardware
        #  methods (ThreadManager)
        self._backend.resume()

        async def _chained_calls() -> None:
            # mirror what happens API.pause.
            await self._execution_manager.resume()
            self._backend.resume()

        asyncio.run_coroutine_threadsafe(_chained_calls(), self._loop)

    def is_movement_execution_taskified(self) -> bool:
        return self.taskify_movement_execution

    def should_taskify_movement_execution(self, taskify: bool) -> None:
        self.taskify_movement_execution = taskify

    async def _stop_motors(self) -> None:
        """Immediately stop motors."""
        await self._backend.halt()

    async def cancel_execution_and_running_tasks(self) -> None:
        await self._execution_manager.cancel()

    async def halt(self, disengage_before_stopping: bool = False) -> None:
        """Immediately disengage all present motors and clear motor and module tasks."""
        if disengage_before_stopping:
            await self.disengage_axes(
                [ax for ax in Axis if self._backend.axis_is_present(ax) if ax != Axis.G]
            )
        await self._stop_motors()

    async def stop(self, home_after: bool = True) -> None:
        """Stop motion as soon as possible, reset, and optionally home."""
        await self._stop_motors()
        await self.cancel_execution_and_running_tasks()
        self._log.info("Resetting OT3API")
        await self.reset()
        if home_after:
            skip = []
            if (
                self._gripper_handler.has_gripper()
                and not self._gripper_handler.is_ready_for_jaw_home()
            ):
                skip.append(Axis.G)
            await self.home(skip=skip)

    async def reset(self) -> None:
        """Reset the stored state of the system."""
        self._pause_manager.reset()
        await self._execution_manager.reset()
        await self._pipette_handler.reset()
        await self._gripper_handler.reset()
        await self.cache_instruments()

    # Gantry/frame (i.e. not pipette) action API
    # TODO(mc, 2022-07-25): add "home both if necessary" functionality
    # https://github.com/Opentrons/opentrons/pull/11072
    async def home_z(
        self,
        mount: Optional[Union[top_types.Mount, OT3Mount]] = None,
        allow_home_other: bool = True,
    ) -> None:
        """Home all of the z-axes."""
        self._reset_last_mount()
        if isinstance(mount, (top_types.Mount, OT3Mount)):
            axes = [Axis.by_mount(mount)]
        else:
            axes = list(Axis.ot3_mount_axes())
        await self.home(axes)

    async def home_gripper_jaw(self) -> None:
        """
        Home the jaw of the gripper.
        """
        try:
            gripper = self._gripper_handler.get_gripper()
            self._log.info("Homing gripper jaw.")

            dc = self._gripper_handler.get_duty_cycle_by_grip_force(
                gripper.default_home_force
            )
            await self._ungrip(duty_cycle=dc)
        except GripperNotPresentError:
            pass

    async def home_plunger(self, mount: Union[top_types.Mount, OT3Mount]) -> None:
        """
        Home the plunger motor for a mount, and then return it to the 'bottom'
        position.
        """

        checked_mount = OT3Mount.from_mount(mount)
        await self.home([Axis.of_main_tool_actuator(checked_mount)])
        instr = self._pipette_handler.hardware_instruments[checked_mount]
        if instr:
            self._log.info("Attempting to move the plunger to bottom.")
            await self._move_to_plunger_bottom(
                checked_mount, rate=1.0, acquire_lock=False
            )

    async def home_gear_motors(self) -> None:
        homing_velocity = self._config.motion_settings.max_speed_discontinuity[
            GantryLoad.HIGH_THROUGHPUT
        ][OT3AxisKind.Q]

        max_distance = self._backend.axis_bounds[Axis.Q][1]
        # if position is not known, move toward limit switch at a constant velocity
        if len(self._backend.gear_motor_position.keys()) == 0:
            await self._backend.home_tip_motors(
                distance=max_distance,
                velocity=homing_velocity,
            )
            return

        current_pos_float = axis_convert(self._backend.gear_motor_position, 0.0)[
            Axis.P_L
        ]

        # We filter out a distance more than `max_distance` because, if the tip motor was stopped during
        # a slow-home motion, the position may be stuck at an enormous large value.
        if (
            current_pos_float > self._config.safe_home_distance
            and current_pos_float < max_distance
        ):

            fast_home_moves = self._build_moves(
                {Axis.Q: current_pos_float}, {Axis.Q: self._config.safe_home_distance}
            )
            # move toward home until a safe distance
            await self._backend.tip_action(moves=fast_home_moves[0])

            # update current position
            current_pos_float = axis_convert(self._backend.gear_motor_position, 0.0)[
                Axis.P_L
            ]

        # move until the limit switch is triggered, with no acceleration
        await self._backend.home_tip_motors(
            distance=min(
                current_pos_float + self._config.safe_home_distance, max_distance
            ),
            velocity=homing_velocity,
        )

    @lru_cache(1)
    def _carriage_offset(self) -> top_types.Point:
        return top_types.Point(*self._config.carriage_offset)

    async def current_position(
        self,
        mount: Union[top_types.Mount, OT3Mount],
        critical_point: Optional[CriticalPoint] = None,
        refresh: bool = False,
        fail_on_not_homed: bool = False,
    ) -> Dict[Axis, float]:
        realmount = OT3Mount.from_mount(mount)
        ot3_pos = await self.current_position_ot3(realmount, critical_point, refresh)
        return ot3_pos

    async def current_position_ot3(
        self,
        mount: OT3Mount,
        critical_point: Optional[CriticalPoint] = None,
        refresh: bool = False,
    ) -> Dict[Axis, float]:
        """Return the postion (in deck coords) of the critical point of the
        specified mount.
        """
        if mount == OT3Mount.GRIPPER and not self._gripper_handler.has_gripper():
            raise GripperNotPresentError(
                message=f"Cannot return position for {mount} if no gripper is attached",
                detail={"mount": str(mount)},
            )
        mount_axes = [Axis.X, Axis.Y, Axis.by_mount(mount)]
        if refresh:
            await self.refresh_positions()
        elif not self._current_position:
            raise PositionUnknownError(
                message=f"Motor positions for {str(mount)} mount are missing ("
                f"{mount_axes}); must first home motors.",
                detail={"mount": str(mount), "missing_axes": str(mount_axes)},
            )
        self._assert_motor_ok(mount_axes)

        return self._effector_pos_from_carriage_pos(
            OT3Mount.from_mount(mount), self._current_position, critical_point
        )

    async def refresh_positions(self) -> None:
        """Request and update both the motor and encoder positions from backend."""
        async with self._motion_lock:
            await self._backend.update_motor_status()
            await self._cache_current_position()
            await self._cache_encoder_position()
            await self._refresh_jaw_state()

    async def _refresh_jaw_state(self) -> None:
        try:
            gripper = self._gripper_handler.get_gripper()
            gripper.state = await self._backend.get_jaw_state()
        except GripperNotPresentError:
            pass

    async def _cache_current_position(self) -> Dict[Axis, float]:
        """Cache current position from backend and return in absolute deck coords."""
        self._current_position = self._deck_from_machine(
            await self._backend.update_position()
        )
        return self._current_position

    async def _cache_encoder_position(self) -> Dict[Axis, float]:
        """Cache encoder position from backend and return in absolute deck coords."""
        self._encoder_position = self._deck_from_machine(
            await self._backend.update_encoder_position()
        )
        if self.has_gripper():
            self._gripper_handler.set_jaw_displacement(self._encoder_position[Axis.G])
        return self._encoder_position

    def _assert_motor_ok(self, axes: Sequence[Axis]) -> None:
        invalid_axes = self._backend.get_invalid_motor_axes(axes)
        if invalid_axes:
            axes_str = ",".join([ax.name for ax in invalid_axes])
            raise PositionUnknownError(
                message=f"Motor position of axes ({axes_str}) is invalid; please home motors.",
                detail={"axes": axes_str},
            )

    def _assert_encoder_ok(self, axes: Sequence[Axis]) -> None:
        invalid_axes = self._backend.get_invalid_motor_axes(axes)
        if invalid_axes:
            axes_str = ",".join([ax.name for ax in invalid_axes])
            raise PositionUnknownError(
                message=f"Encoder position of axes ({axes_str}) is invalid; please home motors.",
                detail={"axes": axes_str},
            )

    async def encoder_current_position(
        self,
        mount: Union[top_types.Mount, OT3Mount],
        critical_point: Optional[CriticalPoint] = None,
        refresh: bool = False,
    ) -> Dict[Axis, float]:
        """
        Return the encoder position in absolute deck coords specified mount.
        """
        return await self.encoder_current_position_ot3(mount, critical_point, refresh)

    async def encoder_current_position_ot3(
        self,
        mount: Union[top_types.Mount, OT3Mount],
        critical_point: Optional[CriticalPoint] = None,
        refresh: bool = False,
    ) -> Dict[Axis, float]:
        """
        Return the encoder position in absolute deck coords specified mount.
        """
        if refresh:
            await self.refresh_positions()
        elif not self._encoder_position:
            raise PositionUnknownError(
                message=f"Encoder positions for {str(mount)} are missing; must first home motors.",
                detail={"mount": str(mount)},
            )

        if mount == OT3Mount.GRIPPER and not self._gripper_handler.has_gripper():
            raise GripperNotPresentError(
                message=f"Cannot return encoder position for {mount} if no gripper is attached",
                detail={"mount": str(mount)},
            )

        self._assert_encoder_ok([Axis.X, Axis.Y, Axis.by_mount(mount)])

        ot3pos = self._effector_pos_from_carriage_pos(
            OT3Mount.from_mount(mount),
            self._encoder_position,
            critical_point,
        )
        return ot3pos

    def _effector_pos_from_carriage_pos(
        self,
        mount: OT3Mount,
        carriage_position: OT3AxisMap[float],
        critical_point: Optional[CriticalPoint],
    ) -> OT3AxisMap[float]:
        offset = offset_for_mount(
            mount,
            top_types.Point(*self._config.left_mount_offset),
            top_types.Point(*self._config.right_mount_offset),
            top_types.Point(*self._config.gripper_mount_offset),
        )
        cp = self.critical_point_for(mount, critical_point)
        z_ax = Axis.by_mount(mount)
        plunger_ax = Axis.of_main_tool_actuator(mount)

        effector_pos = {
            Axis.X: carriage_position[Axis.X] + offset[0] + cp.x,
            Axis.Y: carriage_position[Axis.Y] + offset[1] + cp.y,
            z_ax: carriage_position[z_ax] + offset[2] + cp.z,
            plunger_ax: carriage_position[plunger_ax],
        }
        if self._gantry_load == GantryLoad.HIGH_THROUGHPUT:
            effector_pos[Axis.Q] = axis_convert(self._backend.gear_motor_position, 0.0)[
                Axis.P_L
            ]

        return effector_pos

    async def gantry_position(
        self,
        mount: Union[top_types.Mount, OT3Mount],
        critical_point: Optional[CriticalPoint] = None,
        refresh: bool = False,
        fail_on_not_homed: bool = False,
    ) -> top_types.Point:
        """Return the position of the critical point as pertains to the gantry."""
        realmount = OT3Mount.from_mount(mount)
        cur_pos = await self.current_position_ot3(
            realmount,
            critical_point,
            refresh,
        )
        return top_types.Point(
            x=cur_pos[Axis.X],
            y=cur_pos[Axis.Y],
            z=cur_pos[Axis.by_mount(realmount)],
        )

    async def move_to(
        self,
        mount: Union[top_types.Mount, OT3Mount],
        abs_position: top_types.Point,
        speed: Optional[float] = None,
        critical_point: Optional[CriticalPoint] = None,
        max_speeds: Union[None, Dict[Axis, float], OT3AxisMap[float]] = None,
        _expect_stalls: bool = False,
    ) -> None:
        """Move the critical point of the specified mount to a location
        relative to the deck, at the specified speed."""
        realmount = OT3Mount.from_mount(mount)
        axes_moving = [Axis.X, Axis.Y, Axis.by_mount(mount)]

        if (
            self.gantry_load == GantryLoad.HIGH_THROUGHPUT
            and realmount == OT3Mount.RIGHT
        ):
            raise RuntimeError(
                f"unable to move {realmount.name} "
                f"with {self.gantry_load.name} gantry load"
            )

        # Cache current position from backend
        if not self._current_position:
            await self.refresh_positions()

        if not self._backend.check_encoder_status(axes_moving):
            # a moving axis has not been homed before, homing robot now
            await self.home()
        else:
            self._assert_motor_ok(axes_moving)

        target_position = target_position_from_absolute(
            realmount,
            abs_position,
            partial(self.critical_point_for, cp_override=critical_point),
            top_types.Point(*self._config.left_mount_offset),
            top_types.Point(*self._config.right_mount_offset),
            top_types.Point(*self._config.gripper_mount_offset),
        )
        if max_speeds:
            checked_max: Optional[OT3AxisMap[float]] = max_speeds
        else:
            checked_max = None

        await self._cache_and_maybe_retract_mount(realmount)
        await self._move(
            target_position,
            speed=speed,
            max_speeds=checked_max,
            expect_stalls=_expect_stalls,
        )

    async def move_axes(  # noqa: C901
        self,
        position: Mapping[Axis, float],
        speed: Optional[float] = None,
        max_speeds: Optional[Dict[Axis, float]] = None,
    ) -> None:
        """Moves the effectors of the specified axis to the specified position.
        The effector of the x,y axis is the center of the carriage.
        The effector of the pipette mount axis are the mount critical points but only in z.
        """
        if not self._current_position:
            await self.refresh_positions()

        for axis in position.keys():
            if not self._backend.axis_is_present(axis):
                raise InvalidActuator(
                    message=f"{axis} is not present", detail={"axis": str(axis)}
                )

        if not self._backend.check_encoder_status(list(position.keys())):
            await self.home()
        self._assert_motor_ok(list(position.keys()))

        absolute_positions: "OrderedDict[Axis, float]" = OrderedDict()
        current_position = self._current_position
        if Axis.X in position:
            absolute_positions[Axis.X] = position[Axis.X]
        else:
            absolute_positions[Axis.X] = current_position[Axis.X]
        if Axis.Y in position:
            absolute_positions[Axis.Y] = position[Axis.Y]
        else:
            absolute_positions[Axis.Y] = current_position[Axis.Y]

        have_z = False
        for axis in [Axis.Z_L, Axis.Z_R, Axis.Z_G]:
            if axis in position:
                have_z = True
                if Axis.Z_L:
                    carriage_effectors_offset = (
                        self._robot_calibration.left_mount_offset
                    )
                elif Axis.Z_R:
                    carriage_effectors_offset = (
                        self._robot_calibration.right_mount_offset
                    )
                else:
                    carriage_effectors_offset = (
                        self._robot_calibration.gripper_mount_offset
                    )
                absolute_positions[axis] = position[axis] - carriage_effectors_offset.z

        if not have_z:
            absolute_positions[Axis.Z_L] = current_position[Axis.Z_L]
        for axis, position_value in position.items():
            if axis not in absolute_positions:
                absolute_positions[axis] = position_value

        await self._move(target_position=absolute_positions, speed=speed)

    async def move_rel(
        self,
        mount: Union[top_types.Mount, OT3Mount],
        delta: top_types.Point,
        speed: Optional[float] = None,
        max_speeds: Union[None, Dict[Axis, float], OT3AxisMap[float]] = None,
        check_bounds: MotionChecks = MotionChecks.NONE,
        fail_on_not_homed: bool = False,
        _expect_stalls: bool = False,
    ) -> None:
        """Move the critical point of the specified mount by a specified
        displacement in a specified direction, at the specified speed."""
        if not self._current_position:
            await self.refresh_positions()

        realmount = OT3Mount.from_mount(mount)
        axes_moving = [Axis.X, Axis.Y, Axis.by_mount(mount)]

        if (
            self.gantry_load == GantryLoad.HIGH_THROUGHPUT
            and realmount == OT3Mount.RIGHT
        ):
            raise RuntimeError(
                f"unable to move {realmount.name} "
                f"with {self.gantry_load.name} gantry load"
            )

        if not self._backend.check_encoder_status(axes_moving):
            await self.home()

        # Cache current position from backend
        await self._cache_current_position()
        await self._cache_encoder_position()

        self._assert_motor_ok([axis for axis in axes_moving])

        target_position = target_position_from_relative(
            realmount, delta, self._current_position
        )
        if max_speeds:
            checked_max: Optional[OT3AxisMap[float]] = max_speeds
        else:
            checked_max = None
        await self._cache_and_maybe_retract_mount(realmount)
        await self._move(
            target_position,
            speed=speed,
            max_speeds=checked_max,
            check_bounds=check_bounds,
            expect_stalls=_expect_stalls,
        )

    async def _cache_and_maybe_retract_mount(self, mount: OT3Mount) -> None:
        """Retract the 'other' mount if necessary

        If `mount` does not match the value in :py:attr:`_last_moved_mount`
        (and :py:attr:`_last_moved_mount` exists) then retract the mount
        in :py:attr:`_last_moved_mount`. Also unconditionally update
        :py:attr:`_last_moved_mount` to contain `mount`.
        """
        if mount != self._last_moved_mount and self._last_moved_mount:
            await self.retract(self._last_moved_mount, 10)
        if mount != OT3Mount.GRIPPER:
            await self.idle_gripper()
        self._last_moved_mount = mount

    async def idle_gripper(self) -> None:
        """Move gripper to its idle, gripped position."""
        try:
            gripper = self._gripper_handler.get_gripper()
            if self._gripper_handler.is_ready_for_idle():
                await self.grip(
                    force_newtons=gripper.default_idle_force,
                    stay_engaged=False,
                )
        except GripperNotPresentError:
            pass

    def gripper_jaw_can_home(self) -> bool:
        return self._gripper_handler.is_ready_for_jaw_home()

    def _build_moves(
        self,
        origin: Dict[Axis, float],
        target: Dict[Axis, float],
        speed: Optional[float] = None,
    ) -> List[List[Move[Axis]]]:
        """Build move with Move Manager with machine positions."""
        # TODO: (2022-02-10) Use actual max speed for MoveTarget
        checked_speed = speed or 400
        move_target = MoveTarget.build(position=target, max_speed=checked_speed)
        _, moves = self._move_manager.plan_motion(
            origin=origin, target_list=[move_target]
        )
        return moves

    @ExecutionManagerProvider.wait_for_running
    async def _move(
        self,
        target_position: "OrderedDict[Axis, float]",
        speed: Optional[float] = None,
        home_flagged_axes: bool = True,
        max_speeds: Optional[OT3AxisMap[float]] = None,
        acquire_lock: bool = True,
        check_bounds: MotionChecks = MotionChecks.NONE,
        expect_stalls: bool = False,
    ) -> None:
        """Worker function to apply robot motion."""
        machine_pos = machine_from_deck(
            deck_pos=target_position,
            attitude=self._robot_calibration.deck_calibration.attitude,
            offset=self._robot_calibration.carriage_offset,
            robot_type=cast(RobotType, "OT-3 Standard"),
        )
        bounds = self._backend.axis_bounds
        to_check = {
            ax: machine_pos[ax]
            for ax in target_position.keys()
            if ax in Axis.gantry_axes()
        }
        check_motion_bounds(to_check, target_position, bounds, check_bounds)

        origin = await self._backend.update_position()
        try:
            moves = self._build_moves(origin, machine_pos, speed)
        except ZeroLengthMoveError as zero_length_error:
            self._log.info(f"{str(zero_length_error)}, ignoring")
            return
        self._log.info(
            f"move: deck {target_position} becomes machine {machine_pos} from {origin} "
            f"requiring {moves}"
        )
        async with contextlib.AsyncExitStack() as stack:
            if acquire_lock:
                await stack.enter_async_context(self._motion_lock)
            try:
                await self._backend.move(
                    origin,
                    moves[0],
                    MoveStopCondition.stall
                    if expect_stalls
                    else MoveStopCondition.none,
                )
            except Exception:
                self._log.exception("Move failed")
                self._current_position.clear()
                raise
            else:
                await self._cache_current_position()
                await self._cache_encoder_position()

    async def _set_plunger_current_and_home(
        self,
        axis: Axis,
        motor_ok: bool,
        encoder_ok: bool,
    ) -> None:
        mount = Axis.to_ot3_mount(axis)
        instr = self._pipette_handler.hardware_instruments[mount]
        if instr is None:
            self._log.warning("no pipette found")
            return

        origin, target_pos = await self._retrieve_home_position(axis)

        if encoder_ok and motor_ok:
            if origin[axis] - target_pos[axis] > self._config.safe_home_distance:
                target_pos[axis] += self._config.safe_home_distance
                moves = self._build_moves(
                    origin, target_pos, instr.config.plunger_homing_configurations.speed
                )
                async with self._backend.motor_current(
                    run_currents={
                        axis: instr.config.plunger_homing_configurations.current
                    }
                ):
                    await self._backend.move(
                        origin,
                        moves[0],
                        MoveStopCondition.none,
                    )
                    await self._backend.home([axis], self.gantry_load)
        else:
            async with self._backend.motor_current(
                run_currents={axis: instr.config.plunger_homing_configurations.current}
            ):
                await self._backend.home([axis], self.gantry_load)

    async def _retrieve_home_position(
        self, axis: Axis
    ) -> Tuple[OT3AxisMap[float], OT3AxisMap[float]]:
        origin = await self._backend.update_position()
        origin_pos = {axis: origin[axis]}
        target_pos = {axis: self._backend.home_position()[axis]}
        return origin_pos, target_pos

    @_adjust_high_throughput_z_current
    async def _home_axis(self, axis: Axis) -> None:
        """
        Perform home; base on axis motor/encoder statuses, shorten homing time
        if possible.

        1. If stepper position status is valid, move directly to the home position.
        2. If encoder position status is valid, update position estimation.
           If axis encoder is accurate (Zs & Ps ONLY), move directly to home position.
           Or, if axis encoder is not accurate, move to 20mm away from home position,
           then home.
        3. If both stepper and encoder statuses are invalid, home full axis.

        Note that when an axis is move directly to the home position, the axis limit
        switch will not be triggered.
        """

        # G, Q should be handled in the backend through `self._home()`
        assert axis not in [Axis.G, Axis.Q]

        encoder_ok = self._backend.check_encoder_status([axis])
        motor_ok = self._backend.check_motor_status([axis])

        if encoder_ok:
            # ensure stepper position can be updated after boot
            await self.engage_axes([axis])
            await self._update_position_estimation([axis])
            # refresh motor and encoder statuses after position estimation update
            motor_ok = self._backend.check_motor_status([axis])
            encoder_ok = self._backend.check_encoder_status([axis])

        if Axis.to_kind(axis) == OT3AxisKind.P:
            await self._set_plunger_current_and_home(axis, motor_ok, encoder_ok)
            return

        # we can move to safe home distance!
        if encoder_ok and motor_ok:
            origin, target_pos = await self._retrieve_home_position(axis)
            if Axis.to_kind(axis) == OT3AxisKind.Z:
                axis_home_dist = self._config.safe_home_distance
            else:
                # FIXME: (AA 2/15/23) This is a temporary workaround because of
                # XY encoder inaccuracy. Otherwise, we should be able to use
                # 5.0 mm for all axes.
                # Move to 20 mm away from the home position and then home
                axis_home_dist = 20.0
            if origin[axis] - target_pos[axis] > axis_home_dist:
                target_pos[axis] += axis_home_dist
                moves = self._build_moves(origin, target_pos)
                try:
                    await self._backend.move(
                        origin,
                        moves[0],
                        MoveStopCondition.none,
                    )
                except StallOrCollisionDetectedError:
                    self._log.warning(
                        f"Stall on {axis} during fast home, encoder may have missed an overflow"
                    )
                    await self.refresh_positions()

            await self._backend.home([axis], self.gantry_load)
        else:
            # both stepper and encoder positions are invalid, must home
            await self._backend.home([axis], self.gantry_load)

    async def _home(self, axes: Sequence[Axis]) -> None:
        """Home one axis at a time."""
        async with self._motion_lock:
            for axis in axes:
                try:
                    if axis == Axis.G:
                        await self.home_gripper_jaw()
                    elif axis == Axis.Q:
                        await self._backend.home([axis], self.gantry_load)
                    else:
                        await self._home_axis(axis)
                except ZeroLengthMoveError:
                    self._log.info(f"{axis} already at home position, skip homing")
                    continue
                except BaseException as e:
                    self._log.exception(f"Homing failed: {e}")
                    self._current_position.clear()
                    raise
                else:
                    await self._cache_current_position()
                    await self._cache_encoder_position()

    @ExecutionManagerProvider.wait_for_running
    async def home(
        self,
        axes: Optional[List[Axis]] = None,
        skip: Optional[List[Axis]] = None,
    ) -> None:
        """
        Worker function to home the robot by axis or list of
        desired axes.
        """
        # make sure current position is up-to-date
        await self.refresh_positions()

        if axes:
            checked_axes = axes
        else:
            checked_axes = [ax for ax in Axis if ax != Axis.Q]
        if self.gantry_load == GantryLoad.HIGH_THROUGHPUT:
            checked_axes.append(Axis.Q)
        if skip:
            checked_axes = [ax for ax in checked_axes if ax not in skip]
        self._log.info(f"Homing {axes}")

        home_seq = [
            ax
            for ax in AXES_IN_HOMING_ORDER
            if (ax in checked_axes and self._backend.axis_is_present(ax))
        ]
        self._log.info(f"home was called with {axes} generating sequence {home_seq}")
        await self._home(home_seq)

    def get_engaged_axes(self) -> Dict[Axis, bool]:
        """Which axes are engaged and holding."""
        return self._backend.engaged_axes()

    @property
    def engaged_axes(self) -> Dict[Axis, bool]:
        return self.get_engaged_axes()

    async def disengage_axes(self, which: List[Axis]) -> None:
        await self._backend.disengage_axes(which)

    async def engage_axes(self, which: List[Axis]) -> None:
        await self._backend.engage_axes(which)

    async def get_limit_switches(self) -> Dict[Axis, bool]:
        res = await self._backend.get_limit_switches()
        return {ax: val for ax, val in res.items()}

    @ExecutionManagerProvider.wait_for_running
    async def retract(
        self, mount: Union[top_types.Mount, OT3Mount], margin: float = 10
    ) -> None:
        """Pull the specified mount up to its home position.

        Works regardless of critical point or home status.
        """
        await self.retract_axis(Axis.by_mount(mount))

    @ExecutionManagerProvider.wait_for_running
    @_adjust_high_throughput_z_current
    async def retract_axis(self, axis: Axis) -> None:
        """
        Move an axis to its home position, without engaging the limit switch,
        whenever we can.

        OT-2 uses this function to recover from a stall. In order to keep
        the behaviors between the two robots similar, retract_axis on the FLEX
        will call home if the stepper position is inaccurate.
        """
        motor_ok = self._backend.check_motor_status([axis])
        encoder_ok = self._backend.check_encoder_status([axis])

        if motor_ok and encoder_ok:
            # we can move to the home position without checking the limit switch
            origin = await self._backend.update_position()
            target_pos = {axis: self._backend.home_position()[axis]}
            try:
                moves = self._build_moves(origin, target_pos)
                await self._backend.move(origin, moves[0], MoveStopCondition.none)
            except ZeroLengthMoveError:
                self._log.info(f"{axis} already at home position, skip retract")
        else:
            # home the axis
            await self._home_axis(axis)
        await self._cache_current_position()
        await self._cache_encoder_position()

    # Gantry/frame (i.e. not pipette) config API
    @property
    def config(self) -> OT3Config:
        """Get the robot's configuration object.

        :returns .RobotConfig: The object.
        """
        return self._config

    @config.setter
    def config(self, config: Union[OT3Config, RobotConfig]) -> None:
        """Replace the currently-loaded config"""
        if isinstance(config, OT3Config):
            self._config = config
        else:
            self._log.error("Tried to specify an OT2 config object")

    def get_config(self) -> OT3Config:
        """
        Get the robot's configuration object.

        :returns .RobotConfig: The object.
        """
        return self.config

    def set_config(self, config: Union[OT3Config, RobotConfig]) -> None:
        """Replace the currently-loaded config"""
        if isinstance(config, OT3Config):
            self.config = config
        else:
            self._log.error("Tried to specify an OT2 config object")

    async def update_config(self, **kwargs: Any) -> None:
        """Update values of the robot's configuration."""
        self._config = replace(self._config, **kwargs)

    @property
    def hardware_feature_flags(self) -> HardwareFeatureFlags:
        return self._feature_flags

    @hardware_feature_flags.setter
    def hardware_feature_flags(self, feature_flags: HardwareFeatureFlags) -> None:
        self._feature_flags = feature_flags
        self._backend.update_feature_flags(self._feature_flags)

    @ExecutionManagerProvider.wait_for_running
    async def _grip(self, duty_cycle: float, stay_engaged: bool = True) -> None:
        """Move the gripper jaw inward to close."""
        try:
            await self._backend.gripper_grip_jaw(
                duty_cycle=duty_cycle, stay_engaged=stay_engaged
            )
            await self._cache_encoder_position()
            self._gripper_handler.set_jaw_state(await self._backend.get_jaw_state())
        except Exception:
            self._log.exception(
                f"Gripper grip failed, encoder pos: {self._encoder_position[Axis.G]}"
            )
            raise

    @ExecutionManagerProvider.wait_for_running
    async def _ungrip(self, duty_cycle: float) -> None:
        """Move the gripper jaw outward to reach the homing switch."""
        try:
            await self._backend.gripper_home_jaw(duty_cycle=duty_cycle)
            await self._cache_encoder_position()
            self._gripper_handler.set_jaw_state(await self._backend.get_jaw_state())
        except Exception:
            self._log.exception("Gripper home failed")
            raise

    @ExecutionManagerProvider.wait_for_running
    async def _hold_jaw_width(self, jaw_width_mm: float) -> None:
        """Move the gripper jaw to a specific width."""
        try:
            if not self._gripper_handler.is_valid_jaw_width(jaw_width_mm):
                raise ValueError("Setting gripper jaw width out of bounds")
            gripper = self._gripper_handler.get_gripper()
            width_max = gripper.config.geometry.jaw_width["max"]
            jaw_displacement_mm = (width_max - jaw_width_mm) / 2.0
            await self._backend.gripper_hold_jaw(int(1000 * jaw_displacement_mm))
            await self._cache_encoder_position()
            self._gripper_handler.set_jaw_state(await self._backend.get_jaw_state())
        except Exception:
            self._log.exception("Gripper set width failed")
            raise

    async def grip(
        self, force_newtons: Optional[float] = None, stay_engaged: bool = True
    ) -> None:
        self._gripper_handler.check_ready_for_jaw_move("grip")
        dc = self._gripper_handler.get_duty_cycle_by_grip_force(
            force_newtons or self._gripper_handler.get_gripper().default_grip_force
        )
        await self._grip(duty_cycle=dc, stay_engaged=stay_engaged)

    async def ungrip(self, force_newtons: Optional[float] = None) -> None:
        """
        Release gripped object.

        To simply open the jaw, use `home_gripper_jaw` instead.
        """
        # get default grip force for release if not provided
        self._gripper_handler.check_ready_for_jaw_move("ungrip")
        # TODO: check jaw width to make sure it is actually gripping something
        dc = self._gripper_handler.get_duty_cycle_by_grip_force(
            force_newtons or self._gripper_handler.get_gripper().default_home_force
        )
        await self._ungrip(duty_cycle=dc)

    async def hold_jaw_width(self, jaw_width_mm: int) -> None:
        self._gripper_handler.check_ready_for_jaw_move("hold_jaw_width")
        await self._hold_jaw_width(jaw_width_mm)

    async def _move_to_plunger_bottom(
        self,
        mount: OT3Mount,
        rate: float,
        acquire_lock: bool = True,
        check_current_vol: bool = True,
    ) -> None:
        """
        Move an instrument's plunger to its bottom position, while no liquids
        are held by said instrument.

        Possible events where this occurs:

        1. After homing the plunger
        2. After picking up a new tip
        3. Between a blow-out and an aspiration (eg: re-using tips)

        Three possible physical tip states when this happens:

        1. no tip on pipette
        2. empty and dry (unused) tip on pipette
        3. empty and wet (used) tip on pipette

        With wet tips, the primary concern is leftover droplets inside the tip.
        These droplets ideally only move down and out of the tip, not up into the tip.
        Therefore, it is preferable to use the "blow-out" speed when moving the
        plunger down, and the slower "aspirate" speed when moving the plunger up.

        Assume all tips are wet, because we do not differentiate between wet/dry tips.

        When no tip is attached, moving at the max speed is preferable, to save time.
        """
        checked_mount = OT3Mount.from_mount(mount)
        instrument = self._pipette_handler.get_pipette(checked_mount)
        if check_current_vol and instrument.current_volume > 0:
            raise RuntimeError("cannot position plunger while holding liquid")
        # target position is plunger BOTTOM
        target_pos = target_position_from_plunger(
            OT3Mount.from_mount(mount),
            instrument.plunger_positions.bottom,
            self._current_position,
        )
        pip_ax = Axis.of_main_tool_actuator(checked_mount)
        # speed depends on if there is a tip, and which direction to move
        if instrument.has_tip_length:
            # using slower aspirate flow-rate, to avoid pulling droplets up
            speed_up = self._pipette_handler.plunger_speed(
                instrument, instrument.aspirate_flow_rate, "aspirate"
            )
            # use blow-out flow-rate, so we can push droplets out
            speed_down = self._pipette_handler.plunger_speed(
                instrument, instrument.blow_out_flow_rate, "dispense"
            )
        else:
            # save time by using max speed
            max_speeds = self.config.motion_settings.default_max_speed
            speed_up = max_speeds[self.gantry_load][OT3AxisKind.P]
            speed_down = speed_up
        # IMPORTANT: Here is our backlash compensation.
        #            The plunger is pre-loaded in the "aspirate" direction
        backlash_pos = target_pos.copy()
        backlash_pos[pip_ax] += instrument.backlash_distance
        # NOTE: plunger position (mm) decreases up towards homing switch
        # NOTE: if already at BOTTOM, we still need to run backlash-compensation movement,
        #       because we do not know if we arrived at BOTTOM from above or below.
        async with self._backend.motor_current(
            run_currents={
                pip_ax: instrument.config.plunger_homing_configurations.current
            }
        ):
            if self._current_position[pip_ax] < backlash_pos[pip_ax]:
                await self._move(
                    backlash_pos,
                    speed=(speed_down * rate),
                    acquire_lock=acquire_lock,
                )
            # NOTE: This should ALWAYS be moving UP.
            #       There should never be a time that this function is called and
            #       the plunger doesn't physically move UP into it's BOTTOM position.
            #       This is to make sure we are always engaged at the beginning of aspirate.
            await self._move(
                target_pos,
                speed=(speed_up * rate),
                acquire_lock=acquire_lock,
            )

    async def configure_for_volume(
        self, mount: Union[top_types.Mount, OT3Mount], volume: float
    ) -> None:
        checked_mount = OT3Mount.from_mount(mount)
        await self._pipette_handler.configure_for_volume(checked_mount, volume)

    async def set_liquid_class(
        self, mount: Union[top_types.Mount, OT3Mount], liquid_class: str
    ) -> None:
        checked_mount = OT3Mount.from_mount(mount)
        await self._pipette_handler.set_liquid_class(checked_mount, liquid_class)

    # Pipette action API
    async def prepare_for_aspirate(
        self, mount: Union[top_types.Mount, OT3Mount], rate: float = 1.0
    ) -> None:
        """Prepare the pipette for aspiration."""
        checked_mount = OT3Mount.from_mount(mount)
        instrument = self._pipette_handler.get_pipette(checked_mount)
        self._pipette_handler.ready_for_tip_action(
            instrument, HardwareAction.PREPARE_ASPIRATE, checked_mount
        )
        if instrument.current_volume == 0:
            await self._move_to_plunger_bottom(checked_mount, rate)
            instrument.ready_to_aspirate = True

    async def aspirate(
        self,
        mount: Union[top_types.Mount, OT3Mount],
        volume: Optional[float] = None,
        rate: float = 1.0,
    ) -> None:
        """
        Aspirate a volume of liquid (in microliters/uL) using this pipette."""
        realmount = OT3Mount.from_mount(mount)
        aspirate_spec = self._pipette_handler.plan_check_aspirate(
            realmount, volume, rate
        )
        if not aspirate_spec:
            return

        target_pos = target_position_from_plunger(
            realmount,
            aspirate_spec.plunger_distance,
            self._current_position,
        )

        try:
            await self._backend.set_active_current(
                {aspirate_spec.axis: aspirate_spec.current}
            )
            async with self.restore_system_constrants():
                await self.set_system_constraints_for_plunger_acceleration(
                    realmount, aspirate_spec.acceleration
                )
                await self._move(
                    target_pos,
                    speed=aspirate_spec.speed,
                    home_flagged_axes=False,
                )
        except Exception:
            self._log.exception("Aspirate failed")
            aspirate_spec.instr.set_current_volume(0)
            raise
        else:
            aspirate_spec.instr.add_current_volume(aspirate_spec.volume)

    async def dispense(
        self,
        mount: Union[top_types.Mount, OT3Mount],
        volume: Optional[float] = None,
        rate: float = 1.0,
        # TODO (tz, 8-24-24): add implementation https://opentrons.atlassian.net/browse/RET-1373
        push_out: Optional[float] = None,
    ) -> None:
        """
        Dispense a volume of liquid in microliters(uL) using this pipette."""
        realmount = OT3Mount.from_mount(mount)
        dispense_spec = self._pipette_handler.plan_check_dispense(
            realmount, volume, rate, push_out
        )
        if not dispense_spec:
            return
        target_pos = target_position_from_plunger(
            realmount,
            dispense_spec.plunger_distance,
            self._current_position,
        )

        try:
            await self._backend.set_active_current(
                {dispense_spec.axis: dispense_spec.current}
            )
            async with self.restore_system_constrants():
                await self.set_system_constraints_for_plunger_acceleration(
                    realmount, dispense_spec.acceleration
                )
                await self._move(
                    target_pos,
                    speed=dispense_spec.speed,
                    home_flagged_axes=False,
                )
        except Exception:
            self._log.exception("Dispense failed")
            dispense_spec.instr.set_current_volume(0)
            raise
        else:
            dispense_spec.instr.remove_current_volume(dispense_spec.volume)
            bottom = dispense_spec.instr.plunger_positions.bottom
            plunger_target_pos = target_pos[Axis.of_main_tool_actuator(realmount)]
            if plunger_target_pos > bottom:
                dispense_spec.instr.ready_to_aspirate = False

    async def blow_out(
        self,
        mount: Union[top_types.Mount, OT3Mount],
        volume: Optional[float] = None,
    ) -> None:
        """
        Force any remaining liquid to dispense. The liquid will be dispensed at
        the current location of pipette
        """
        realmount = OT3Mount.from_mount(mount)
        instrument = self._pipette_handler.get_pipette(realmount)
        blowout_spec = self._pipette_handler.plan_check_blow_out(realmount, volume)

        max_blowout_pos = instrument.plunger_positions.blow_out
        # start at the bottom position and move additional distance
        # determined by plan_check_blow_out
        blowout_distance = (
            instrument.plunger_positions.bottom + blowout_spec.plunger_distance
        )
        if blowout_distance > max_blowout_pos:
            raise ValueError(
                f"Blow out distance exceeds plunger position limit: blowout dist = {blowout_distance}, "
                f"max blowout distance = {max_blowout_pos}"
            )

        await self._backend.set_active_current(
            {blowout_spec.axis: blowout_spec.current}
        )

        target_pos = target_position_from_plunger(
            realmount,
            blowout_distance,
            self._current_position,
        )

        try:
            async with self.restore_system_constrants():
                await self.set_system_constraints_for_plunger_acceleration(
                    realmount, blowout_spec.acceleration
                )
                await self._move(
                    target_pos,
                    speed=blowout_spec.speed,
                    home_flagged_axes=False,
                )
        except Exception:
            self._log.exception("Blow out failed")
            raise
        finally:
            blowout_spec.instr.set_current_volume(0)
            blowout_spec.instr.ready_to_aspirate = False

    @contextlib.asynccontextmanager
    async def _high_throughput_check_tip(self) -> AsyncIterator[None]:
        """Tip action required for high throughput pipettes to get tip status."""
        instrument = self._pipette_handler.get_pipette(OT3Mount.LEFT)
        tip_presence_check_target = instrument.tip_presence_check_dist_mm

        # if position is not known, home gear motors before any potential movement
        if self._backend.gear_motor_position is None:
            await self.home_gear_motors()

        tip_motor_pos_float = axis_convert(self._backend.gear_motor_position, 0.0)[
            Axis.of_main_tool_actuator(OT3Mount.LEFT)
        ]

        # only move tip motors if they are not already below the sensor
        if tip_motor_pos_float < tip_presence_check_target:
            clamp_moves = self._build_moves(
                {Axis.Q: tip_motor_pos_float}, {Axis.Q: tip_presence_check_target}
            )
            await self._backend.tip_action(moves=clamp_moves[0])
        try:
            yield
        finally:
            await self.home_gear_motors()

    async def get_tip_presence_status(
        self,
        mount: Union[top_types.Mount, OT3Mount],
    ) -> TipStateType:
<<<<<<< HEAD
        """
        Check tip presence status. If a high throughput pipette is present,
        move the tip motors down before checking the sensor status.
        """
        async with self._motion_lock:
            real_mount = OT3Mount.from_mount(mount)
            async with contextlib.AsyncExitStack() as stack:
                if (
                    real_mount == OT3Mount.LEFT
                    and self._gantry_load == GantryLoad.HIGH_THROUGHPUT
                ):
                    await stack.enter_async_context(self._high_throughput_check_tip())
                result = await self._backend.get_tip_status(real_mount)
            return result
=======
        real_mount = OT3Mount.from_mount(mount)
        async with contextlib.AsyncExitStack() as stack:
            if (
                real_mount == OT3Mount.LEFT
                and self._gantry_load == GantryLoad.HIGH_THROUGHPUT
            ):
                await stack.enter_async_context(self._high_throughput_check_tip())
            result = await self._backend.get_tip_status(real_mount)
        return result
>>>>>>> d15b22e5

    async def verify_tip_presence(
        self, mount: Union[top_types.Mount, OT3Mount], expected: TipStateType
    ) -> None:
        real_mount = OT3Mount.from_mount(mount)
        status = await self.get_tip_presence_status(real_mount)
        if status != expected:
            raise FailedTipStateCheck(expected, status.value)

    async def _force_pick_up_tip(
        self, mount: OT3Mount, pipette_spec: TipActionSpec
    ) -> None:
        for press in pipette_spec.tip_action_moves:
            async with self._backend.motor_current(run_currents=press.currents):
                target_down = target_position_from_relative(
                    mount, top_types.Point(z=press.distance), self._current_position
                )
                await self._move(target_down, speed=press.speed, expect_stalls=True)
            if press.distance < 0:
                # we expect a stall has happened during a downward movement into the tiprack, so
                # we want to update the motor estimation
                await self._update_position_estimation([Axis.by_mount(mount)])

    async def _tip_motor_action(
        self, mount: OT3Mount, pipette_spec: List[TipActionMoveSpec]
    ) -> None:
        # currents should be the same for each move in tip motor pickup
        assert [move.currents == pipette_spec[0].currents for move in pipette_spec]
        currents = pipette_spec[0].currents
        # Move to pickup position
        async with self._backend.motor_current(run_currents=currents):
            if not any(self._backend.gear_motor_position):
                # home gear motor if position not known
                await self.home_gear_motors()
            pipette_axis = Axis.of_main_tool_actuator(mount)
            gear_origin_float = axis_convert(self._backend.gear_motor_position, 0.0)[
                pipette_axis
            ]

            move_targets = [
                MoveTarget.build(
                    position={Axis.Q: move_segment.distance},
                    max_speed=move_segment.speed or 400,
                )
                for move_segment in pipette_spec
            ]

            _, moves = self._move_manager.plan_motion(
                origin={Axis.Q: gear_origin_float}, target_list=move_targets
            )
            await self._backend.tip_action(moves=moves[0])

            await self.home_gear_motors()

    async def pick_up_tip(
        self,
        mount: Union[top_types.Mount, OT3Mount],
        tip_length: float,
        presses: Optional[int] = None,
        increment: Optional[float] = None,
        prep_after: bool = True,
    ) -> None:
        """Pick up tip from current location."""
        realmount = OT3Mount.from_mount(mount)
        instrument = self._pipette_handler.get_pipette(realmount)

        def add_tip_to_instr() -> None:
            instrument.add_tip(tip_length=tip_length)
            instrument.set_current_volume(0)

        await self._move_to_plunger_bottom(realmount, rate=1.0)
        if (
            self.gantry_load == GantryLoad.HIGH_THROUGHPUT
            and instrument.nozzle_manager.current_configuration.configuration
            == NozzleConfigurationType.FULL
        ):
            spec = self._pipette_handler.plan_ht_pick_up_tip(
                instrument.nozzle_manager.current_configuration.tip_count
            )
            if spec.z_distance_to_tiprack:
                await self.move_rel(
                    realmount, top_types.Point(z=spec.z_distance_to_tiprack)
                )
            await self._tip_motor_action(realmount, spec.tip_action_moves)
        else:
            spec = self._pipette_handler.plan_lt_pick_up_tip(
                realmount,
                instrument.nozzle_manager.current_configuration.tip_count,
                presses,
                increment,
            )
            await self._force_pick_up_tip(realmount, spec)

        # neighboring tips tend to get stuck in the space between
        # the volume chamber and the drop-tip sleeve on p1000.
        # This extra shake ensures those tips are removed
        for rel_point, speed in spec.shake_off_moves:
            await self.move_rel(realmount, rel_point, speed=speed)

        # fixme: really only need this during labware position check so user
        # can verify if a tip is properly attached
        if spec.ending_z_retract_distance:
            await self.move_rel(
                realmount, top_types.Point(z=spec.ending_z_retract_distance)
            )

        add_tip_to_instr()

        if prep_after:
            await self.prepare_for_aspirate(realmount)

    def set_current_tiprack_diameter(
        self, mount: Union[top_types.Mount, OT3Mount], tiprack_diameter: float
    ) -> None:
        instrument = self._pipette_handler.get_pipette(OT3Mount.from_mount(mount))
        self._log.info(
            "Updating tip rack diameter on pipette mount: "
            f"{mount.name}, tip diameter: {tiprack_diameter} mm"
        )
        instrument.current_tiprack_diameter = tiprack_diameter

    def set_working_volume(
        self, mount: Union[top_types.Mount, OT3Mount], tip_volume: float
    ) -> None:
        instrument = self._pipette_handler.get_pipette(OT3Mount.from_mount(mount))
        self._log.info(
            "Updating working volume on pipette mount:"
            f"{mount.name}, tip volume: {tip_volume} ul"
        )
        instrument.working_volume = tip_volume

    async def drop_tip(
        self, mount: Union[top_types.Mount, OT3Mount], home_after: bool = False
    ) -> None:
        """Drop tip at the current location."""
        realmount = OT3Mount.from_mount(mount)
        instrument = self._pipette_handler.get_pipette(realmount)

        def _remove_tips() -> None:
            instrument.set_current_volume(0)
            instrument.current_tiprack_diameter = 0.0
            instrument.remove_tip()

        await self._move_to_plunger_bottom(realmount, rate=1.0, check_current_vol=False)

        if self.gantry_load == GantryLoad.HIGH_THROUGHPUT:
            spec = self._pipette_handler.plan_ht_drop_tip()
            await self._tip_motor_action(realmount, spec.tip_action_moves)
        else:
            spec = self._pipette_handler.plan_lt_drop_tip(realmount)
            for move in spec.tip_action_moves:
                async with self._backend.motor_current(move.currents):
                    target_pos = target_position_from_plunger(
                        realmount, move.distance, self._current_position
                    )
                    await self._move(
                        target_pos,
                        speed=move.speed,
                        home_flagged_axes=False,
                    )

        for shake in spec.shake_off_moves:
            await self.move_rel(mount, shake[0], speed=shake[1])

        # home mount axis
        if home_after:
            await self._home([Axis.by_mount(mount)])

        _remove_tips()

    async def clean_up(self) -> None:
        """Get the API ready to stop cleanly."""
        await self._backend.clean_up()

    def critical_point_for(
        self,
        mount: Union[top_types.Mount, OT3Mount],
        cp_override: Optional[CriticalPoint] = None,
    ) -> top_types.Point:
        if mount == OT3Mount.GRIPPER:
            return self._gripper_handler.get_critical_point(cp_override)
        else:
            return self._pipette_handler.critical_point_for(
                OT3Mount.from_mount(mount), cp_override
            )

    @property
    def hardware_pipettes(self) -> InstrumentsByMount[top_types.Mount]:
        # TODO (lc 12-5-2022) We should have ONE entry point into knowing
        # what pipettes are attached from the hardware controller.
        return {
            m.to_mount(): i
            for m, i in self._pipette_handler.hardware_instruments.items()
            if m != OT3Mount.GRIPPER
        }

    @property
    def hardware_gripper(self) -> Optional[Gripper]:
        if not self.has_gripper():
            return None
        return self._gripper_handler.get_gripper()

    @property
    def hardware_instruments(self) -> InstrumentsByMount[top_types.Mount]:  # type: ignore
        # see comment in `protocols.instrument_configurer`
        # override required for type matching
        # Warning: don't use this in new code, used `hardware_pipettes` instead
        return self.hardware_pipettes

    def get_attached_pipettes(self) -> Dict[top_types.Mount, PipetteDict]:
        return {
            m.to_mount(): pd
            for m, pd in self._pipette_handler.get_attached_instruments().items()
            if m != OT3Mount.GRIPPER
        }

    def get_attached_instruments(self) -> Dict[top_types.Mount, PipetteDict]:
        # Warning: don't use this in new code, used `get_attached_pipettes` instead
        return self.get_attached_pipettes()

    async def get_instrument_state(
        self,
        mount: Union[top_types.Mount, OT3Mount],
    ) -> PipetteStateDict:
        # TODO we should have a PipetteState that can be returned from
        # this function with additional state (such as critical points)
        realmount = OT3Mount.from_mount(mount)
        tip_attached = self._backend.current_tip_state(realmount)
        pipette_state_for_mount: PipetteStateDict = {
            "tip_detected": tip_attached if tip_attached is not None else False
        }
        return pipette_state_for_mount

    def reset_instrument(
        self, mount: Union[top_types.Mount, OT3Mount, None] = None
    ) -> None:
        if mount:
            checked_mount: Optional[OT3Mount] = OT3Mount.from_mount(mount)
        else:
            checked_mount = None
        if checked_mount == OT3Mount.GRIPPER:
            self._gripper_handler.reset_gripper()
        else:
            self._pipette_handler.reset_instrument(checked_mount)

    def get_instrument_offset(
        self, mount: Union[top_types.Mount, OT3Mount]
    ) -> Union[GripperCalibrationOffset, PipetteOffsetSummary, None]:
        """Get instrument calibration data."""
        # TODO (spp, 2023-04-19): We haven't introduced a 'calibration_offset' key in
        #  PipetteDict because the dict is shared with OT2 pipettes which have
        #  different offset type. Once we figure out if we want the calibration data
        #  to be a part of the dict, this getter can be updated to fetch pipette offset
        #  from the dict, or just remove this getter entirely.

        ot3_mount = OT3Mount.from_mount(mount)

        if ot3_mount == OT3Mount.GRIPPER:
            gripper_dict = self._gripper_handler.get_gripper_dict()
            return gripper_dict["calibration_offset"] if gripper_dict else None
        else:
            return self._pipette_handler.get_instrument_offset(mount=ot3_mount)

    async def reset_instrument_offset(
        self, mount: Union[top_types.Mount, OT3Mount], to_default: bool = True
    ) -> None:
        """Reset the given instrument to system offsets."""
        checked_mount = OT3Mount.from_mount(mount)
        if checked_mount == OT3Mount.GRIPPER:
            self._gripper_handler.reset_instrument_offset(to_default)
        else:
            self._pipette_handler.reset_instrument_offset(checked_mount, to_default)

    async def save_instrument_offset(
        self, mount: Union[top_types.Mount, OT3Mount], delta: top_types.Point
    ) -> Union[GripperCalibrationOffset, PipetteOffsetSummary]:
        """Save a new offset for a given instrument."""
        checked_mount = OT3Mount.from_mount(mount)
        if checked_mount == OT3Mount.GRIPPER:
            self._log.info(f"Saving instrument offset: {delta} for gripper")
            return self._gripper_handler.save_instrument_offset(delta)
        else:
            return self._pipette_handler.save_instrument_offset(checked_mount, delta)

    async def save_module_offset(
        self, module_id: str, mount: OT3Mount, slot: str, offset: top_types.Point
    ) -> Optional[ModuleCalibrationOffset]:
        """Save a new offset for a given module."""
        module = self._backend.module_controls.get_module_by_module_id(module_id)
        if not module:
            self._log.warning(f"Could not save calibration: unknown module {module_id}")
            return None
        # TODO (ba, 2023-03-22): gripper_id and pipette_id should probably be combined to instrument_id
        if self._pipette_handler.has_pipette(mount):
            instrument_id = self._pipette_handler.get_pipette(mount).pipette_id
        elif mount == OT3Mount.GRIPPER and self._gripper_handler.has_gripper():
            instrument_id = self._gripper_handler.get_gripper().gripper_id
        else:
            self._log.warning(
                f"Could not save calibration: no instrument found for {mount}"
            )
            return None
        module_type = module.MODULE_TYPE
        self._log.info(
            f"Saving module offset: {offset} for module {module_type.name} {module_id}."
        )
        return self._backend.module_controls.save_module_offset(
            module_type, module_id, mount, slot, offset, instrument_id
        )

    def get_module_calibration_offset(
        self, serial_number: str
    ) -> Optional[ModuleCalibrationOffset]:
        """Get the module calibration offset of a module."""
        module = self._backend.module_controls.get_module_by_module_id(serial_number)
        if not module:
            self._log.warning(
                f"Could not load calibration: unknown module {serial_number}"
            )
            return None
        module_type = module.MODULE_TYPE
        return self._backend.module_controls.load_module_offset(
            module_type, serial_number
        )

    def get_attached_pipette(
        self, mount: Union[top_types.Mount, OT3Mount]
    ) -> PipetteDict:
        return self._pipette_handler.get_attached_instrument(OT3Mount.from_mount(mount))

    def get_attached_instrument(
        self, mount: Union[top_types.Mount, OT3Mount]
    ) -> PipetteDict:
        # Warning: don't use this in new code, used `get_attached_pipette` instead
        return self.get_attached_pipette(mount)

    @property
    def attached_instruments(self) -> Any:
        # Warning: don't use this in new code, used `attached_pipettes` instead
        return self.attached_pipettes

    @property
    def attached_pipettes(self) -> Dict[top_types.Mount, PipetteDict]:
        return {
            m.to_mount(): d
            for m, d in self._pipette_handler.attached_instruments.items()
            if m != OT3Mount.GRIPPER
        }

    @property
    def attached_gripper(self) -> Optional[GripperDict]:
        return self._gripper_handler.get_gripper_dict()

    def has_gripper(self) -> bool:
        return self._gripper_handler.has_gripper()

    def calibrate_plunger(
        self,
        mount: Union[top_types.Mount, OT3Mount],
        top: Optional[float] = None,
        bottom: Optional[float] = None,
        blow_out: Optional[float] = None,
        drop_tip: Optional[float] = None,
    ) -> None:
        self._pipette_handler.calibrate_plunger(
            OT3Mount.from_mount(mount), top, bottom, blow_out, drop_tip
        )

    def set_flow_rate(
        self,
        mount: Union[top_types.Mount, OT3Mount],
        aspirate: Optional[float] = None,
        dispense: Optional[float] = None,
        blow_out: Optional[float] = None,
    ) -> None:
        return self._pipette_handler.set_flow_rate(
            OT3Mount.from_mount(mount), aspirate, dispense, blow_out
        )

    def set_pipette_speed(
        self,
        mount: Union[top_types.Mount, OT3Mount],
        aspirate: Optional[float] = None,
        dispense: Optional[float] = None,
        blow_out: Optional[float] = None,
    ) -> None:
        self._pipette_handler.set_pipette_speed(
            OT3Mount.from_mount(mount), aspirate, dispense, blow_out
        )

    def get_instrument_max_height(
        self,
        mount: Union[top_types.Mount, OT3Mount],
        critical_point: Optional[CriticalPoint] = None,
    ) -> float:
        carriage_pos = self._deck_from_machine(self._backend.home_position())
        pos_at_home = self._effector_pos_from_carriage_pos(
            OT3Mount.from_mount(mount), carriage_pos, critical_point
        )

        return pos_at_home[Axis.by_mount(mount)] - self._config.z_retract_distance

    async def update_nozzle_configuration_for_mount(
        self,
        mount: Union[top_types.Mount, OT3Mount],
        back_left_nozzle: Optional[str] = None,
        front_right_nozzle: Optional[str] = None,
        starting_nozzle: Optional[str] = None,
    ) -> None:
        """
        The expectation of this function is that the back_left_nozzle/front_right_nozzle are the two corners
        of a rectangle of nozzles. A call to this function that does not follow that schema will result
        in an error.

        :param mount: A robot mount that the instrument is on.
        :param back_left_nozzle: A string representing a nozzle name of the form <LETTER><NUMBER> such as 'A1'.
        :param front_right_nozzle: A string representing a nozzle name of the form <LETTER><NUMBER> such as 'A1'.
        :param starting_nozzle: A string representing the starting nozzle which will be used as the critical point
        of the pipette nozzle configuration. By default, the back left nozzle will be the starting nozzle if
        none is provided.
        :return: None.

        If none of the nozzle parameters are provided, the nozzle configuration will be reset to default.
        """
        if not back_left_nozzle and not front_right_nozzle and not starting_nozzle:
            await self._pipette_handler.reset_nozzle_configuration(
                OT3Mount.from_mount(mount)
            )
        else:
            assert back_left_nozzle and front_right_nozzle
            await self._pipette_handler.update_nozzle_configuration(
                OT3Mount.from_mount(mount),
                back_left_nozzle,
                front_right_nozzle,
                starting_nozzle,
            )

    async def add_tip(
        self, mount: Union[top_types.Mount, OT3Mount], tip_length: float
    ) -> None:
        await self._pipette_handler.add_tip(OT3Mount.from_mount(mount), tip_length)

    async def remove_tip(self, mount: Union[top_types.Mount, OT3Mount]) -> None:
        await self._pipette_handler.remove_tip(OT3Mount.from_mount(mount))

    def add_gripper_probe(self, probe: GripperProbe) -> None:
        self._gripper_handler.add_probe(probe)

    def remove_gripper_probe(self) -> None:
        self._gripper_handler.remove_probe()

    async def liquid_probe(
        self,
        mount: OT3Mount,
        probe_settings: Optional[LiquidProbeSettings] = None,
        probe: Optional[InstrumentProbeType] = None,
    ) -> float:
        """Search for and return liquid level height.

        This function begins by moving the mount the distance specified by starting_mount_height in the
        LiquidProbeSettings. After this, the mount and plunger motors will move simultaneously while
        reading from the pressure sensor.

        If the move is completed without the specified threshold being triggered, a
        LiquidNotFound error will be thrown.
        If the threshold is triggered before the minimum z distance has been traveled,
        a EarlyLiquidSenseTrigger error will be thrown.

        Otherwise, the function will stop moving once the threshold is triggered,
        and return the position of the
        z axis in deck coordinates, as well as the encoder position, where
        the liquid was found.
        """

        checked_mount = OT3Mount.from_mount(mount)
        instrument = self._pipette_handler.get_pipette(checked_mount)
        self._pipette_handler.ready_for_tip_action(
            instrument, HardwareAction.LIQUID_PROBE, checked_mount
        )

        if not probe_settings:
            probe_settings = self.config.liquid_sense

        pos = await self.gantry_position(mount, refresh=True)
        probe_start_pos = pos._replace(z=probe_settings.starting_mount_height)
        await self.move_to(mount, probe_start_pos)

        if probe_settings.aspirate_while_sensing:
            await self._move_to_plunger_bottom(mount, rate=1.0)
        else:
            # TODO: shorten this distance by only moving just far enough
            #       to account for the specified "max-z-distance"
            target_pos = target_position_from_plunger(
                checked_mount, instrument.plunger_positions.top, self._current_position
            )
            # FIXME: this should really be the slower "aspirate" speed,
            #        but this is still in testing phase so let's bias towards speed
            max_speeds = self.config.motion_settings.default_max_speed
            speed = max_speeds[self.gantry_load][OT3AxisKind.P]
            await self._move(target_pos, speed=speed, acquire_lock=True)

        plunger_direction = -1 if probe_settings.aspirate_while_sensing else 1
        await self._backend.liquid_probe(
            mount,
            probe_settings.max_z_distance,
            probe_settings.mount_speed,
            (probe_settings.plunger_speed * plunger_direction),
            probe_settings.sensor_threshold_pascals,
            probe_settings.log_pressure,
            probe_settings.auto_zero_sensor,
            probe_settings.num_baseline_reads,
            probe=probe if probe else InstrumentProbeType.PRIMARY,
        )
        end_pos = await self.gantry_position(mount, refresh=True)
        await self.move_to(mount, probe_start_pos)
        return end_pos.z

    async def capacitive_probe(
        self,
        mount: OT3Mount,
        moving_axis: Axis,
        target_pos: float,
        pass_settings: CapacitivePassSettings,
        retract_after: bool = True,
        probe: Optional[InstrumentProbeType] = None,
    ) -> Tuple[float, bool]:
        if moving_axis not in [
            Axis.X,
            Axis.Y,
        ] and moving_axis != Axis.by_mount(mount):
            raise RuntimeError(
                "Probing must be done with a gantry axis or the mount of the sensing"
                " tool"
            )

        here = await self.gantry_position(mount, refresh=True)
        origin_pos = moving_axis.of_point(here)
        if origin_pos < target_pos:
            pass_start = target_pos - pass_settings.prep_distance_mm
            pass_distance = (
                pass_settings.prep_distance_mm + pass_settings.max_overrun_distance_mm
            )
        else:
            pass_start = target_pos + pass_settings.prep_distance_mm
            pass_distance = -1.0 * (
                pass_settings.prep_distance_mm + pass_settings.max_overrun_distance_mm
            )
        machine_pass_distance = moving_axis.of_point(
            machine_vector_from_deck_vector(
                moving_axis.set_in_point(top_types.Point(0, 0, 0), pass_distance),
                self._robot_calibration.deck_calibration.attitude,
            )
        )
        pass_start_pos = moving_axis.set_in_point(here, pass_start)
        await self.move_to(mount, pass_start_pos)
        if probe is None:
            if mount == OT3Mount.GRIPPER:
                gripper_probe = self._gripper_handler.get_attached_probe()
                assert gripper_probe
                probe = GripperProbe.to_type(gripper_probe)
            else:
                # default to primary (rear) probe
                probe = InstrumentProbeType.PRIMARY
        contact = await self._backend.capacitive_probe(
            mount,
            moving_axis,
            machine_pass_distance,
            pass_settings.speed_mm_per_s,
            pass_settings.sensor_threshold_pf,
            probe=probe,
        )
        end_pos = await self.gantry_position(mount, refresh=True)
        if retract_after:
            await self.move_to(mount, pass_start_pos)
        return moving_axis.of_point(end_pos), contact

    async def capacitive_sweep(
        self,
        mount: OT3Mount,
        moving_axis: Axis,
        begin: top_types.Point,
        end: top_types.Point,
        speed_mm_s: float,
    ) -> List[float]:
        if moving_axis not in [
            Axis.X,
            Axis.Y,
        ] and moving_axis != Axis.by_mount(mount):
            raise RuntimeError(
                "Probing must be done with a gantry axis or the mount of the sensing"
                " tool"
            )
        sweep_distance = moving_axis.of_point(
            machine_vector_from_deck_vector(
                end - begin,
                self._robot_calibration.deck_calibration.attitude,
            )
        )

        await self.move_to(mount, begin)
        if mount == OT3Mount.GRIPPER:
            probe = self._gripper_handler.get_attached_probe()
            assert probe
            values = await self._backend.capacitive_pass(
                mount,
                moving_axis,
                sweep_distance,
                speed_mm_s,
                GripperProbe.to_type(probe),
            )
        else:
            values = await self._backend.capacitive_pass(
                mount,
                moving_axis,
                sweep_distance,
                speed_mm_s,
                probe=InstrumentProbeType.PRIMARY,
            )
        await self.move_to(mount, begin)
        return values

    AMKey = TypeVar("AMKey")

    @property
    def attached_subsystems(self) -> Dict[SubSystem, SubSystemState]:
        """Get a view of the state of the currently-attached subsystems."""
        return self._backend.subsystems

    @property
    def estop_status(self) -> EstopOverallStatus:
        return EstopOverallStatus(
            state=self._backend.estop_state_machine.state,
            left_physical_state=self._backend.estop_state_machine.get_physical_status(
                EstopAttachLocation.LEFT
            ),
            right_physical_state=self._backend.estop_state_machine.get_physical_status(
                EstopAttachLocation.RIGHT
            ),
        )

    def estop_acknowledge_and_clear(self) -> EstopOverallStatus:
        """Attempt to acknowledge an Estop event and clear the status.

        Returns the estop status after clearing the status."""
        self._backend.estop_state_machine.acknowledge_and_clear()
        return self.estop_status

    def get_estop_state(self) -> EstopState:
        return self._backend.estop_state_machine.state<|MERGE_RESOLUTION|>--- conflicted
+++ resolved
@@ -2011,7 +2011,6 @@
         self,
         mount: Union[top_types.Mount, OT3Mount],
     ) -> TipStateType:
-<<<<<<< HEAD
         """
         Check tip presence status. If a high throughput pipette is present,
         move the tip motors down before checking the sensor status.
@@ -2026,17 +2025,6 @@
                     await stack.enter_async_context(self._high_throughput_check_tip())
                 result = await self._backend.get_tip_status(real_mount)
             return result
-=======
-        real_mount = OT3Mount.from_mount(mount)
-        async with contextlib.AsyncExitStack() as stack:
-            if (
-                real_mount == OT3Mount.LEFT
-                and self._gantry_load == GantryLoad.HIGH_THROUGHPUT
-            ):
-                await stack.enter_async_context(self._high_throughput_check_tip())
-            result = await self._backend.get_tip_status(real_mount)
-        return result
->>>>>>> d15b22e5
 
     async def verify_tip_presence(
         self, mount: Union[top_types.Mount, OT3Mount], expected: TipStateType
