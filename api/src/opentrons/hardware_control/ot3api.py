import asyncio
import contextlib
from functools import partial, lru_cache
from dataclasses import replace
import logging
from collections import OrderedDict
from typing import (
    AsyncIterator,
    AsyncGenerator,
    cast,
    Callable,
    Dict,
    Union,
    List,
    Optional,
    Sequence,
    Set,
    Any,
    TypeVar,
    Tuple,
)
from opentrons.hardware_control.modules.module_calibration import (
    ModuleCalibrationOffset,
)


from opentrons_shared_data.pipette.dev_types import (
    PipetteName,
)
from opentrons_shared_data.gripper.constants import IDLE_STATE_GRIP_FORCE

from opentrons import types as top_types
from opentrons.config import robot_configs, ot3_pipette_config
from opentrons.config.types import (
    RobotConfig,
    OT3Config,
    GantryLoad,
    CapacitivePassSettings,
    LiquidProbeSettings,
)
from opentrons.drivers.rpi_drivers.types import USBPort
from opentrons_hardware.hardware_control.motion_planning import (
    Move,
    MoveManager,
    MoveTarget,
    ZeroLengthMoveError,
)

from opentrons_hardware.hardware_control.motion import MoveStopCondition

from .util import use_or_initialize_loop, check_motion_bounds

from .instruments.ot3.pipette import (
    load_from_config_and_check_skip,
)
from .instruments.ot3.gripper import compare_gripper_config_and_check_skip, Gripper
from .instruments.ot3.instrument_calibration import (
    GripperCalibrationOffset,
    PipetteOffsetByPipetteMount,
)
from .backends.ot3controller import OT3Controller
from .backends.ot3simulator import OT3Simulator
from .backends.ot3utils import (
    get_system_constraints,
    axis_convert,
    mount_from_subsystem,
    sub_system_to_node_id,
    subsystem_from_mount,
)
from .execution_manager import ExecutionManagerProvider
from .pause_manager import PauseManager
from .module_control import AttachedModulesControl
from .types import (
    Axis,
    CriticalPoint,
    DoorState,
    DoorStateNotification,
    ErrorMessageNotification,
    HardwareEventHandler,
    HardwareAction,
    InstrumentUpdateStatus,
    MotionChecks,
    OT3SubSystem,
    PipetteSubType,
    PauseType,
    OT3Axis,
    OT3AxisKind,
    OT3Mount,
    OT3AxisMap,
    GripperJawState,
    InstrumentProbeType,
    GripperProbe,
    EarlyLiquidSenseTrigger,
    LiquidNotFound,
    UpdateState,
    UpdateStatus,
    StatusBarState,
)
from .errors import MustHomeError, GripperNotAttachedError
from . import modules
from .ot3_calibration import OT3Transforms, OT3RobotCalibrationProvider

from .protocols import HardwareControlInterface

# TODO (lc 09/15/2022) We should update our pipette handler to reflect OT-3 properties
# in a follow-up PR.
from .instruments.ot3.pipette_handler import (
    OT3PipetteHandler,
    InstrumentsByMount,
    PickUpTipSpec,
    TipMotorPickUpTipSpec,
)
from .instruments.ot3.instrument_calibration import load_pipette_offset
from .instruments.ot3.gripper_handler import GripperHandler
from .instruments.ot3.instrument_calibration import (
    load_gripper_calibration_offset,
)

from .motion_utilities import (
    target_position_from_absolute,
    target_position_from_relative,
    target_position_from_plunger,
    offset_for_mount,
    deck_from_machine,
    machine_from_deck,
    machine_vector_from_deck_vector,
)

from .dev_types import (
    AttachedGripper,
    OT3AttachedPipette,
    PipetteDict,
    InstrumentDict,
    GripperDict,
)
from opentrons_hardware.hardware_control.motion_planning.move_utils import (
    MoveConditionNotMet,
)

from opentrons_hardware.firmware_bindings.constants import FirmwareTarget, USBTarget

from .status_bar_state import StatusBarStateController

mod_log = logging.getLogger(__name__)


class OT3API(
    ExecutionManagerProvider,
    OT3RobotCalibrationProvider,
    # This MUST be kept last in the inheritance list so that it is
    # deprioritized in the method resolution order; otherwise, invocations
    # of methods that are present in the protocol will call the (empty,
    # do-nothing) methods in the protocol. This will happily make all the
    # tests fail.
    HardwareControlInterface[OT3Transforms],
):
    """This API is the primary interface to the hardware controller.

    Because the hardware manager controls access to the system's hardware
    as a whole, it is designed as a class of which only one should be
    instantiated at a time. This class's methods should be the only method
    of external access to the hardware. Each method may be minimal - it may
    only delegate the call to another submodule of the hardware manager -
    but its purpose is to be gathered here to provide a single interface.

    This implements the protocols in opentrons.hardware_control.protocols,
    and longer method docstrings may be found there. Docstrings for the
    methods in this class only note where their behavior is different or
    extended from that described in the protocol.
    """

    CLS_LOG = mod_log.getChild("OT3API")

    def __init__(
        self,
        backend: Union[OT3Simulator, OT3Controller],
        loop: asyncio.AbstractEventLoop,
        config: OT3Config,
    ) -> None:
        """Initialize an API instance.

        This should rarely be explicitly invoked by an external user; instead,
        one of the factory methods build_hardware_controller or
        build_hardware_simulator should be used.
        """
        self._log = self.CLS_LOG.getChild(str(id(self)))
        self._config = config
        self._backend = backend
        self._loop = loop
        self._instrument_cache_lock = asyncio.Lock()

        self._callbacks: Set[HardwareEventHandler] = set()
        # {'X': 0.0, 'Y': 0.0, 'Z': 0.0, 'A': 0.0, 'B': 0.0, 'C': 0.0}
        self._current_position: OT3AxisMap[float] = {}
        self._encoder_position: OT3AxisMap[float] = {}

        self._last_moved_mount: Optional[OT3Mount] = None
        # The motion lock synchronizes calls to long-running physical tasks
        # involved in motion. This fixes issue where for instance a move()
        # or home() call is in flight and something else calls
        # current_position(), which will not be updated until the move() or
        # home() call succeeds or fails.
        self._motion_lock = asyncio.Lock()
        self._door_state = DoorState.CLOSED
        self._pause_manager = PauseManager()
        self._gantry_load = GantryLoad.LOW_THROUGHPUT
        self._move_manager = MoveManager(
            constraints=get_system_constraints(
                self._config.motion_settings, self._gantry_load
            )
        )
        self._status_bar_controller = StatusBarStateController(
            self._backend.status_bar_interface()
        )

        self._pipette_handler = OT3PipetteHandler({m: None for m in OT3Mount})
        self._gripper_handler = GripperHandler(gripper=None)
        OT3RobotCalibrationProvider.__init__(self, self._config)
        ExecutionManagerProvider.__init__(self, isinstance(backend, OT3Simulator))

    @property
    def door_state(self) -> DoorState:
        return self._door_state

    @door_state.setter
    def door_state(self, door_state: DoorState) -> None:
        self._door_state = door_state

    @property
    def gantry_load(self) -> GantryLoad:
        return self._gantry_load

    async def set_gantry_load(self, gantry_load: GantryLoad) -> None:
        mod_log.info(f"Setting gantry load to {gantry_load}")
        self._gantry_load = gantry_load
        self._move_manager.update_constraints(
            get_system_constraints(self._config.motion_settings, gantry_load)
        )
        await self._backend.update_to_default_current_settings(gantry_load)

    def _update_door_state(self, door_state: DoorState) -> None:
        mod_log.info(f"Updating the window switch status: {door_state}")
        self.door_state = door_state
        for cb in self._callbacks:
            hw_event = DoorStateNotification(new_state=door_state)
            try:
                cb(hw_event)
            except Exception:
                mod_log.exception("Errored during door state event callback")

    def _reset_last_mount(self) -> None:
        self._last_moved_mount = None

    def _deck_from_machine(
        self, machine_pos: Dict[OT3Axis, float]
    ) -> Dict[OT3Axis, float]:
        return deck_from_machine(
            machine_pos,
            self._robot_calibration.deck_calibration.attitude,
            self._robot_calibration.carriage_offset,
        )

    @classmethod
    async def build_hardware_controller(
        cls,
        attached_instruments: Optional[
            Dict[Union[top_types.Mount, OT3Mount], Dict[str, Optional[str]]]
        ] = None,
        attached_modules: Optional[List[str]] = None,
        config: Union[OT3Config, RobotConfig, None] = None,
        loop: Optional[asyncio.AbstractEventLoop] = None,
        strict_attached_instruments: bool = True,
        use_usb_bus: bool = False,
        update_firmware: bool = True,
    ) -> "OT3API":
        """Build an ot3 hardware controller."""
        checked_loop = use_or_initialize_loop(loop)
        if not isinstance(config, OT3Config):
            checked_config = robot_configs.load_ot3()
        else:
            checked_config = config
        backend = await OT3Controller.build(
            checked_config, use_usb_bus, check_updates=update_firmware
        )

        api_instance = cls(backend, loop=checked_loop, config=checked_config)
        await api_instance._cache_instruments()

        await api_instance.set_status_bar_state(StatusBarState.IDLE)

        # check for and start firmware updates if required
        if update_firmware:
            mod_log.info("Checking for firmware updates")
            async for progress in api_instance.update_firmware():
                for update in progress:
                    if update.state == UpdateState.updating:
                        mod_log.info(update)
            mod_log.info("Done with firmware updates")

        await api_instance._configure_instruments()
        module_controls = await AttachedModulesControl.build(
            api_instance, board_revision=backend.board_revision
        )
        backend.module_controls = module_controls
        door_state = await backend.door_state()
        api_instance._update_door_state(door_state)
        backend.add_door_state_listener(api_instance._update_door_state)
        checked_loop.create_task(backend.watch(loop=checked_loop))
        backend.initialized = True
        return api_instance

    @classmethod
    async def build_hardware_simulator(
        cls,
        attached_instruments: Union[
            None,
            Dict[OT3Mount, Dict[str, Optional[str]]],
            Dict[top_types.Mount, Dict[str, Optional[str]]],
        ] = None,
        attached_modules: Optional[List[str]] = None,
        config: Union[RobotConfig, OT3Config, None] = None,
        loop: Optional[asyncio.AbstractEventLoop] = None,
        strict_attached_instruments: bool = True,
    ) -> "OT3API":
        """Build a simulating hardware controller.

        This method may be used both on a real robot and on dev machines.
        Multiple simulating hardware controllers may be active at one time.
        """

        checked_modules = attached_modules or []

        checked_loop = use_or_initialize_loop(loop)
        if not isinstance(config, OT3Config):
            checked_config = robot_configs.load_ot3()
        else:
            checked_config = config
        backend = await OT3Simulator.build(
            {OT3Mount.from_mount(k): v for k, v in attached_instruments.items()}
            if attached_instruments
            else {},
            checked_modules,
            checked_config,
            checked_loop,
            strict_attached_instruments,
        )
        api_instance = cls(backend, loop=checked_loop, config=checked_config)
        await api_instance.cache_instruments()
        module_controls = await AttachedModulesControl.build(
            api_instance, board_revision=backend.board_revision
        )
        backend.module_controls = module_controls
        await backend.watch(api_instance.loop)
        return api_instance

    def __repr__(self) -> str:
        return "<{} using backend {}>".format(type(self), type(self._backend))

    @property
    def loop(self) -> asyncio.AbstractEventLoop:
        """The event loop used by this instance."""
        return self._loop

    @property
    def is_simulator(self) -> bool:
        """`True` if this is a simulator; `False` otherwise."""
        return isinstance(self._backend, OT3Simulator)

    def register_callback(self, cb: HardwareEventHandler) -> Callable[[], None]:
        """Allows the caller to register a callback, and returns a closure
        that can be used to unregister the provided callback
        """
        self._callbacks.add(cb)

        def unregister() -> None:
            self._callbacks.remove(cb)

        return unregister

    def get_fw_version(self) -> str:
        """
        Return the firmware version of the connected hardware.
        """
        from_backend = self._backend.fw_version
        uniques = set(version for version in from_backend.values())
        if not from_backend:
            return "unknown"
        else:
            return ", ".join(str(version) for version in uniques)

    @property
    def fw_version(self) -> str:
        return self.get_fw_version()

    @property
    def board_revision(self) -> str:
        return str(self._backend.board_revision)

    def _get_pipette_subtypes(self) -> Dict[OT3Mount, PipetteSubType]:
        """Get attached pipette subtypes.

        The PipetteSubType is a direct map of PipetteChannelType (single, multi, 96).
        This is needed because unlike the rest of the subsystems, the pipettes have different firmware that gets
        installed based on the PipetteChannelType.
        """
        # Get the attached instruments so we can get determine the PipetteSubType attached.
        pipette_subtypes: Dict[OT3Mount, PipetteSubType] = dict()
        attached_instruments = self._pipette_handler.get_attached_instruments()
        for mount, _ in attached_instruments.items():
            # we can exclude the gripper here since we can use the OT3SubSystem to map to NodeId directly.
            if self._pipette_handler.has_pipette(mount):
                pipette = self._pipette_handler.get_pipette(mount)
                pipette_subtypes[mount] = PipetteSubType.from_channels(pipette.channels)
        return pipette_subtypes

    def get_firmware_update_progress(self) -> Dict[OT3Mount, InstrumentUpdateStatus]:
        """Get the update progress for instruments currently updating."""
        progress_updates: Dict[OT3Mount, InstrumentUpdateStatus] = {}
        instruments = {
            OT3SubSystem.pipette_left,
            OT3SubSystem.pipette_right,
            OT3SubSystem.gripper,
        }
        for update_status in self._backend.get_update_progress():
            # we only want instruments, this will drop core substystems
            if update_status.subsystem in instruments:
                mount = mount_from_subsystem(update_status.subsystem)
                state = update_status.state
                progress = update_status.progress
                if not progress_updates.get(mount):
                    progress_updates[mount] = InstrumentUpdateStatus(
                        mount, state, progress
                    )
                progress_updates[mount].update(state, progress)
        return progress_updates

    async def update_instrument_firmware(
        self, mount: Optional[OT3Mount] = None
    ) -> None:
        """Update the firmware on one or all instruments."""
        # check that mount is actually attached
        # TODO (ba, 2023-03-03) get_attached_instruments should probably return gripper as well, for now just add it
        attached_instruments = self._pipette_handler.get_attached_instruments()
        attached_instruments[OT3Mount.GRIPPER] = self.attached_gripper  # type: ignore
        if mount and not attached_instruments.get(mount):
            mod_log.debug(f"Can't update instrument, mount {mount} is not attached.")
            return
        mounts = {mount} if mount else set(attached_instruments)
        subsystems = {subsystem_from_mount(mount) for mount in mounts}
        async for update_status in self.update_firmware(subsystems):
            mod_log.debug(update_status)

    async def update_firmware(
        self, subsystems: Optional[Set[OT3SubSystem]] = None, force: bool = False
    ) -> AsyncIterator[Set[UpdateStatus]]:
        """Start the firmware update for one or more subsystems and return update progress iterator."""
        subsystems = subsystems or set()
        targets: Set[FirmwareTarget] = set()
        for subsystem in subsystems:
            if subsystem is OT3SubSystem.rear_panel:
                targets.add(USBTarget.rear_panel)
            else:
                targets.add(sub_system_to_node_id(subsystem))
        # get the attached pipette subtypes so we can determine which binary to install for pipettes
        pipettes = self._get_pipette_subtypes()
        # start the updates and yield the progress
        async for update_status in self._backend.update_firmware(
            pipettes, targets, force
        ):
            yield update_status
        # refresh Instrument cache
        await self._cache_instruments()

    # Incidentals (i.e. not motion) API

    async def set_lights(
        self, button: Optional[bool] = None, rails: Optional[bool] = None
    ) -> None:
        """Control the robot lights."""
        await self._backend.set_lights(button, rails)

    async def get_lights(self) -> Dict[str, bool]:
        """Return the current status of the robot lights."""
        return await self._backend.get_lights()

    async def identify(self, duration_s: int = 5) -> None:
        """Blink the button light to identify the robot."""
        count = duration_s * 4
        on = False
        for sec in range(count):
            then = self._loop.time()
            await self.set_lights(button=on)
            on = not on
            now = self._loop.time()
            await asyncio.sleep(max(0, 0.25 - (now - then)))
        await self.set_lights(button=True)

    async def set_status_bar_state(self, state: StatusBarState) -> None:
        await self._status_bar_controller.set_status_bar_state(state)

    def get_status_bar_state(self) -> StatusBarState:
        return self._status_bar_controller.get_current_state()

    @ExecutionManagerProvider.wait_for_running
    async def delay(self, duration_s: float) -> None:
        """Delay execution by pausing and sleeping."""
        self.pause(PauseType.DELAY)
        try:
            await self.do_delay(duration_s)
        finally:
            self.resume(PauseType.DELAY)

    @property
    def attached_modules(self) -> List[modules.AbstractModule]:
        return self._backend.module_controls.available_modules

    async def create_simulating_module(
        self,
        model: modules.types.ModuleModel,
    ) -> modules.AbstractModule:
        """Create a simulating module hardware interface."""
        assert (
            self.is_simulator
        ), "Cannot build simulating module from non-simulating hardware control API"

        return await self._backend.module_controls.build_module(
            port="",
            usb_port=USBPort(name="", port_number=0),
            type=modules.ModuleType.from_model(model),
            sim_model=model.value,
        )

    def _gantry_load_from_instruments(self) -> GantryLoad:
        """Compute the gantry load based on attached instruments."""
        left = self._pipette_handler.has_pipette(OT3Mount.LEFT)
        if left:
            pip = self._pipette_handler.get_pipette(OT3Mount.LEFT)
            if pip.config.channels.as_int > 8:
                return GantryLoad.HIGH_THROUGHPUT
        return GantryLoad.LOW_THROUGHPUT

    async def cache_pipette(
        self,
        mount: OT3Mount,
        instrument_data: OT3AttachedPipette,
        req_instr: Optional[PipetteName],
    ) -> None:
        """Set up pipette based on scanned information."""
        config = instrument_data.get("config")
        pip_id = instrument_data.get("id")
        pip_offset_cal = load_pipette_offset(pip_id, mount)

        pipete_subtype = (
            PipetteSubType.from_channels(config.channels) if config else None
        )
        fw_update_info = self._backend.get_instrument_update(mount, pipete_subtype)
        p, _ = load_from_config_and_check_skip(
            config,
            self._pipette_handler.hardware_instruments[mount],
            req_instr,
            pip_id,
            pip_offset_cal,
            fw_update_info,
        )
        self._pipette_handler.hardware_instruments[mount] = p
        # TODO (lc 12-5-2022) Properly support backwards compatibility
        # when applicable

    async def cache_gripper(self, instrument_data: AttachedGripper) -> None:
        """Set up gripper based on scanned information."""
        fw_update_info = self._backend.get_instrument_update(OT3Mount.GRIPPER)
        grip_cal = load_gripper_calibration_offset(instrument_data.get("id"))
        g = compare_gripper_config_and_check_skip(
            instrument_data,
            self._gripper_handler._gripper,
            grip_cal,
            fw_update_info,
        )
        self._gripper_handler.gripper = g

    def get_all_attached_instr(self) -> Dict[OT3Mount, Optional[InstrumentDict]]:
        return {
            OT3Mount.LEFT: self.attached_pipettes[top_types.Mount.LEFT],
            OT3Mount.RIGHT: self.attached_pipettes[top_types.Mount.RIGHT],
            OT3Mount.GRIPPER: self.attached_gripper,
        }

    # TODO (spp, 2023-01-31): add unit tests
    async def cache_instruments(
        self, require: Optional[Dict[top_types.Mount, PipetteName]] = None
    ) -> None:
        """
        Scan the attached instruments, take necessary configuration actions,
        and set up hardware controller internal state if necessary.
        """
        if self._instrument_cache_lock.locked():
            self._log.info("Instrument cache is locked, not refreshing")
            return
        async with self.instrument_cache_lock():
            await self._cache_instruments(require)
            await self._configure_instruments()

    async def _cache_instruments(
        self, require: Optional[Dict[top_types.Mount, PipetteName]] = None
    ) -> None:
        """Actually cache instruments and scan network."""
        self._log.info("Updating instrument model cache")
        checked_require = {
            OT3Mount.from_mount(m): v for m, v in (require or {}).items()
        }
        for mount, name in checked_require.items():
            # TODO (lc 12-5-2022) cache instruments should be receiving
            # a pipette type / channels rather than the named config.
            # We should also check version here once we're comfortable.
            if not ot3_pipette_config.supported_pipette(name):
                raise RuntimeError(f"{name} is not a valid pipette name")
        async with self._motion_lock:
            # we're not actually checking the required instrument except in the context
            # of simulation and it feels like a lot of work for this function
            # actually be doing.
            found = await self._backend.get_attached_instruments(checked_require)

        if OT3Mount.GRIPPER in found.keys():
            await self.cache_gripper(cast(AttachedGripper, found.get(OT3Mount.GRIPPER)))
        elif self._gripper_handler.gripper:
            await self._gripper_handler.reset()

        for pipette_mount in [OT3Mount.LEFT, OT3Mount.RIGHT]:
            if pipette_mount in found.keys():
                req_instr_name = checked_require.get(pipette_mount, None)
                await self.cache_pipette(
                    pipette_mount,
                    cast(OT3AttachedPipette, found.get(pipette_mount)),
                    req_instr_name,
                )
            else:
                self._pipette_handler.hardware_instruments[pipette_mount] = None

        await self._backend.probe_network()
        await self.refresh_positions()

    async def _configure_instruments(self) -> None:
        """Configure instruments"""
        await self._backend.update_motor_status()
        await self.set_gantry_load(self._gantry_load_from_instruments())

    @ExecutionManagerProvider.wait_for_running
    async def _update_position_estimation(
        self, axes: Optional[Union[List[Axis], List[OT3Axis]]] = None
    ) -> None:
        """
        Function to update motor estimation for a set of axes
        """

        if axes:
            checked_axes = [OT3Axis.from_axis(ax) for ax in axes]
        else:
            checked_axes = [ax for ax in OT3Axis]
        await self._backend.update_motor_estimation(checked_axes)

    # Global actions API
    def pause(self, pause_type: PauseType) -> None:
        """
        Pause motion of the robot after a current motion concludes."""
        self._pause_manager.pause(pause_type)

        async def _chained_calls() -> None:
            await self._execution_manager.pause()
            self._backend.pause()

        asyncio.run_coroutine_threadsafe(_chained_calls(), self._loop)

    def pause_with_message(self, message: str) -> None:
        self._log.warning(f"Pause with message: {message}")
        notification = ErrorMessageNotification(message=message)
        for cb in self._callbacks:
            cb(notification)
        self.pause(PauseType.PAUSE)

    def resume(self, pause_type: PauseType) -> None:
        """
        Resume motion after a call to :py:meth:`pause`.
        """
        self._pause_manager.resume(pause_type)

        if self._pause_manager.should_pause:
            return

        # Resume must be called immediately to awaken thread running hardware
        #  methods (ThreadManager)
        self._backend.resume()

        async def _chained_calls() -> None:
            # mirror what happens API.pause.
            await self._execution_manager.resume()
            self._backend.resume()

        asyncio.run_coroutine_threadsafe(_chained_calls(), self._loop)

    async def halt(self) -> None:
        """Immediately stop motion."""
        await self._backend.halt()
        asyncio.run_coroutine_threadsafe(self._execution_manager.cancel(), self._loop)

    async def stop(self, home_after: bool = True) -> None:
        """Stop motion as soon as possible, reset, and optionally home."""
        await self._backend.halt()
        self._log.info("Recovering from halt")
        await self.reset()

        # TODO: (2022-11-21 AA) remove this logic when encoder is added to the gripper
        # Always refresh gripper z position as a safeguard, since we don't have an
        # encoder position for reference
        await self.home_z(OT3Mount.GRIPPER)

        if home_after:
            await self.home()

    async def reset(self) -> None:
        """Reset the stored state of the system."""
        self._pause_manager.reset()
        await self._execution_manager.reset()
        await self._pipette_handler.reset()
        await self._gripper_handler.reset()
        await self.cache_instruments()

    # Gantry/frame (i.e. not pipette) action API
    # TODO(mc, 2022-07-25): add "home both if necessary" functionality
    # https://github.com/Opentrons/opentrons/pull/11072
    async def home_z(
        self,
        mount: Optional[Union[top_types.Mount, OT3Mount]] = None,
        allow_home_other: bool = True,
    ) -> None:
        """Home all of the z-axes."""
        self._reset_last_mount()
        if isinstance(mount, (top_types.Mount, OT3Mount)):
            axes = [OT3Axis.by_mount(mount)]
        else:
            axes = list(OT3Axis.mount_axes())
        await self.home(axes)

    async def home_gripper_jaw(self) -> None:
        """
        Home the jaw of the gripper.
        """
        try:
            gripper = self._gripper_handler.get_gripper()
            self._log.info("Homing gripper jaw.")
            dc = self._gripper_handler.get_duty_cycle_by_grip_force(
                gripper.default_home_force
            )
            await self._ungrip(duty_cycle=dc)
            gripper.state = GripperJawState.HOMED_READY
        except GripperNotAttachedError:
            pass

    async def home_plunger(self, mount: Union[top_types.Mount, OT3Mount]) -> None:
        """
        Home the plunger motor for a mount, and then return it to the 'bottom'
        position.
        """

        checked_mount = OT3Mount.from_mount(mount)
        await self.home([OT3Axis.of_main_tool_actuator(checked_mount)])
        instr = self._pipette_handler.hardware_instruments[checked_mount]
        if instr:
            self._log.info("Attempting to move the plunger to bottom.")
            await self._move_to_plunger_bottom(
                checked_mount, rate=1.0, acquire_lock=False
            )
            await self.current_position_ot3(mount=checked_mount, refresh=True)

    @lru_cache(1)
    def _carriage_offset(self) -> top_types.Point:
        return top_types.Point(*self._config.carriage_offset)

    async def current_position(
        self,
        mount: Union[top_types.Mount, OT3Mount],
        critical_point: Optional[CriticalPoint] = None,
        refresh: bool = False,
        fail_on_not_homed: bool = False,
    ) -> Dict[Axis, float]:
        realmount = OT3Mount.from_mount(mount)
        ot3_pos = await self.current_position_ot3(realmount, critical_point, refresh)
        return self._axis_map_from_ot3axis_map(ot3_pos)

    async def current_position_ot3(
        self,
        mount: OT3Mount,
        critical_point: Optional[CriticalPoint] = None,
        refresh: bool = False,
    ) -> Dict[OT3Axis, float]:
        """Return the postion (in deck coords) of the critical point of the
        specified mount.
        """
        if mount == OT3Mount.GRIPPER and not self._gripper_handler.has_gripper():
            raise GripperNotAttachedError(
                f"Cannot return position for {mount} if no gripper is attached"
            )

        if refresh:
            await self.refresh_positions()

        position_axes = [OT3Axis.X, OT3Axis.Y, OT3Axis.by_mount(mount)]
        valid_motor = self._current_position and self._backend.check_motor_status(
            position_axes
        )
        if not valid_motor:
            raise MustHomeError(
                f"Current position of {str(mount)} is invalid; please home motors."
            )

        return self._effector_pos_from_carriage_pos(
            OT3Mount.from_mount(mount), self._current_position, critical_point
        )

    async def refresh_positions(self) -> None:
        """Request and update both the motor and encoder positions from backend."""
        async with self._motion_lock:
            await self._backend.update_motor_status()
            await self._cache_current_position()
            await self._cache_encoder_position()

    async def _cache_current_position(self) -> Dict[OT3Axis, float]:
        """Cache current position from backend and return in absolute deck coords."""
        self._current_position = self._deck_from_machine(
            await self._backend.update_position()
        )
        return self._current_position

    async def _cache_encoder_position(self) -> Dict[OT3Axis, float]:
        """Cache encoder position from backend and return in absolute deck coords."""
        self._encoder_position = self._deck_from_machine(
            await self._backend.update_encoder_position()
        )
        if self.has_gripper():
            self._gripper_handler.set_jaw_displacement(
                self._encoder_position[OT3Axis.G]
            )
        return self._encoder_position

    async def encoder_current_position(
        self,
        mount: Union[top_types.Mount, OT3Mount],
        critical_point: Optional[CriticalPoint] = None,
        refresh: bool = False,
    ) -> Dict[Axis, float]:
        """
        Return the encoder position in absolute deck coords specified mount.
        """
        ot3pos = await self.encoder_current_position_ot3(mount, critical_point, refresh)
        return {ot3ax.to_axis(): value for ot3ax, value in ot3pos.items()}

    async def encoder_current_position_ot3(
        self,
        mount: Union[top_types.Mount, OT3Mount],
        critical_point: Optional[CriticalPoint] = None,
        refresh: bool = False,
    ) -> Dict[OT3Axis, float]:
        """
        Return the encoder position in absolute deck coords specified mount.
        """
        if refresh:
            await self.refresh_positions()

        if mount == OT3Mount.GRIPPER and not self._gripper_handler.has_gripper():
            raise GripperNotAttachedError(
                f"Cannot return encoder position for {mount} if no gripper is attached"
            )

        position_axes = [OT3Axis.X, OT3Axis.Y, OT3Axis.by_mount(mount)]
        valid_motor = self._encoder_position and self._backend.check_encoder_status(
            position_axes
        )
        if not valid_motor:
            raise MustHomeError(
                f"Encoder position of {str(mount)} is invalid; please home motors."
            )

        ot3pos = self._effector_pos_from_carriage_pos(
            OT3Mount.from_mount(mount),
            self._encoder_position,
            critical_point,
        )
        return ot3pos

    def _effector_pos_from_carriage_pos(
        self,
        mount: OT3Mount,
        carriage_position: OT3AxisMap[float],
        critical_point: Optional[CriticalPoint],
    ) -> OT3AxisMap[float]:
        offset = offset_for_mount(
            mount,
            top_types.Point(*self._config.left_mount_offset),
            top_types.Point(*self._config.right_mount_offset),
            top_types.Point(*self._config.gripper_mount_offset),
        )
        cp = self.critical_point_for(mount, critical_point)
        z_ax = OT3Axis.by_mount(mount)
        plunger_ax = OT3Axis.of_main_tool_actuator(mount)

        return {
            OT3Axis.X: carriage_position[OT3Axis.X] + offset[0] + cp.x,
            OT3Axis.Y: carriage_position[OT3Axis.Y] + offset[1] + cp.y,
            z_ax: carriage_position[z_ax] + offset[2] + cp.z,
            plunger_ax: carriage_position[plunger_ax],
        }

    async def gantry_position(
        self,
        mount: Union[top_types.Mount, OT3Mount],
        critical_point: Optional[CriticalPoint] = None,
        refresh: bool = False,
        fail_on_not_homed: bool = False,
    ) -> top_types.Point:
        """Return the position of the critical point as pertains to the gantry."""
        realmount = OT3Mount.from_mount(mount)
        cur_pos = await self.current_position_ot3(
            realmount,
            critical_point,
            refresh,
        )
        return top_types.Point(
            x=cur_pos[OT3Axis.X],
            y=cur_pos[OT3Axis.Y],
            z=cur_pos[OT3Axis.by_mount(realmount)],
        )

    async def move_to(
        self,
        mount: Union[top_types.Mount, OT3Mount],
        abs_position: top_types.Point,
        speed: Optional[float] = None,
        critical_point: Optional[CriticalPoint] = None,
        max_speeds: Union[None, Dict[Axis, float], OT3AxisMap[float]] = None,
        _expect_stalls: bool = False,
    ) -> None:
        """Move the critical point of the specified mount to a location
        relative to the deck, at the specified speed."""
        realmount = OT3Mount.from_mount(mount)
        axes_moving = [OT3Axis.X, OT3Axis.Y, OT3Axis.by_mount(mount)]

        # Cache current position from backend
        if not self._current_position:
            await self.refresh_positions()

        if not self._backend.check_encoder_status(axes_moving):
            # a moving axis has not been homed before, homing robot now
            await self.home()
        elif not self._backend.check_motor_status(axes_moving):
            raise MustHomeError(
                f"Inaccurate motor position for {str(realmount)}, please home motors."
            )

        target_position = target_position_from_absolute(
            realmount,
            abs_position,
            partial(self.critical_point_for, cp_override=critical_point),
            top_types.Point(*self._config.left_mount_offset),
            top_types.Point(*self._config.right_mount_offset),
            top_types.Point(*self._config.gripper_mount_offset),
        )
        if max_speeds:
            checked_max: Optional[OT3AxisMap[float]] = {
                OT3Axis.from_axis(k): v for k, v in max_speeds.items()
            }
        else:
            checked_max = None

        await self._cache_and_maybe_retract_mount(realmount)
        await self._move_gripper_to_idle_position(realmount)
        await self._move(
            target_position,
            speed=speed,
            max_speeds=checked_max,
            expect_stalls=_expect_stalls,
        )

    async def move_rel(
        self,
        mount: Union[top_types.Mount, OT3Mount],
        delta: top_types.Point,
        speed: Optional[float] = None,
        max_speeds: Union[None, Dict[Axis, float], OT3AxisMap[float]] = None,
        check_bounds: MotionChecks = MotionChecks.NONE,
        fail_on_not_homed: bool = False,
        _expect_stalls: bool = False,
    ) -> None:
        """Move the critical point of the specified mount by a specified
        displacement in a specified direction, at the specified speed."""
        if not self._current_position:
            await self.refresh_positions()

        realmount = OT3Mount.from_mount(mount)
        axes_moving = [OT3Axis.X, OT3Axis.Y, OT3Axis.by_mount(mount)]

        if not self._backend.check_encoder_status(axes_moving):
            await self.home()

        # Cache current position from backend
        await self._cache_current_position()
        await self._cache_encoder_position()

        if not self._backend.check_motor_status([axis for axis in axes_moving]):
            raise MustHomeError(
                f"Inaccurate motor position for {str(realmount)}, please home motors."
            )

        target_position = target_position_from_relative(
            realmount, delta, self._current_position
        )
        if max_speeds:
            checked_max: Optional[OT3AxisMap[float]] = {
                OT3Axis.from_axis(k): v for k, v in max_speeds.items()
            }
        else:
            checked_max = None
        await self._cache_and_maybe_retract_mount(realmount)
        await self._move_gripper_to_idle_position(realmount)
        await self._move(
            target_position,
            speed=speed,
            max_speeds=checked_max,
            check_bounds=check_bounds,
            expect_stalls=_expect_stalls,
        )

    async def _cache_and_maybe_retract_mount(self, mount: OT3Mount) -> None:
        """Retract the 'other' mount if necessary

        If `mount` does not match the value in :py:attr:`_last_moved_mount`
        (and :py:attr:`_last_moved_mount` exists) then retract the mount
        in :py:attr:`_last_moved_mount`. Also unconditionally update
        :py:attr:`_last_moved_mount` to contain `mount`.
        """
        if mount != self._last_moved_mount and self._last_moved_mount:
            await self.retract(self._last_moved_mount, 10)
        self._last_moved_mount = mount

    async def _move_gripper_to_idle_position(self, mount_in_use: OT3Mount) -> None:
        """Move gripper to its idle, gripped position.

        If the gripper is not currently in use, puts its jaws in a low-current,
        gripped position. Experimental behavior in order to prevent gripper jaws
        from colliding into thermocycler lid & lid latch clips.
        """
        # TODO: see https://opentrons.atlassian.net/browse/RLAB-214
        if (
            self._gripper_handler.gripper
            and mount_in_use != OT3Mount.GRIPPER
            and self._gripper_handler.gripper.state != GripperJawState.GRIPPING
        ):
            if self._gripper_handler.gripper.state == GripperJawState.UNHOMED:
                self._log.warning(
                    "Gripper jaw is not homed. Can't be moved to idle position"
                )
            else:
                # allows for safer gantry movement at minimum force
                await self.grip(force_newtons=IDLE_STATE_GRIP_FORCE)

    def _build_moves(
        self,
        origin: Dict[OT3Axis, float],
        target: Dict[OT3Axis, float],
        speed: Optional[float] = None,
    ) -> List[List[Move[OT3Axis]]]:
        """Build move with Move Manager with machine positions."""
        # TODO: (2022-02-10) Use actual max speed for MoveTarget
        checked_speed = speed or 400
        move_target = MoveTarget.build(position=target, max_speed=checked_speed)
        _, moves = self._move_manager.plan_motion(
            origin=origin, target_list=[move_target]
        )
        return moves

    @ExecutionManagerProvider.wait_for_running
    async def _move(
        self,
        target_position: "OrderedDict[OT3Axis, float]",
        speed: Optional[float] = None,
        home_flagged_axes: bool = True,
        max_speeds: Optional[OT3AxisMap[float]] = None,
        acquire_lock: bool = True,
        check_bounds: MotionChecks = MotionChecks.NONE,
        expect_stalls: bool = False,
    ) -> None:
        """Worker function to apply robot motion."""
        machine_pos = machine_from_deck(
            target_position,
            self._robot_calibration.deck_calibration.attitude,
            self._robot_calibration.carriage_offset,
        )
        bounds = self._backend.axis_bounds
        to_check = {
            ax: machine_pos[ax]
            for ax in target_position.keys()
            if ax in OT3Axis.gantry_axes()
        }
        check_motion_bounds(to_check, target_position, bounds, check_bounds)

        origin = await self._backend.update_position()
        try:
            moves = self._build_moves(origin, machine_pos, speed)
        except ZeroLengthMoveError as zero_length_error:
            self._log.info(f"{str(zero_length_error)}, ignoring")
            return
        self._log.info(
            f"move: deck {target_position} becomes machine {machine_pos} from {origin} "
            f"requiring {moves}"
        )
        async with contextlib.AsyncExitStack() as stack:
            if acquire_lock:
                await stack.enter_async_context(self._motion_lock)
            try:
                await self._backend.move(
                    origin,
                    moves[0],
                    MoveStopCondition.stall
                    if expect_stalls
                    else MoveStopCondition.none,
                )
            except Exception:
                self._log.exception("Move failed")
                self._current_position.clear()
                raise
            else:
                await self._cache_current_position()
                await self._cache_encoder_position()

    async def _home_axis(self, axis: OT3Axis) -> None:
        """
        Perform home; base on axis motor/encoder statuses, shorten homing time
        if possible.

        1. If stepper position status is valid, move directly to the home position.
        2. If encoder position status is valid, update position estimation.
           If axis encoder is accurate (Zs & Ps ONLY), move directly to home position.
           Or, if axis encoder is not accurate, move to 20mm away from home position,
           then home.
        3. If both stepper and encoder statuses are invalid, home full axis.

        Note that when an axis is move directly to the home position, the axis limit
        switch will not be triggered.
        """

        async def _retrieve_home_position() -> Tuple[
            OT3AxisMap[float], OT3AxisMap[float]
        ]:
            origin = await self._backend.update_position()
            target_pos = {ax: pos for ax, pos in origin.items()}
            target_pos.update({axis: self._backend.home_position()[axis]})
            return origin, target_pos

        # G, Q should be handled in the backend through `self._home()`
        assert axis not in [OT3Axis.G, OT3Axis.Q]

        motor_ok = self._backend.check_motor_status([axis])
        encoder_ok = self._backend.check_encoder_status([axis])

        # we can update the motor position if the encoder position is valid
        if encoder_ok and not motor_ok:
            # ensure stepper position can be updated after boot
            await self.engage_axes([axis])
            await self._update_position_estimation([axis])
            # refresh motor and encoder statuses after position estimation update
            motor_ok = self._backend.check_motor_status([axis])
            encoder_ok = self._backend.check_encoder_status([axis])

        # we can move to safe home distance!
        if encoder_ok and motor_ok:
            origin, target_pos = await _retrieve_home_position()
            if OT3Axis.to_kind(axis) in [OT3AxisKind.Z, OT3AxisKind.P]:
                axis_home_dist = self._config.safe_home_distance
            else:
                # FIXME: (AA 2/15/23) This is a temporary workaround because of
                # XY encoder inaccuracy. Otherwise, we should be able to use
                # 5.0 mm for all axes.
                # Move to 20 mm away from the home position and then home
                axis_home_dist = 20.0
            if origin[axis] - target_pos[axis] > axis_home_dist:
                target_pos[axis] += axis_home_dist
                moves = self._build_moves(origin, target_pos)
                await self._backend.move(
                    origin,
                    moves[0],
                    MoveStopCondition.none,
                )
            await self._backend.home([axis], self.gantry_load)
        else:
            # both stepper and encoder positions are invalid, must home
            await self._backend.home([axis], self.gantry_load)

    async def _home(self, axes: Sequence[OT3Axis]) -> None:
        """Home one axis at a time."""
        async with self._motion_lock:
            for axis in axes:
                try:
                    if axis == OT3Axis.G:
                        await self.home_gripper_jaw()
                    elif axis == OT3Axis.Q:
                        await self._backend.home([axis], self.gantry_load)
                    else:
                        await self._home_axis(axis)
                except ZeroLengthMoveError:
                    self._log.info(f"{axis} already at home position, skip homing")
                    continue
                except (MoveConditionNotMet, Exception) as e:
                    self._log.exception(f"Homing failed: {e}")
                    self._current_position.clear()
                    raise
                else:
                    await self._cache_current_position()
                    await self._cache_encoder_position()

    @ExecutionManagerProvider.wait_for_running
    async def home(
        self, axes: Optional[Union[List[Axis], List[OT3Axis]]] = None
    ) -> None:
        """
        Worker function to home the robot by axis or list of
        desired axes.
        """
        # make sure current position is up-to-date
        await self.refresh_positions()

        if axes:
            checked_axes = [OT3Axis.from_axis(ax) for ax in axes]
        else:
            checked_axes = [ax for ax in OT3Axis if ax != OT3Axis.Q]
        if self.gantry_load == GantryLoad.HIGH_THROUGHPUT:
            checked_axes.append(OT3Axis.Q)
        self._log.info(f"Homing {axes}")

        home_seq = [
            ax
            for ax in OT3Axis.home_order()
            if (ax in checked_axes and self._backend.axis_is_present(ax))
        ]
        self._log.info(f"home was called with {axes} generating sequence {home_seq}")
        await self._home(home_seq)

    def get_engaged_axes(self) -> Dict[Axis, bool]:
        """Which axes are engaged and holding."""
        return self._axis_map_from_ot3axis_map(self._backend.engaged_axes())

    @property
    def engaged_axes(self) -> Dict[Axis, bool]:
        return self.get_engaged_axes()

    async def disengage_axes(self, which: Union[List[Axis], List[OT3Axis]]) -> None:
        axes = [OT3Axis.from_axis(ax) for ax in which]
        await self._backend.disengage_axes(axes)

    async def engage_axes(self, which: Union[List[Axis], List[OT3Axis]]) -> None:
        axes = [OT3Axis.from_axis(ax) for ax in which]
        await self._backend.engage_axes(axes)

    async def get_limit_switches(self) -> Dict[OT3Axis, bool]:
        res = await self._backend.get_limit_switches()
        return {ax: val for ax, val in res.items()}

    @ExecutionManagerProvider.wait_for_running
    async def retract(
        self, mount: Union[top_types.Mount, OT3Mount], margin: float = 10
    ) -> None:
        """Pull the specified mount up to its home position.

        Works regardless of critical point or home status.
        """
        machine_ax = OT3Axis.by_mount(mount)
        await self._home((machine_ax,))

    # Gantry/frame (i.e. not pipette) config API
    @property
    def config(self) -> OT3Config:
        """Get the robot's configuration object.

        :returns .RobotConfig: The object.
        """
        return self._config

    @config.setter
    def config(self, config: Union[OT3Config, RobotConfig]) -> None:
        """Replace the currently-loaded config"""
        if isinstance(config, OT3Config):
            self._config = config
        else:
            self._log.error("Tried to specify an OT2 config object")

    def get_config(self) -> OT3Config:
        """
        Get the robot's configuration object.

        :returns .RobotConfig: The object.
        """
        return self.config

    def set_config(self, config: Union[OT3Config, RobotConfig]) -> None:
        """Replace the currently-loaded config"""
        if isinstance(config, OT3Config):
            self.config = config
        else:
            self._log.error("Tried to specify an OT2 config object")

    async def update_config(self, **kwargs: Any) -> None:
        """Update values of the robot's configuration."""
        self._config = replace(self._config, **kwargs)

    @ExecutionManagerProvider.wait_for_running
    async def _grip(self, duty_cycle: float) -> None:
        """Move the gripper jaw inward to close."""
        try:
            await self._backend.gripper_grip_jaw(duty_cycle=duty_cycle)
            await self._cache_encoder_position()
        except Exception:
            self._log.exception(
                f"Gripper grip failed, encoder pos: {self._encoder_position[OT3Axis.G]}"
            )
            raise

    @ExecutionManagerProvider.wait_for_running
    async def _ungrip(self, duty_cycle: float) -> None:
        """Move the gripper jaw outward to reach the homing switch."""
        try:
            await self._backend.gripper_home_jaw(duty_cycle=duty_cycle)
            await self._cache_encoder_position()
        except Exception:
            self._log.exception("Gripper home failed")
            raise

    @ExecutionManagerProvider.wait_for_running
    async def _hold_jaw_width(self, jaw_width_mm: float) -> None:
        """Move the gripper jaw to a specific width."""
        try:
            if not self._gripper_handler.is_valid_jaw_width(jaw_width_mm):
                raise ValueError("Setting gripper jaw width out of bounds")
            gripper = self._gripper_handler.get_gripper()
            width_max = gripper.config.geometry.jaw_width["max"]
            jaw_displacement_mm = (width_max - jaw_width_mm) / 2.0
            await self._backend.gripper_hold_jaw(int(1000 * jaw_displacement_mm))
            await self._cache_encoder_position()
        except Exception:
            self._log.exception("Gripper set width failed")
            raise

    async def grip(self, force_newtons: Optional[float] = None) -> None:
        self._gripper_handler.check_ready_for_jaw_move()
        dc = self._gripper_handler.get_duty_cycle_by_grip_force(
            force_newtons or self._gripper_handler.get_gripper().default_grip_force
        )
        await self._grip(duty_cycle=dc)
        self._gripper_handler.set_jaw_state(GripperJawState.GRIPPING)

    async def ungrip(self, force_newtons: Optional[float] = None) -> None:
        # get default grip force for release if not provided
        self._gripper_handler.check_ready_for_jaw_move()
        dc = self._gripper_handler.get_duty_cycle_by_grip_force(
            force_newtons or self._gripper_handler.get_gripper().default_home_force
        )
        await self._ungrip(duty_cycle=dc)
        self._gripper_handler.set_jaw_state(GripperJawState.HOMED_READY)

    async def hold_jaw_width(self, jaw_width_mm: int) -> None:
        self._gripper_handler.check_ready_for_jaw_move()
        await self._hold_jaw_width(jaw_width_mm)
        self._gripper_handler.set_jaw_state(GripperJawState.HOLDING_CLOSED)

    async def _move_to_plunger_bottom(
        self, mount: OT3Mount, rate: float, acquire_lock: bool = True
    ) -> None:
        """
        Move an instrument's plunger to its bottom position, while no liquids
        are held by said instrument.

        Possible events where this occurs:

        1. After homing the plunger
        2. Between a blow-out and an aspiration (eg: re-using tips)

        Three possible physical tip states when this happens:

        1. no tip on pipette
        2. empty and dry (unused) tip on pipette
        3. empty and wet (used) tip on pipette

        With wet tips, the primary concern is leftover droplets inside the tip.
        These droplets ideally only move down and out of the tip, not up into the tip.
        Therefore, it is preferable to use the "blow-out" speed when moving the
        plunger down, and the slower "aspirate" speed when moving the plunger up.

        Assume all tips are wet, because we do not differentiate between wet/dry tips.

        When no tip is attached, moving at the max speed is preferable, to save time.
        """
        checked_mount = OT3Mount.from_mount(mount)
        instrument = self._pipette_handler.get_pipette(checked_mount)
        if instrument.current_volume > 0:
            raise RuntimeError("cannot position plunger while holding liquid")
        target_pos = target_position_from_plunger(
            OT3Mount.from_mount(mount),
            instrument.plunger_positions.bottom,
            self._current_position,
        )
        pip_ax = OT3Axis.of_main_tool_actuator(mount)
        current_pos = self._current_position[pip_ax]
        if instrument.has_tip:
            if current_pos > target_pos[pip_ax]:
                # using slower aspirate flow-rate, to avoid pulling droplets up
                speed = self._pipette_handler.plunger_speed(
                    instrument, instrument.aspirate_flow_rate, "aspirate"
                )
            else:
                # use blow-out flow-rate, so we can push droplets out
                speed = self._pipette_handler.plunger_speed(
                    instrument, instrument.blow_out_flow_rate, "dispense"
                )
        else:
            # save time by using max speed
            max_speeds = self.config.motion_settings.default_max_speed
            speed = max_speeds[self.gantry_load][OT3AxisKind.P]
        await self._move(
            target_pos,
            speed=(speed * rate),
            acquire_lock=acquire_lock,
        )

    # Pipette action API
    async def prepare_for_aspirate(
        self, mount: Union[top_types.Mount, OT3Mount], rate: float = 1.0
    ) -> None:
        """Prepare the pipette for aspiration."""
        checked_mount = OT3Mount.from_mount(mount)
        instrument = self._pipette_handler.get_pipette(checked_mount)
        self._pipette_handler.ready_for_tip_action(
            instrument, HardwareAction.PREPARE_ASPIRATE
        )
        if instrument.current_volume == 0:
<<<<<<< HEAD
            max_speeds = self.config.motion_settings.default_max_speed
            speed = max_speeds[self.gantry_load][OT3AxisKind.P]
            bottom = instrument.plunger_positions.bottom
            target_pos = target_position_from_plunger(
                OT3Mount.from_mount(mount), bottom, self._current_position
            )
            await self._move(
                target_pos,
                speed=(speed * rate),
                home_flagged_axes=False,
            )
=======
            await self._move_to_plunger_bottom(checked_mount, rate)
>>>>>>> 4d67fd62
            instrument.ready_to_aspirate = True

    async def aspirate(
        self,
        mount: Union[top_types.Mount, OT3Mount],
        volume: Optional[float] = None,
        rate: float = 1.0,
    ) -> None:
        """
        Aspirate a volume of liquid (in microliters/uL) using this pipette."""
        realmount = OT3Mount.from_mount(mount)
        aspirate_spec = self._pipette_handler.plan_check_aspirate(
            realmount, volume, rate
        )
        if not aspirate_spec:
            return
        target_pos = target_position_from_plunger(
            realmount,
            aspirate_spec.plunger_distance,
            self._current_position,
        )

        try:
            await self._backend.set_active_current(
                {OT3Axis.from_axis(aspirate_spec.axis): aspirate_spec.current}
            )

            await self._move(
                target_pos,
                speed=aspirate_spec.speed,
                home_flagged_axes=False,
            )
        except Exception:
            self._log.exception("Aspirate failed")
            aspirate_spec.instr.set_current_volume(0)
            raise
        else:
            aspirate_spec.instr.add_current_volume(aspirate_spec.volume)

    async def dispense(
        self,
        mount: Union[top_types.Mount, OT3Mount],
        volume: Optional[float] = None,
        rate: float = 1.0,
    ) -> None:
        """
        Dispense a volume of liquid in microliters(uL) using this pipette."""
        realmount = OT3Mount.from_mount(mount)
        dispense_spec = self._pipette_handler.plan_check_dispense(
            realmount, volume, rate
        )
        if not dispense_spec:
            return
        target_pos = target_position_from_plunger(
            realmount,
            dispense_spec.plunger_distance,
            self._current_position,
        )

        try:
            await self._backend.set_active_current(
                {OT3Axis.from_axis(dispense_spec.axis): dispense_spec.current}
            )
            await self._move(
                target_pos,
                speed=dispense_spec.speed,
                home_flagged_axes=False,
            )
        except Exception:
            self._log.exception("Dispense failed")
            dispense_spec.instr.set_current_volume(0)
            raise
        else:
            dispense_spec.instr.remove_current_volume(dispense_spec.volume)

    async def blow_out(
        self,
        mount: Union[top_types.Mount, OT3Mount],
        volume: Optional[float] = None,
    ) -> None:
        """
        Force any remaining liquid to dispense. The liquid will be dispensed at
        the current location of pipette
        """
        realmount = OT3Mount.from_mount(mount)
        instrument = self._pipette_handler.get_pipette(realmount)
        blowout_spec = self._pipette_handler.plan_check_blow_out(realmount, volume)

        max_blowout_pos = instrument.plunger_positions.blow_out
        # start at the bottom position and move additional distance
        # determined by plan_check_blow_out
        blowout_distance = (
            instrument.plunger_positions.bottom + blowout_spec.plunger_distance
        )
        if blowout_distance > max_blowout_pos:
            raise ValueError(
                f"Blow out distance exceeds plunger position limit: blowout dist = {blowout_distance}, "
                f"max blowout distance = {max_blowout_pos}"
            )

        await self._backend.set_active_current(
            {blowout_spec.axis: blowout_spec.current}
        )

        target_pos = target_position_from_plunger(
            realmount,
            blowout_distance,
            self._current_position,
        )

        try:
            await self._move(
                target_pos,
                speed=blowout_spec.speed,
                home_flagged_axes=False,
            )
        except Exception:
            self._log.exception("Blow out failed")
            raise
        finally:
            blowout_spec.instr.set_current_volume(0)
            blowout_spec.instr.ready_to_aspirate = False

    async def _force_pick_up_tip(
        self, mount: OT3Mount, pipette_spec: PickUpTipSpec
    ) -> None:
        for press in pipette_spec.presses:
            async with self._backend.restore_current():
                await self._backend.set_active_current(
                    {axis: current for axis, current in press.current.items()}
                )
                target_down = target_position_from_relative(
                    mount, press.relative_down, self._current_position
                )
                await self._move(target_down, speed=press.speed, expect_stalls=True)
            # we expect a stall has happened during pick up, so we want to
            # update the motor estimation
            await self._update_position_estimation([OT3Axis.by_mount(mount)])
            target_up = target_position_from_relative(
                mount, press.relative_up, self._current_position
            )
            await self._move(target_up)

    async def _motor_pick_up_tip(
        self, mount: OT3Mount, pipette_spec: TipMotorPickUpTipSpec
    ) -> None:
        async with self._backend.restore_current():
            await self._backend.set_active_current(
                {axis: current for axis, current in pipette_spec.currents.items()}
            )
            # Move to pick up position
            target_down = target_position_from_relative(
                mount,
                pipette_spec.tiprack_down,
                self._current_position,
            )
            await self._move(target_down)
            # perform pick up tip
            await self._backend.tip_action(
                [OT3Axis.of_main_tool_actuator(mount)],
                pipette_spec.pick_up_distance,
                pipette_spec.speed,
                "clamp",
            )
            # back clamps off the adapter posts
            await self._backend.tip_action(
                [OT3Axis.of_main_tool_actuator(mount)],
                pipette_spec.pick_up_distance + pipette_spec.home_buffer,
                pipette_spec.speed,
                "home",
            )

    async def pick_up_tip(
        self,
        mount: Union[top_types.Mount, OT3Mount],
        tip_length: float,
        presses: Optional[int] = None,
        increment: Optional[float] = None,
        prep_after: bool = True,
    ) -> None:
        """Pick up tip from current location."""
        realmount = OT3Mount.from_mount(mount)
        spec, _add_tip_to_instrs = self._pipette_handler.plan_check_pick_up_tip(
            realmount, tip_length, presses, increment
        )

        if spec.pick_up_motor_actions:
            await self._motor_pick_up_tip(realmount, spec.pick_up_motor_actions)
        else:
            await self._force_pick_up_tip(realmount, spec)

        # neighboring tips tend to get stuck in the space between
        # the volume chamber and the drop-tip sleeve on p1000.
        # This extra shake ensures those tips are removed
        for rel_point, speed in spec.shake_off_list:
            await self.move_rel(realmount, rel_point, speed=speed)

        _add_tip_to_instrs()

        if prep_after:
            await self.prepare_for_aspirate(realmount)

    def set_current_tiprack_diameter(
        self, mount: Union[top_types.Mount, OT3Mount], tiprack_diameter: float
    ) -> None:
        instrument = self._pipette_handler.get_pipette(OT3Mount.from_mount(mount))
        self._log.info(
            "Updating tip rack diameter on pipette mount: "
            f"{mount.name}, tip diameter: {tiprack_diameter} mm"
        )
        instrument.current_tiprack_diameter = tiprack_diameter

    def set_working_volume(
        self, mount: Union[top_types.Mount, OT3Mount], tip_volume: float
    ) -> None:
        instrument = self._pipette_handler.get_pipette(OT3Mount.from_mount(mount))
        self._log.info(
            "Updating working volume on pipette mount:"
            f"{mount.name}, tip volume: {tip_volume} ul"
        )
        instrument.working_volume = tip_volume

    async def drop_tip(
        self, mount: Union[top_types.Mount, OT3Mount], home_after: bool = False
    ) -> None:
        """Drop tip at the current location."""
        realmount = OT3Mount.from_mount(mount)
        spec, _remove = self._pipette_handler.plan_check_drop_tip(realmount, home_after)
        for move in spec.drop_moves:
            await self._backend.set_active_current(
                {
                    OT3Axis.from_axis(axis): current
                    for axis, current in move.current.items()
                }
            )

            if move.is_ht_tip_action and move.speed:
                # The speed check is needed because speed can sometimes be None.
                # Not sure why
                await self._backend.tip_action(
                    [OT3Axis.of_main_tool_actuator(mount)],
                    move.target_position,
                    move.speed,
                    "clamp",
                )
                await self._backend.tip_action(
                    [OT3Axis.of_main_tool_actuator(mount)],
                    move.target_position + move.home_buffer,
                    move.speed,
                    "home",
                )
            else:
                target_pos = target_position_from_plunger(
                    realmount, move.target_position, self._current_position
                )
                await self._move(
                    target_pos,
                    speed=move.speed,
                    home_flagged_axes=False,
                )
        if move.home_after:
            await self._home([OT3Axis.from_axis(ax) for ax in move.home_axes])

        for shake in spec.shake_moves:
            await self.move_rel(mount, shake[0], speed=shake[1])

        await self._backend.set_active_current(
            {
                OT3Axis.from_axis(axis): current
                for axis, current in spec.ending_current.items()
            }
        )
        _remove()

    async def clean_up(self) -> None:
        """Get the API ready to stop cleanly."""
        await self._backend.clean_up()

    def critical_point_for(
        self,
        mount: Union[top_types.Mount, OT3Mount],
        cp_override: Optional[CriticalPoint] = None,
    ) -> top_types.Point:
        if mount == OT3Mount.GRIPPER:
            return self._gripper_handler.get_critical_point(cp_override)
        else:
            return self._pipette_handler.critical_point_for(
                OT3Mount.from_mount(mount), cp_override
            )

    @property
    def hardware_pipettes(self) -> InstrumentsByMount[top_types.Mount]:
        # TODO (lc 12-5-2022) We should have ONE entry point into knowing
        # what pipettes are attached from the hardware controller.
        return {
            m.to_mount(): i
            for m, i in self._pipette_handler.hardware_instruments.items()
            if m != OT3Mount.GRIPPER
        }

    @property
    def hardware_gripper(self) -> Optional[Gripper]:
        if not self.has_gripper():
            return None
        return self._gripper_handler.get_gripper()

    @property
    def hardware_instruments(self) -> InstrumentsByMount[top_types.Mount]:  # type: ignore
        # see comment in `protocols.instrument_configurer`
        # override required for type matching
        # Warning: don't use this in new code, used `hardware_pipettes` instead
        return self.hardware_pipettes

    def get_attached_pipettes(self) -> Dict[top_types.Mount, PipetteDict]:
        return {
            m.to_mount(): pd
            for m, pd in self._pipette_handler.get_attached_instruments().items()
            if m != OT3Mount.GRIPPER
        }

    def get_attached_instruments(self) -> Dict[top_types.Mount, PipetteDict]:
        # Warning: don't use this in new code, used `get_attached_pipettes` instead
        return self.get_attached_pipettes()

    def reset_instrument(
        self, mount: Union[top_types.Mount, OT3Mount, None] = None
    ) -> None:
        if mount:
            checked_mount: Optional[OT3Mount] = OT3Mount.from_mount(mount)
        else:
            checked_mount = None
        if checked_mount == OT3Mount.GRIPPER:
            self._gripper_handler.reset_gripper()
        else:
            self._pipette_handler.reset_instrument(checked_mount)

    def get_instrument_offset(
        self, mount: OT3Mount
    ) -> Union[GripperCalibrationOffset, PipetteOffsetByPipetteMount, None]:
        """Get instrument calibration data."""
        # TODO (spp, 2023-04-19): We haven't introduced a 'calibration_offset' key in
        #  PipetteDict because the dict is shared with OT2 pipettes which have
        #  different offset type. Once we figure out if we want the calibration data
        #  to be a part of the dict, this getter can be updated to fetch pipette offset
        #  from the dict, or just remove this getter entirely.

        if mount == OT3Mount.GRIPPER:
            gripper_dict = self._gripper_handler.get_gripper_dict()
            return gripper_dict["calibration_offset"] if gripper_dict else None
        else:
            return self._pipette_handler.get_instrument_offset(mount=mount)

    async def reset_instrument_offset(
        self, mount: Union[top_types.Mount, OT3Mount], to_default: bool = True
    ) -> None:
        """Reset the given instrument to system offsets."""
        checked_mount = OT3Mount.from_mount(mount)
        if checked_mount == OT3Mount.GRIPPER:
            self._gripper_handler.reset_instrument_offset(to_default)
        else:
            self._pipette_handler.reset_instrument_offset(checked_mount, to_default)

    async def save_instrument_offset(
        self, mount: Union[top_types.Mount, OT3Mount], delta: top_types.Point
    ) -> Union[GripperCalibrationOffset, PipetteOffsetByPipetteMount]:
        """Save a new offset for a given instrument."""
        checked_mount = OT3Mount.from_mount(mount)
        if checked_mount == OT3Mount.GRIPPER:
            self._log.info(f"Saving instrument offset: {delta} for gripper")
            return self._gripper_handler.save_instrument_offset(delta)
        else:
            return self._pipette_handler.save_instrument_offset(checked_mount, delta)

    async def save_module_offset(
        self, module_id: str, mount: OT3Mount, slot: int, offset: top_types.Point
    ) -> Optional[ModuleCalibrationOffset]:
        """Save a new offset for a given module."""
        module = self._backend.module_controls.get_module_by_module_id(module_id)
        if not module:
            self._log.warning(f"Could not save calibration: unknown module {module_id}")
            return None
        # TODO (ba, 2023-03-22): gripper_id and pipette_id should probably be combined to instrument_id
        instrument_id = None
        if self._gripper_handler.has_gripper():
            instrument_id = self._gripper_handler.get_gripper().gripper_id
        elif self._pipette_handler.has_pipette(mount):
            instrument_id = self._pipette_handler.get_pipette(mount).pipette_id
        module_type = module.MODULE_TYPE
        self._log.info(
            f"Saving module offset: {offset} for module {module_type.name} {module_id}."
        )
        return self._backend.module_controls.save_module_offset(
            module_type, module_id, mount, slot, offset, instrument_id
        )

    def get_attached_pipette(
        self, mount: Union[top_types.Mount, OT3Mount]
    ) -> PipetteDict:
        return self._pipette_handler.get_attached_instrument(OT3Mount.from_mount(mount))

    def get_attached_instrument(
        self, mount: Union[top_types.Mount, OT3Mount]
    ) -> PipetteDict:
        # Warning: don't use this in new code, used `get_attached_pipette` instead
        return self.get_attached_pipette(mount)

    @property
    def attached_instruments(self) -> Any:
        # Warning: don't use this in new code, used `attached_pipettes` instead
        return self.attached_pipettes

    @property
    def attached_pipettes(self) -> Dict[top_types.Mount, PipetteDict]:
        return {
            m.to_mount(): d
            for m, d in self._pipette_handler.attached_instruments.items()
            if m != OT3Mount.GRIPPER
        }

    @property
    def attached_gripper(self) -> Optional[GripperDict]:
        return self._gripper_handler.get_gripper_dict()

    def has_gripper(self) -> bool:
        return self._gripper_handler.has_gripper()

    def calibrate_plunger(
        self,
        mount: Union[top_types.Mount, OT3Mount],
        top: Optional[float] = None,
        bottom: Optional[float] = None,
        blow_out: Optional[float] = None,
        drop_tip: Optional[float] = None,
    ) -> None:
        self._pipette_handler.calibrate_plunger(
            OT3Mount.from_mount(mount), top, bottom, blow_out, drop_tip
        )

    def set_flow_rate(
        self,
        mount: Union[top_types.Mount, OT3Mount],
        aspirate: Optional[float] = None,
        dispense: Optional[float] = None,
        blow_out: Optional[float] = None,
    ) -> None:
        return self._pipette_handler.set_flow_rate(
            OT3Mount.from_mount(mount), aspirate, dispense, blow_out
        )

    def set_pipette_speed(
        self,
        mount: Union[top_types.Mount, OT3Mount],
        aspirate: Optional[float] = None,
        dispense: Optional[float] = None,
        blow_out: Optional[float] = None,
    ) -> None:
        self._pipette_handler.set_pipette_speed(
            OT3Mount.from_mount(mount), aspirate, dispense, blow_out
        )

    def get_instrument_max_height(
        self,
        mount: Union[top_types.Mount, OT3Mount],
        critical_point: Optional[CriticalPoint] = None,
    ) -> float:
        carriage_pos = self._deck_from_machine(self._backend.home_position())
        pos_at_home = self._effector_pos_from_carriage_pos(
            OT3Mount.from_mount(mount), carriage_pos, critical_point
        )

        return pos_at_home[OT3Axis.by_mount(mount)] - self._config.z_retract_distance

    async def add_tip(
        self, mount: Union[top_types.Mount, OT3Mount], tip_length: float
    ) -> None:
        await self._pipette_handler.add_tip(OT3Mount.from_mount(mount), tip_length)

    async def remove_tip(self, mount: Union[top_types.Mount, OT3Mount]) -> None:
        await self._pipette_handler.remove_tip(OT3Mount.from_mount(mount))

    def add_gripper_probe(self, probe: GripperProbe) -> None:
        self._gripper_handler.add_probe(probe)

    def remove_gripper_probe(self) -> None:
        self._gripper_handler.remove_probe()

    async def liquid_probe(
        self,
        mount: OT3Mount,
        probe_settings: Optional[LiquidProbeSettings] = None,
    ) -> float:
        """Search for and return liquid level height.

        This function begins by moving the mount the distance specified by starting_mount_height in the
        LiquidProbeSettings. After this, the mount and plunger motors will move simultaneously while
        reading from the pressure sensor.

        If the move is completed without the specified threshold being triggered, a
        LiquidNotFound error will be thrown.
        If the threshold is triggered before the minimum z distance has been traveled,
        a EarlyLiquidSenseTrigger error will be thrown.

        Otherwise, the function will stop moving once the threshold is triggered,
        and return the position of the
        z axis in deck coordinates, as well as the encoder position, where
        the liquid was found.
        """

        checked_mount = OT3Mount.from_mount(mount)
        instrument = self._pipette_handler.get_pipette(checked_mount)
        self._pipette_handler.ready_for_tip_action(
            instrument, HardwareAction.LIQUID_PROBE
        )

        if not probe_settings:
            probe_settings = self.config.liquid_sense
        mount_axis = OT3Axis.by_mount(mount)

        gantry_position = await self.gantry_position(mount, refresh=True)

        await self.move_to(
            mount,
            top_types.Point(
                x=gantry_position.x,
                y=gantry_position.y,
                z=probe_settings.starting_mount_height,
            ),
        )

        if probe_settings.aspirate_while_sensing:
            await self.home_plunger(mount)

        plunger_direction = -1 if probe_settings.aspirate_while_sensing else 1

        machine_pos_node_id = await self._backend.liquid_probe(
            mount,
            probe_settings.max_z_distance,
            probe_settings.mount_speed,
            (probe_settings.plunger_speed * plunger_direction),
            probe_settings.sensor_threshold_pascals,
            probe_settings.log_pressure,
            probe_settings.auto_zero_sensor,
            probe_settings.num_baseline_reads,
        )
        machine_pos = axis_convert(machine_pos_node_id, 0.0)
        position = self._deck_from_machine(machine_pos)
        z_distance_traveled = (
            position[mount_axis] - probe_settings.starting_mount_height
        )
        if z_distance_traveled < probe_settings.min_z_distance:
            min_z_travel_pos = position
            min_z_travel_pos[mount_axis] = probe_settings.min_z_distance
            raise EarlyLiquidSenseTrigger(
                triggered_at=position,
                min_z_pos=min_z_travel_pos,
            )
        elif z_distance_traveled > probe_settings.max_z_distance:
            max_z_travel_pos = position
            max_z_travel_pos[mount_axis] = probe_settings.max_z_distance
            raise LiquidNotFound(
                position=position,
                max_z_pos=max_z_travel_pos,
            )

        return position[mount_axis]

    async def capacitive_probe(
        self,
        mount: OT3Mount,
        moving_axis: OT3Axis,
        target_pos: float,
        pass_settings: CapacitivePassSettings,
        retract_after: bool = True,
    ) -> float:
        """Determine the position of something using the capacitive sensor.

        This function orchestrates detecting the position of a collision between the
        capacitive probe on the tool on the specified mount, and some fixed element
        of the robot.

        When calling this function, the mount's probe critical point should already
        be aligned in the probe axis with the item to be probed.

        It will move the mount's probe critical point to a small distance behind
        the expected position of the element (which is target_pos, in deck coordinates,
        in the axis to be probed) while running the tool's capacitive sensor. When the
        sensor senses contact, the mount stops.

        This function moves away and returns the sensed position.

        This sensed position can be used in several ways, including
        - To get an absolute position in deck coordinates of whatever was
        targeted, if something was guaranteed to be physically present.
        - To detect whether a collision occured at all. If this function
        returns a value far enough past the anticipated position, then it indicates
        there was no material there.
        """
        if moving_axis not in [
            OT3Axis.X,
            OT3Axis.Y,
        ] and moving_axis != OT3Axis.by_mount(mount):
            raise RuntimeError(
                "Probing must be done with a gantry axis or the mount of the sensing"
                " tool"
            )

        here = await self.gantry_position(mount, refresh=True)
        origin_pos = moving_axis.of_point(here)
        if origin_pos < target_pos:
            pass_start = target_pos - pass_settings.prep_distance_mm
            pass_distance = (
                pass_settings.prep_distance_mm + pass_settings.max_overrun_distance_mm
            )
        else:
            pass_start = target_pos + pass_settings.prep_distance_mm
            pass_distance = -1.0 * (
                pass_settings.prep_distance_mm + pass_settings.max_overrun_distance_mm
            )
        machine_pass_distance = moving_axis.of_point(
            machine_vector_from_deck_vector(
                moving_axis.set_in_point(top_types.Point(0, 0, 0), pass_distance),
                self._robot_calibration.deck_calibration.attitude,
            )
        )
        pass_start_pos = moving_axis.set_in_point(here, pass_start)
        await self.move_to(mount, pass_start_pos)
        if mount == OT3Mount.GRIPPER:
            probe = self._gripper_handler.get_attached_probe()
            assert probe
            await self._backend.capacitive_probe(
                mount,
                moving_axis,
                machine_pass_distance,
                pass_settings.speed_mm_per_s,
                pass_settings.sensor_threshold_pf,
                GripperProbe.to_type(probe),
            )
        else:
            await self._backend.capacitive_probe(
                mount,
                moving_axis,
                machine_pass_distance,
                pass_settings.speed_mm_per_s,
                pass_settings.sensor_threshold_pf,
                probe=InstrumentProbeType.PRIMARY,
            )
        end_pos = await self.gantry_position(mount, refresh=True)
        if retract_after:
            await self.move_to(mount, pass_start_pos)
        return moving_axis.of_point(end_pos)

    @contextlib.asynccontextmanager
    async def instrument_cache_lock(self) -> AsyncGenerator[None, None]:
        async with self._instrument_cache_lock:
            yield

    async def capacitive_sweep(
        self,
        mount: OT3Mount,
        moving_axis: OT3Axis,
        begin: top_types.Point,
        end: top_types.Point,
        speed_mm_s: float,
    ) -> List[float]:
        if moving_axis not in [
            OT3Axis.X,
            OT3Axis.Y,
        ] and moving_axis != OT3Axis.by_mount(mount):
            raise RuntimeError(
                "Probing must be done with a gantry axis or the mount of the sensing"
                " tool"
            )
        sweep_distance = moving_axis.of_point(
            machine_vector_from_deck_vector(
                end - begin,
                self._robot_calibration.deck_calibration.attitude,
            )
        )

        await self.move_to(mount, begin)
        if mount == OT3Mount.GRIPPER:
            probe = self._gripper_handler.get_attached_probe()
            assert probe
            values = await self._backend.capacitive_pass(
                mount,
                moving_axis,
                sweep_distance,
                speed_mm_s,
                GripperProbe.to_type(probe),
            )
        else:
            values = await self._backend.capacitive_pass(
                mount,
                moving_axis,
                sweep_distance,
                speed_mm_s,
                probe=InstrumentProbeType.PRIMARY,
            )
        await self.move_to(mount, begin)
        return values

    AMKey = TypeVar("AMKey")

    @staticmethod
    def _axis_map_from_ot3axis_map(
        inval: Dict[OT3Axis, "OT3API.AMKey"]
    ) -> Dict[Axis, "OT3API.AMKey"]:
        ret: Dict[Axis, OT3API.AMKey] = {}
        for ax in Axis:
            try:
                ret[ax] = inval[OT3Axis.from_axis(ax)]
            except KeyError:
                pass
        return ret<|MERGE_RESOLUTION|>--- conflicted
+++ resolved
@@ -1438,21 +1438,7 @@
             instrument, HardwareAction.PREPARE_ASPIRATE
         )
         if instrument.current_volume == 0:
-<<<<<<< HEAD
-            max_speeds = self.config.motion_settings.default_max_speed
-            speed = max_speeds[self.gantry_load][OT3AxisKind.P]
-            bottom = instrument.plunger_positions.bottom
-            target_pos = target_position_from_plunger(
-                OT3Mount.from_mount(mount), bottom, self._current_position
-            )
-            await self._move(
-                target_pos,
-                speed=(speed * rate),
-                home_flagged_axes=False,
-            )
-=======
             await self._move_to_plunger_bottom(checked_mount, rate)
->>>>>>> 4d67fd62
             instrument.ready_to_aspirate = True
 
     async def aspirate(
