import asyncio
from unittest.mock import mock_open
import mock
import pytest
from typing import AsyncIterator, Dict, List, Optional, Set, Tuple, Any
from itertools import chain
from mock import AsyncMock, patch
from opentrons.hardware_control.backends.ot3controller import OT3Controller
from opentrons.hardware_control.backends.ot3utils import (
    node_to_axis,
    axis_to_node,
    sensor_node_for_mount,
    sub_system_to_node_id,
)
from opentrons_hardware.drivers.can_bus.can_messenger import (
    MessageListenerCallback,
    MessageListenerCallbackFilter,
)
from opentrons_hardware.drivers.can_bus import CanMessenger
from opentrons.config.types import OT3Config, GantryLoad, LiquidProbeSettings
from opentrons.config.robot_configs import build_config_ot3
from opentrons_hardware.firmware_bindings.arbitration_id import ArbitrationId
from opentrons_hardware.firmware_bindings.constants import (
    NodeId,
    PipetteName as FirmwarePipetteName,
)
from opentrons_hardware.drivers.can_bus.abstract_driver import AbstractCanDriver
from opentrons.hardware_control.types import (
    OT3Axis,
    OT3Mount,
    OT3AxisMap,
    MotorStatus,
)
from opentrons.hardware_control.errors import (
    FirmwareUpdateRequired,
    InvalidPipetteName,
    InvalidPipetteModel,
    MustHomeError,
)
from opentrons_hardware.firmware_bindings.utils import UInt8Field
from opentrons_hardware.firmware_bindings.messages.messages import MessageDefinition
from opentrons_hardware.firmware_update.types import FirmwareUpdateStatus, StatusElement
from opentrons_hardware.firmware_update.utils import FirmwareUpdateType, UpdateInfo
from opentrons_hardware.hardware_control.motion import (
    MoveType,
    MoveStopCondition,
)
from opentrons_hardware.hardware_control import current_settings
from opentrons_hardware.hardware_control.network import DeviceInfoCache
from opentrons_hardware.hardware_control.tools.detector import OneshotToolDetector
from opentrons_hardware.hardware_control.tools.types import (
    ToolSummary,
    PipetteInformation,
    GripperInformation,
)
from opentrons_hardware.hardware_control.types import PCBARevision


@pytest.fixture
def mock_config() -> OT3Config:
    return build_config_ot3({})


class MockCanMessageNotifier:
    """A CanMessage notifier."""

    def __init__(self) -> None:
        """Constructor."""
        self._listeners: List[
            Tuple[MessageListenerCallback, Optional[MessageListenerCallbackFilter]]
        ] = []

    def add_listener(
        self,
        listener: MessageListenerCallback,
        filter: Optional[MessageListenerCallbackFilter] = None,
    ) -> None:
        """Add listener."""
        self._listeners.append((listener, filter))

    def notify(self, message: MessageDefinition, arbitration_id: ArbitrationId) -> None:
        """Notify."""
        for listener, filter in self._listeners:
            if filter and not filter(arbitration_id):
                continue
            listener(message, arbitration_id)


@pytest.fixture
def can_message_notifier() -> MockCanMessageNotifier:
    """A fixture that notifies mock_messenger listeners of a new message."""
    return MockCanMessageNotifier()


@pytest.fixture
def mock_messenger(can_message_notifier: MockCanMessageNotifier) -> AsyncMock:
    """Mock can messenger."""
    mock = AsyncMock(spec=CanMessenger)
    mock.add_listener.side_effect = can_message_notifier.add_listener
    return mock


@pytest.fixture
def mock_driver(mock_messenger: AsyncMock) -> AbstractCanDriver:
    return AsyncMock(spec=AbstractCanDriver)


@pytest.fixture
def controller(mock_config: OT3Config, mock_driver: AbstractCanDriver) -> OT3Controller:
    with mock.patch("opentrons.hardware_control.backends.ot3controller.OT3GPIO"):
        yield OT3Controller(mock_config, mock_driver)


@pytest.fixture
def fake_liquid_settings() -> LiquidProbeSettings:
    return LiquidProbeSettings(
        starting_mount_height=100,
        max_z_distance=15,
        min_z_distance=5,
        mount_speed=40,
        plunger_speed=10,
        sensor_threshold_pascals=15,
        expected_liquid_height=109,
        log_pressure=False,
        aspirate_while_sensing=False,
        data_file="fake_data_file",
    )


@pytest.fixture
def mock_send_stop_threshold() -> None:
    with patch(
        "opentrons_hardware.sensors.sensor_driver.SensorDriver.send_stop_threshold",
        autospec=True,
    ) as mock_stop_threshold:
        yield mock_stop_threshold


@pytest.fixture
def fake_liquid_settings() -> LiquidProbeSettings:
    return LiquidProbeSettings(
        starting_mount_height=100,
        prep_move_speed=6,
        max_z_distance=15,
        min_z_distance=5,
        mount_speed=40,
        plunger_speed=10,
        sensor_threshold_pascals=15,
        expected_liquid_height=109,
        log_pressure=True,
        aspirate_while_sensing=False,
    )


@pytest.fixture
def mock_send_stop_threshold() -> None:
    with patch(
        "opentrons_hardware.sensors.sensor_driver.SensorDriver.send_stop_threshold",
        autospec=True,
    ) as mock_stop_threshold:
        yield mock_stop_threshold


@pytest.fixture
def mock_move_group_run():
    with patch(
        "opentrons.hardware_control.backends.ot3controller.MoveGroupRunner.run",
        autospec=True,
    ) as mock_mgr_run:
        mock_mgr_run.return_value = {}
        yield mock_mgr_run


@pytest.fixture
def mock_present_nodes(controller: OT3Controller) -> OT3Controller:
    old_pn = controller._present_nodes
    controller._present_nodes = set(
        (
            NodeId.pipette_left,
            NodeId.gantry_x,
            NodeId.gantry_y,
            NodeId.head_l,
            NodeId.head_r,
            NodeId.pipette_right,
            NodeId.gripper_z,
        )
    )
    try:
        yield controller
    finally:
        controller._present_nodes = old_pn


@pytest.fixture
def mock_tool_detector(controller: OT3Controller):
    with patch.object(
        controller._tool_detector, "detect", spec=controller._tool_detector.detect
    ) as md:

        md.return_value = ToolSummary(
            right=None,
            left=None,
            gripper=None,
        )

        yield md


@pytest.fixture
def fw_update_info() -> Dict[NodeId, str]:
    return {
        NodeId.head: "/some/path/head.hex",
        NodeId.gantry_x: "/some/path/gantry.hex",
    }


@pytest.fixture
def fw_node_info() -> Dict[NodeId, DeviceInfoCache]:
    node_cache1 = DeviceInfoCache(NodeId.head, 1, "12345678", None, PCBARevision(None))
    node_cache2 = DeviceInfoCache(
        NodeId.gantry_x, 1, "12345678", None, PCBARevision(None)
    )
    return {NodeId.head: node_cache1, NodeId.gantry_x: node_cache2}


home_test_params = [
    [OT3Axis.X],
    [OT3Axis.Y],
    [OT3Axis.Z_L],
    [OT3Axis.Z_R],
    [OT3Axis.X, OT3Axis.Y, OT3Axis.Z_R],
    [OT3Axis.X, OT3Axis.Z_R, OT3Axis.P_R, OT3Axis.Y, OT3Axis.Z_L],
    [OT3Axis.X, OT3Axis.Y, OT3Axis.Z_L, OT3Axis.Z_R, OT3Axis.P_L, OT3Axis.P_R],
    [OT3Axis.P_R],
    [OT3Axis.Z_L, OT3Axis.Z_R, OT3Axis.Z_G],
    [OT3Axis.X, OT3Axis.Y, OT3Axis.Z_G],
]


def move_group_run_side_effect(controller, axes_to_home):
    """Return homed position for axis that is present and was commanded to home."""
    gantry_homes = {
        axis_to_node(ax): (0.0, 0.0, True, True)
        for ax in OT3Axis.gantry_axes()
        if ax in axes_to_home and axis_to_node(ax) in controller._present_nodes
    }
    if gantry_homes:
        yield gantry_homes

    pipette_homes = {
        axis_to_node(ax): (0.0, 0.0, True, True)
        for ax in OT3Axis.pipette_axes()
        if ax in axes_to_home and axis_to_node(ax) in controller._present_nodes
    }
    yield pipette_homes


@pytest.mark.parametrize("axes", home_test_params)
async def test_home_execute(
    controller: OT3Controller, mock_move_group_run, axes, mock_present_nodes
):
    mock_move_group_run.side_effect = move_group_run_side_effect(controller, axes)
    # nothing has been homed
    assert not controller._motor_status

    commanded_homes = set(axes)
    await controller.home(axes)
    all_calls = list(chain([args[0][0] for args in mock_move_group_run.call_args_list]))
    for command in all_calls:
        for group in command._move_groups:
            for node, step in group[0].items():
                commanded_homes.remove(node_to_axis(node))
                assert step.acceleration_mm_sec_sq == 0
                assert step.move_type == MoveType.home
                assert step.stop_condition == MoveStopCondition.limit_switch
    assert not commanded_homes

    # all commanded axes have been homed
    assert all(controller._motor_status[axis_to_node(ax)].motor_ok for ax in axes)
    assert controller.check_ready_for_movement(axes)


@pytest.mark.parametrize("axes", home_test_params)
async def test_home_prioritize_mount(
    controller: OT3Controller, mock_move_group_run, axes, mock_present_nodes
):
    mock_move_group_run.side_effect = move_group_run_side_effect(controller, axes)
    # nothing has been homed
    assert not controller._motor_status

    await controller.home(axes)
    has_xy = len({OT3Axis.X, OT3Axis.Y} & set(axes)) > 0
    has_mount = len(set(OT3Axis.mount_axes()) & set(axes)) > 0
    run = mock_move_group_run.call_args_list[0][0][0]._move_groups
    if has_xy and has_mount:
        assert len(run) > 1
        for node in run[0][0]:
            assert node_to_axis(node) in OT3Axis.mount_axes()
        for node in run[1][0]:
            assert node in [NodeId.gantry_x, NodeId.gantry_y]
    else:
        assert len(run) == 1

    # all commanded axes have been homed
    assert all(controller._motor_status[axis_to_node(ax)].motor_ok for ax in axes)
    assert controller.check_ready_for_movement(axes)


@pytest.mark.parametrize("axes", home_test_params)
async def test_home_build_runners(
    controller: OT3Controller, mock_move_group_run, axes, mock_present_nodes
):
    mock_move_group_run.side_effect = move_group_run_side_effect(controller, axes)
    assert not controller._motor_status

    await controller.home(axes)
    has_pipette = len(set(OT3Axis.pipette_axes()) & set(axes)) > 0
    has_gantry = len(set(OT3Axis.gantry_axes()) & set(axes)) > 0

    if has_pipette and has_gantry:
        assert len(mock_move_group_run.call_args_list) == 2
        run_gantry = mock_move_group_run.call_args_list[0][0][0]._move_groups
        run_pipette = mock_move_group_run.call_args_list[1][0][0]._move_groups
        for group in run_gantry:
            for node in group[0]:
                assert node_to_axis(node) in OT3Axis.gantry_axes()
        for node in run_pipette[0][0]:
            assert node_to_axis(node) in OT3Axis.pipette_axes()

    if not has_pipette or not has_gantry:
        assert len(mock_move_group_run.call_args_list) == 1
        mock_move_group_run.assert_awaited_once()

    # all commanded axes have been homed
    assert all(controller._motor_status[axis_to_node(ax)].motor_ok for ax in axes)
    assert controller.check_ready_for_movement(axes)


@pytest.mark.parametrize("axes", home_test_params)
async def test_home_only_present_nodes(
    controller: OT3Controller, mock_move_group_run, axes
):
    starting_position = {
        NodeId.head_l: 20,
        NodeId.head_r: 85,
        NodeId.gantry_x: 68,
        NodeId.gantry_y: 54,
        NodeId.pipette_left: 30,
        NodeId.pipette_right: 110,
    }
    homed_position = {}

    controller._present_nodes = set(
        (NodeId.gantry_x, NodeId.gantry_y, NodeId.head_l, NodeId.head_r)
    )
    controller._position = starting_position

    mock_move_group_run.side_effect = move_group_run_side_effect(controller, axes)

    # nothing has been homed
    assert not controller._motor_status
    await controller.home(axes)

    for call in mock_move_group_run.call_args_list:
        # pull the bound-self argument that is the runner instance out of
        # the args list - we can do this because the mock here is the
        # function definition in the class body
        move_group_runner = call[0][0]
        for move_group in move_group_runner._move_groups:
            assert move_group  # don't pass in empty groups
            for move_group_step in move_group:
                assert move_group_step  # don't pass in empty moves
                for node, step in move_group_step.items():
                    assert node in controller._present_nodes
                    assert step  # don't pass in empty steps
                    homed_position[node] = 0.0  # track homed position for node

    # check that the current position is updated
    expected_position = {**starting_position, **homed_position}
    for node, pos in controller._position.items():
        assert pos == expected_position[node]
    # check that the homed axis is tracked by _homed_nodes
    assert controller._motor_status.keys() == homed_position.keys()


async def test_probing(
    controller: OT3Controller, mock_tool_detector: AsyncMock
) -> None:
    assert controller._present_nodes == set()

    call_count = 0
    fake_nodes = set(
        (NodeId.gantry_x, NodeId.head, NodeId.pipette_left, NodeId.gripper)
    )
    passed_expected = None

    async def fake_probe(expected, timeout):
        nonlocal passed_expected
        nonlocal call_count
        nonlocal fake_nodes
        passed_expected = expected
        call_count += 1
        return fake_nodes

    async def fake_gai(expected):
        return {
            OT3Mount.RIGHT: {"config": "whatever"},
            OT3Mount.GRIPPER: {"config": "whateverelse"},
        }

    with patch.object(controller._network_info, "probe", fake_probe), patch.object(
        controller, "get_attached_instruments", fake_gai
    ):
        await controller.probe_network(timeout=0.1)
        assert call_count == 1
        assert passed_expected == set(
            (
                NodeId.gantry_x,
                NodeId.gantry_y,
                NodeId.head,
                NodeId.pipette_right,
                NodeId.gripper,
            )
        )
    assert controller._present_nodes == set(
        (
            NodeId.gantry_x,
            NodeId.head_l,
            NodeId.head_r,
            NodeId.pipette_left,
            NodeId.gripper_g,
            NodeId.gripper_z,
        )
    )


@pytest.mark.parametrize(
    "tool_summary,pipette_id,gripper_id,gripper_name",
    [
        (
            ToolSummary(
                left=PipetteInformation(
                    name=FirmwarePipetteName.p1000_single,
                    name_int=FirmwarePipetteName.p1000_single.value,
                    model="3.3",
                    serial="hello",
                ),
                right=None,
                gripper=GripperInformation(model="0", serial="fake_serial"),
            ),
            "P1KSV33hello",
            "GRPV0fake_serial",
            "Gripper V1",
        ),
    ],
)
async def test_get_attached_instruments(
    controller: OT3Controller,
    mock_tool_detector: OneshotToolDetector,
    tool_summary: ToolSummary,
    pipette_id: str,
    gripper_id: str,
    gripper_name: str,
):
    async def fake_probe(expected, timeout):
        return set((NodeId.gantry_x, NodeId.gantry_y, NodeId.head, NodeId.gripper))

    with patch.object(controller._network_info, "probe", fake_probe):
        assert await controller.get_attached_instruments({}) == {}

    mock_tool_detector.return_value = tool_summary

    with patch.object(controller._network_info, "probe", fake_probe):
        detected = await controller.get_attached_instruments({})
    assert list(detected.keys()) == [OT3Mount.LEFT, OT3Mount.GRIPPER]
    assert detected[OT3Mount.LEFT]["id"] == pipette_id
    assert detected[OT3Mount.GRIPPER]["id"] == gripper_id
    assert detected[OT3Mount.GRIPPER]["config"].display_name == gripper_name


async def test_get_attached_instruments_handles_unknown_name(
    controller: OT3Controller, mock_tool_detector: OneshotToolDetector
) -> None:
    async def fake_probe(expected, timeout):
        return set((NodeId.gantry_x, NodeId.gantry_y, NodeId.head, NodeId.gripper))

    with patch.object(controller._network_info, "probe", fake_probe):
        assert await controller.get_attached_instruments({}) == {}

    tool_summary = ToolSummary(
        left=PipetteInformation(
            name=FirmwarePipetteName.unknown, name_int=41, model=30, serial="hello"
        ),
        right=None,
        gripper=GripperInformation(model=0, serial="fake_serial"),
    )
    mock_tool_detector.return_value = tool_summary

    with patch.object(controller._network_info, "probe", fake_probe):
        with pytest.raises(InvalidPipetteName):
            await controller.get_attached_instruments({})


async def test_get_attached_instruments_handles_unknown_model(
    controller: OT3Controller, mock_tool_detector: OneshotToolDetector
) -> None:
    async def fake_probe(expected, timeout):
        return set((NodeId.gantry_x, NodeId.gantry_y, NodeId.head, NodeId.gripper))

    with patch.object(controller._network_info, "probe", fake_probe):
        assert await controller.get_attached_instruments({}) == {}

    tool_summary = ToolSummary(
        left=PipetteInformation(
            name=FirmwarePipetteName.p1000_single,
            name_int=0,
            model="4.1",
            serial="hello",
        ),
        right=None,
        gripper=GripperInformation(model=0, serial="fake_serial"),
    )
    mock_tool_detector.return_value = tool_summary

    with patch.object(controller._network_info, "probe", fake_probe):
        with pytest.raises(InvalidPipetteModel):
            await controller.get_attached_instruments({})


def test_nodeid_replace_head():
    assert OT3Controller._replace_head_node(set([NodeId.head, NodeId.gantry_x])) == set(
        [NodeId.head_l, NodeId.head_r, NodeId.gantry_x]
    )
    assert OT3Controller._replace_head_node(set([NodeId.gantry_x])) == set(
        [NodeId.gantry_x]
    )
    assert OT3Controller._replace_head_node(set([NodeId.head_l])) == set(
        [NodeId.head_l]
    )


def test_nodeid_replace_gripper():
    assert OT3Controller._replace_gripper_node(
        set([NodeId.gripper, NodeId.head])
    ) == set([NodeId.gripper_g, NodeId.gripper_z, NodeId.head])
    assert OT3Controller._replace_gripper_node(set([NodeId.head])) == set([NodeId.head])
    assert OT3Controller._replace_gripper_node(set([NodeId.gripper_g])) == set(
        [NodeId.gripper_g]
    )


def test_nodeid_filter_probed_core():
    assert OT3Controller._filter_probed_core_nodes(
        set([NodeId.gantry_x, NodeId.pipette_left]), set([NodeId.gantry_y])
    ) == set([NodeId.gantry_y, NodeId.pipette_left])


async def test_gripper_home_jaw(controller: OT3Controller, mock_move_group_run):
    await controller.gripper_home_jaw(25)
    for call in mock_move_group_run.call_args_list:
        move_group_runner = call[0][0]
        for move_group in move_group_runner._move_groups:
            assert move_group  # don't pass in empty groups
            assert len(move_group) == 1
        # only homing the gripper jaw
        assert list(move_group[0].keys()) == [NodeId.gripper_g]
        step = move_group[0][NodeId.gripper_g]
        assert step.stop_condition == MoveStopCondition.limit_switch
        assert step.move_type == MoveType.home


async def test_gripper_grip(controller: OT3Controller, mock_move_group_run):
    await controller.gripper_grip_jaw(duty_cycle=50)
    for call in mock_move_group_run.call_args_list:
        move_group_runner = call[0][0]
        for move_group in move_group_runner._move_groups:
            assert move_group  # don't pass in empty groups
            assert len(move_group) == 1
        # only gripping the gripper jaw
        assert list(move_group[0].keys()) == [NodeId.gripper_g]
        step = move_group[0][NodeId.gripper_g]
        assert step.stop_condition == MoveStopCondition.none
        assert step.move_type == MoveType.grip


async def test_gripper_jaw_width(controller: OT3Controller, mock_move_group_run):
    max_jaw_width = 134350
    await controller.gripper_hold_jaw(encoder_position_um=((max_jaw_width - 80000) / 2))
    for call in mock_move_group_run.call_args_list:
        move_group_runner = call[0][0]
        for move_group in move_group_runner._move_groups:
            assert move_group  # don't pass in empty groups
            assert len(move_group) == 1
        # only moving the gripper jaw
        assert list(move_group[0].keys()) == [NodeId.gripper_g]
        step = move_group[0][NodeId.gripper_g]
        assert step.stop_condition == MoveStopCondition.encoder_position
        assert step.move_type == MoveType.linear


async def test_get_limit_switches(controller: OT3Controller) -> None:
    assert controller._present_nodes == set()
    fake_present_nodes = {NodeId.gantry_x, NodeId.gantry_y}
    call_count = 0
    fake_response = {
        NodeId.gantry_x: UInt8Field(0),
        NodeId.gantry_y: UInt8Field(0),
    }
    passed_nodes = None

    async def fake_gls(can_messenger, nodes):
        nonlocal passed_nodes
        nonlocal call_count
        nonlocal fake_response
        passed_nodes = nodes
        call_count += 1
        return fake_response

    with patch(
        "opentrons.hardware_control.backends.ot3controller.get_limit_switches", fake_gls
    ), patch.object(controller, "_present_nodes", fake_present_nodes):
        res = await controller.get_limit_switches()
        assert call_count == 1
        assert passed_nodes == {NodeId.gantry_x, NodeId.gantry_y}
        assert OT3Axis.X in res
        assert OT3Axis.Y in res


@pytest.mark.parametrize(
    "motor_status,ready",
    [
        ({}, False),
        ({NodeId.gripper_g: MotorStatus(True, True)}, False),
        (
            {
                NodeId.gantry_x: MotorStatus(True, True),
                NodeId.gantry_y: MotorStatus(True, True),
                NodeId.head_l: MotorStatus(False, True),
            },
            False,
        ),
        (
            {
                NodeId.gantry_x: MotorStatus(True, True),
                NodeId.gantry_y: MotorStatus(True, True),
                NodeId.head_l: MotorStatus(True, True),
            },
            True,
        ),
    ],
)
async def test_ready_for_movement(
    controller: OT3Controller,
    motor_status: MotorStatus,
    ready: bool,
) -> None:
    controller._motor_status = motor_status

    axes = [OT3Axis.X, OT3Axis.Y, OT3Axis.Z_L]
    assert controller.check_ready_for_movement(axes) == ready


@pytest.mark.parametrize("mount", [OT3Mount.LEFT, OT3Mount.RIGHT])
async def test_liquid_probe(
    mount: OT3Mount,
    controller: OT3Controller,
    fake_liquid_settings: LiquidProbeSettings,
    mock_move_group_run,
<<<<<<< HEAD
=======
    mock_send_stop_threshold,
>>>>>>> 429b0f66
) -> None:
    await controller.liquid_probe(
        mount=mount,
        max_z_distance=fake_liquid_settings.max_z_distance,
        mount_speed=fake_liquid_settings.mount_speed,
        plunger_speed=fake_liquid_settings.plunger_speed,
        threshold_pascals=fake_liquid_settings.sensor_threshold_pascals,
<<<<<<< HEAD
        starting_mount_height=fake_liquid_settings.starting_mount_height,
        prep_move_speed=fake_liquid_settings.prep_move_speed,
    )
    for call in mock_move_group_run.call_args_list:
        move_group_runner = call[0][0]
        for move_group in move_group_runner._move_groups:
            assert move_group  # don't pass in empty groups
            assert len(move_group) == 2
        step = move_group[0][NodeId.pipette_left]
        assert step.stop_condition == MoveStopCondition.none
=======
        log_pressure=fake_liquid_settings.log_pressure,
    )
    move_groups = (mock_move_group_run.call_args_list[0][0][0]._move_groups)[0][0]
    head_node = axis_to_node(OT3Axis.by_mount(mount))
    tool_node = sensor_node_for_mount(mount)
    assert move_groups[head_node].stop_condition == MoveStopCondition.sync_line
    assert len(move_groups) == 2
    assert move_groups[head_node], move_groups[tool_node]
>>>>>>> 429b0f66


async def test_tip_action(controller: OT3Controller, mock_move_group_run) -> None:
    await controller.tip_action([OT3Axis.P_L], 33, -5.5, tip_action="clamp")
    for call in mock_move_group_run.call_args_list:
        move_group_runner = call[0][0]
        for move_group in move_group_runner._move_groups:
            assert move_group  # don't pass in empty groups
            assert len(move_group) == 1
        # we should be sending this command to the pipette axes to process.
        assert list(move_group[0].keys()) == [NodeId.pipette_left]
        step = move_group[0][NodeId.pipette_left]
        assert step.stop_condition == MoveStopCondition.none

    mock_move_group_run.reset_mock()

    await controller.tip_action([OT3Axis.P_L], 33, -5.5, tip_action="home")
    for call in mock_move_group_run.call_args_list:
        move_group_runner = call[0][0]
        for move_group in move_group_runner._move_groups:
            assert move_group  # don't pass in empty groups
            assert len(move_group) == 1
        # we should be sending this command to the pipette axes to process.
        assert list(move_group[0].keys()) == [NodeId.pipette_left]
        step = move_group[0][NodeId.pipette_left]
        assert step.stop_condition == MoveStopCondition.limit_switch


async def test_update_motor_status(
    mock_messenger: CanMessenger, controller: OT3Controller
) -> None:
    async def fake_gmp(
        can_messenger: CanMessenger, nodes: Set[NodeId], timeout: float = 1.0
    ):
        return {node: (0.223, 0.323, False, True) for node in nodes}

    with patch(
        "opentrons.hardware_control.backends.ot3controller.get_motor_position", fake_gmp
    ):
        nodes = set([NodeId.gantry_x, NodeId.gantry_y, NodeId.head])
        controller._present_nodes = nodes
        await controller.update_motor_status()
        for node in nodes:
            assert controller._position.get(node) == 0.223
            assert controller._encoder_position.get(node) == 0.323
            assert controller._motor_status.get(node) == MotorStatus(False, True)


@pytest.mark.parametrize("axes", home_test_params)
async def test_update_motor_estimation(
    mock_messenger: CanMessenger, controller: OT3Controller, axes: Set[NodeId]
) -> None:
    async def fake_umpe(
        can_messenger: CanMessenger, nodes: Set[NodeId], timeout: float = 1.0
    ):
        return {node: (0.223, 0.323, False, True) for node in nodes}

    with patch(
        "opentrons.hardware_control.backends.ot3controller.update_motor_position_estimation",
        fake_umpe,
    ):
        nodes = [axis_to_node(a) for a in axes]
        if len(nodes) > 0:
            with pytest.raises(MustHomeError):
                await controller.update_motor_estimation(axes)
        for node in nodes:
            controller._motor_status.update(
                {node: MotorStatus(motor_ok=False, encoder_ok=True)}
            )
        await controller.update_motor_estimation(axes)
        for node in nodes:
            assert controller._position.get(node) == 0.223
            assert controller._encoder_position.get(node) == 0.323
            assert controller._motor_status.get(node) == MotorStatus(False, True)


@pytest.mark.parametrize(
    argnames=["gantry_load", "expected_call"],
    argvalues=[
        [GantryLoad.NONE, []],
        [GantryLoad.HIGH_THROUGHPUT, [NodeId.pipette_left]],
        [GantryLoad.LOW_THROUGHPUT, []],
    ],
)
async def test_set_default_currents(
    mock_present_nodes: OT3Controller, gantry_load: GantryLoad, expected_call: bool
):
    mock_present_nodes._present_nodes.add(NodeId.gripper_g)
    with patch(
        "opentrons.hardware_control.backends.ot3controller.set_currents",
        spec=current_settings.set_currents,
    ) as mocked_currents:
        await mock_present_nodes.update_to_default_current_settings(gantry_load)
        mocked_currents.assert_called_once_with(
            mocked_currents.call_args_list[0][0][0],
            mocked_currents.call_args_list[0][0][1],
            use_tip_motor_message_for=expected_call,
        )

        for k, v in mock_present_nodes._current_settings.items():
            assert (
                mocked_currents.call_args_list[0][0][1][axis_to_node(k)] == v.as_tuple()
            )


@pytest.mark.parametrize(
    argnames=["active_current", "gantry_load", "expected_call"],
    argvalues=[
        [
            {OT3Axis.X: 1.0, OT3Axis.Y: 2.0},
            GantryLoad.NONE,
            [{NodeId.gantry_x: 1.0, NodeId.gantry_y: 2.0}, []],
        ],
        [
            {OT3Axis.Q: 1.5},
            GantryLoad.HIGH_THROUGHPUT,
            [{NodeId.pipette_left: 1.5}, [NodeId.pipette_left]],
        ],
    ],
)
async def test_set_run_current(
    mock_present_nodes: OT3Controller,
    active_current: OT3AxisMap[float],
    gantry_load: GantryLoad,
    expected_call: List[Any],
):
    with patch(
        "opentrons.hardware_control.backends.ot3controller.set_currents",
        spec=current_settings.set_currents,
    ):
        with patch(
            "opentrons.hardware_control.backends.ot3controller.set_run_current",
            spec=current_settings.set_run_current,
        ) as mocked_currents:
            await mock_present_nodes.update_to_default_current_settings(gantry_load)
            await mock_present_nodes.set_active_current(active_current)
            mocked_currents.assert_called_once_with(
                mocked_currents.call_args_list[0][0][0],
                expected_call[0],
                use_tip_motor_message_for=expected_call[1],
            )


@pytest.mark.parametrize(
    argnames=["hold_current", "gantry_load", "expected_call"],
    argvalues=[
        [
            {OT3Axis.P_L: 0.5, OT3Axis.Y: 0.8},
            GantryLoad.NONE,
            [{NodeId.pipette_left: 0.5, NodeId.gantry_y: 0.8}, []],
        ],
        [
            {OT3Axis.Q: 0.8},
            GantryLoad.HIGH_THROUGHPUT,
            [{NodeId.pipette_left: 0.8}, [NodeId.pipette_left]],
        ],
    ],
)
async def test_set_hold_current(
    mock_present_nodes: OT3Controller,
    hold_current: OT3AxisMap[float],
    gantry_load: GantryLoad,
    expected_call: List[Any],
):
    with patch(
        "opentrons.hardware_control.backends.ot3controller.set_currents",
        spec=current_settings.set_currents,
    ):
        with patch(
            "opentrons.hardware_control.backends.ot3controller.set_hold_current",
            spec=current_settings.set_hold_current,
        ) as mocked_currents:
            await mock_present_nodes.update_to_default_current_settings(gantry_load)
            await mock_present_nodes.set_hold_current(hold_current)
            mocked_currents.assert_called_once_with(
                mocked_currents.call_args_list[0][0][0],
                expected_call[0],
                use_tip_motor_message_for=expected_call[1],
            )


async def test_update_required_flag(
    mock_messenger: CanMessenger, controller: OT3Controller
) -> None:
    """Test that FirmwareUpdateRequired is raised when update_required flag is set."""
    axes = [OT3Axis.X, OT3Axis.Y]
    controller._present_nodes = {NodeId.gantry_x, NodeId.gantry_y}

    async def fake_umpe(
        can_messenger: CanMessenger, nodes: Set[NodeId], timeout: float = 1.0
    ):
        return {node: (0.223, 0.323, False, True) for node in nodes}

    with patch(
        "opentrons.hardware_control.backends.ot3controller.update_motor_position_estimation",
        fake_umpe,
    ), patch(
        "opentrons.hardware_control.backends.ot3controller.firmware_update.RunUpdate.run_updates"
    ), patch(
        "builtins.open", mock_open()
    ):
        # raise FirmwareUpdateRequired if the _update_required flag is set
        controller._update_required = True
        with pytest.raises(FirmwareUpdateRequired):
            await controller.update_motor_estimation(axes)


async def test_update_required_bypass_firmware_update(controller: OT3Controller):
    """Do not raise FirmwareUpdateRequired for update_firmware."""
    controller._update_required = True
    with mock.patch(
        "opentrons.hardware_control.backends.ot3controller.firmware_update.utils.load_firmware_manifest"
    ):
        try:
            async for node_id, status_element in controller.update_firmware({}):
                pass
        except FirmwareUpdateRequired:
            assert False, "update_firmware raised an exception."


async def test_update_required_flag_false(controller: OT3Controller):
    """Do not raise FirmwareUpdateRequired if update_required is False."""
    controller._present_nodes = {NodeId.gantry_x, NodeId.gantry_y}
    for node in controller._present_nodes:
        controller._motor_status.update(
            {node: MotorStatus(motor_ok=False, encoder_ok=True)}
        )

    # update_required is false so dont raise FirmwareUpdateRequired
    controller._update_required = False

    async def fake_umpe(
        can_messenger: CanMessenger, nodes: Set[NodeId], timeout: float = 1.0
    ):
        return {node: (0.223, 0.323, False, True) for node in nodes}

    with patch(
        "opentrons.hardware_control.backends.ot3controller.update_motor_position_estimation",
        fake_umpe,
    ):
        try:
            async for node_id, status_element in controller.update_firmware({}):
                pass
        except FirmwareUpdateRequired:
            assert False, "update_motor_estimation raised an exception."


async def test_update_firmware_update_required(
    controller: OT3Controller, fw_update_info: Dict[NodeId, str]
) -> None:
    """Test that updates are started when shortsha's dont match."""

    # no updates have been started, but lets set this to true so we can assert later on
    controller.update_required = True

    with mock.patch(
        "opentrons_hardware.firmware_update.check_firmware_updates",
        mock.Mock(return_value=fw_update_info),
    ), mock.patch(
        "opentrons_hardware.firmware_update.RunUpdate"
    ) as run_updates, mock.patch.object(
        controller._network_info, "probe"
    ) as probe:
        async for node_id, status_element in controller.update_firmware({}):
            pass
        run_updates.assert_called_with(
            messenger=controller._messenger,
            update_details=fw_update_info,
            retry_count=mock.ANY,
            timeout_seconds=mock.ANY,
            erase=True,
        )

        assert not controller.update_required
        probe.assert_called_once()


async def test_update_firmware_up_to_date(
    controller: OT3Controller, fw_update_info: Dict[NodeId, str]
):
    """Test that updates are not started if they are not required."""
    with mock.patch(
        "opentrons_hardware.firmware_update.RunUpdate.run_updates"
    ) as run_updates, mock.patch.object(
        controller._network_info, "probe"
    ) as probe, mock.patch(
        "opentrons_hardware.firmware_update.check_firmware_updates",
        mock.Mock(return_value={}),
    ):
        async for node_id, status_element in controller.update_firmware({}):
            pass
        assert not controller.update_required
        run_updates.assert_not_called()
        probe.assert_not_called()


async def test_update_firmware_specified_nodes(
    controller: OT3Controller,
    fw_node_info: Dict[NodeId, DeviceInfoCache],
    fw_update_info: Dict[NodeId, str],
):
    """Test that updates are started if nodes are NOT out-of-date when nodes are specified."""
    for node_cache in fw_node_info.values():
        node_cache.shortsha = "978abcde"

    controller._network_info._device_info_cache = fw_node_info
    with mock.patch(
        "opentrons_hardware.firmware_update.check_firmware_updates",
        mock.Mock(return_value=fw_update_info),
    ) as check_updates, mock.patch(
        "opentrons_hardware.firmware_update.RunUpdate"
    ) as run_updates, mock.patch.object(
        controller._network_info, "probe"
    ) as probe:
        async for node_id, status_element in controller.update_firmware(
            {}, nodes={NodeId.head, NodeId.gantry_x}
        ):
            pass
        check_updates.assert_called_with(
            fw_node_info, {}, nodes={NodeId.head, NodeId.gantry_x}
        )
        run_updates.assert_called_with(
            messenger=controller._messenger,
            update_details=fw_update_info,
            retry_count=mock.ANY,
            timeout_seconds=mock.ANY,
            erase=True,
        )

        assert not controller.update_required
        probe.assert_called_once()


async def test_update_firmware_invalid_specified_node(
    controller: OT3Controller,
    fw_node_info: Dict[NodeId, DeviceInfoCache],
    fw_update_info: Dict[FirmwareUpdateType, UpdateInfo],
):
    """Test that only nodes in device_info_cache are updated when nodes are specified."""
    controller._network_info._device_info_cache = fw_node_info
    with mock.patch(
        "opentrons_hardware.firmware_update.check_firmware_updates",
        mock.Mock(return_value=fw_update_info),
    ), mock.patch(
        "opentrons_hardware.firmware_update.RunUpdate"
    ) as run_updates, mock.patch.object(
        controller._network_info, "probe"
    ) as probe:
        async for node_id, status_element in controller.update_firmware(
            {}, nodes={NodeId.head}
        ):
            pass
        run_updates.assert_called_with(
            messenger=controller._messenger,
            update_details=fw_update_info,
            retry_count=mock.ANY,
            timeout_seconds=mock.ANY,
            erase=True,
        )

        assert not controller.update_required
        probe.assert_called_once()


async def test_update_firmware_progress(
    controller: OT3Controller,
    fw_node_info: Dict[NodeId, DeviceInfoCache],
    fw_update_info: Dict[FirmwareUpdateType, UpdateInfo],
):
    """Test that the progress is reported for nodes updating."""
    controller._network_info._device_info_cache = fw_node_info

    async def _fake_update_progress(
        fw_node_info: Dict[NodeId, DeviceInfoCache]
    ) -> AsyncIterator[Tuple[NodeId, StatusElement]]:
        for node_id in fw_node_info:
            await asyncio.sleep(0)
            progress_bar = [0, 0.2, 0.6, 0.8, 0.9, 1]
            for progress in progress_bar:
                if progress == 0:
                    status = FirmwareUpdateStatus.queued
                elif progress == 1:
                    status = FirmwareUpdateStatus.done
                else:
                    status = FirmwareUpdateStatus.updating
                yield (node_id, (status, progress))

    with mock.patch(
        "opentrons_hardware.firmware_update.check_firmware_updates",
        mock.Mock(return_value=fw_update_info),
    ), mock.patch(
        "opentrons_hardware.firmware_update.RunUpdate.run_updates",
        mock.Mock(return_value=_fake_update_progress(fw_node_info)),
    ) as run_updates, mock.patch.object(
        controller._network_info, "probe"
    ) as probe:
        async for updates, progress in controller.update_firmware({}):
            for update in updates:
                node_id = sub_system_to_node_id(update.subsystem)
                assert node_id in fw_node_info
            assert progress in [0, 10, 30, 40, 45, 50, 60, 80, 90, 95, 100]
        run_updates.assert_called_once()

        assert not controller.update_required
        assert controller._update_tracker is None
        probe.assert_called_once()<|MERGE_RESOLUTION|>--- conflicted
+++ resolved
@@ -124,31 +124,6 @@
         log_pressure=False,
         aspirate_while_sensing=False,
         data_file="fake_data_file",
-    )
-
-
-@pytest.fixture
-def mock_send_stop_threshold() -> None:
-    with patch(
-        "opentrons_hardware.sensors.sensor_driver.SensorDriver.send_stop_threshold",
-        autospec=True,
-    ) as mock_stop_threshold:
-        yield mock_stop_threshold
-
-
-@pytest.fixture
-def fake_liquid_settings() -> LiquidProbeSettings:
-    return LiquidProbeSettings(
-        starting_mount_height=100,
-        prep_move_speed=6,
-        max_z_distance=15,
-        min_z_distance=5,
-        mount_speed=40,
-        plunger_speed=10,
-        sensor_threshold_pascals=15,
-        expected_liquid_height=109,
-        log_pressure=True,
-        aspirate_while_sensing=False,
     )
 
 
@@ -666,10 +641,7 @@
     controller: OT3Controller,
     fake_liquid_settings: LiquidProbeSettings,
     mock_move_group_run,
-<<<<<<< HEAD
-=======
     mock_send_stop_threshold,
->>>>>>> 429b0f66
 ) -> None:
     await controller.liquid_probe(
         mount=mount,
@@ -677,18 +649,6 @@
         mount_speed=fake_liquid_settings.mount_speed,
         plunger_speed=fake_liquid_settings.plunger_speed,
         threshold_pascals=fake_liquid_settings.sensor_threshold_pascals,
-<<<<<<< HEAD
-        starting_mount_height=fake_liquid_settings.starting_mount_height,
-        prep_move_speed=fake_liquid_settings.prep_move_speed,
-    )
-    for call in mock_move_group_run.call_args_list:
-        move_group_runner = call[0][0]
-        for move_group in move_group_runner._move_groups:
-            assert move_group  # don't pass in empty groups
-            assert len(move_group) == 2
-        step = move_group[0][NodeId.pipette_left]
-        assert step.stop_condition == MoveStopCondition.none
-=======
         log_pressure=fake_liquid_settings.log_pressure,
     )
     move_groups = (mock_move_group_run.call_args_list[0][0][0]._move_groups)[0][0]
@@ -697,7 +657,6 @@
     assert move_groups[head_node].stop_condition == MoveStopCondition.sync_line
     assert len(move_groups) == 2
     assert move_groups[head_node], move_groups[tool_node]
->>>>>>> 429b0f66
 
 
 async def test_tip_action(controller: OT3Controller, mock_move_group_run) -> None:
