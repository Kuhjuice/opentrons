"""Test for the ProtocolEngine-based protocol API core."""
<<<<<<< HEAD
from typing import Type, cast
=======
from typing import Optional, Type
>>>>>>> 8b0fe6cb

import pytest
from decoy import Decoy

from opentrons_shared_data.pipette.dev_types import PipetteNameType
from opentrons_shared_data.labware.dev_types import (
    LabwareDefinition as LabwareDefDict,
    LabwareUri,
)
from opentrons_shared_data.labware.labware_definition import LabwareDefinition

from opentrons.types import Mount, MountType, DeckSlotName
from opentrons.hardware_control import SyncHardwareAPI, SynchronousAdapter
from opentrons.hardware_control.dev_types import PipetteDict
from opentrons.hardware_control.modules import AbstractModule
from opentrons.hardware_control.modules.types import (
    ModuleModel,
    TemperatureModuleModel,
    MagneticModuleModel,
    ThermocyclerModuleModel,
    HeaterShakerModuleModel,
)
from opentrons.protocol_engine import (
    ModuleModel as EngineModuleModel,
    DeckSlotLocation,
    ModuleLocation,
    ModuleDefinition,
    LabwareMovementStrategy,
    LoadedPipette,
    commands,
)
from opentrons.protocol_engine.clients import SyncClient as EngineClient

from opentrons.protocol_api.core.labware import LabwareLoadParams
from opentrons.protocol_api.core.engine import (
    ProtocolCore,
    InstrumentCore,
    LabwareCore,
    ModuleCore,
)
from opentrons.protocol_api.core.engine.exceptions import InvalidModuleLocationError
from opentrons.protocol_api.core.engine.module_core import (
    TemperatureModuleCore,
    MagneticModuleCore,
    ThermocyclerModuleCore,
    HeaterShakerModuleCore,
)
from opentrons.protocol_api import MAX_SUPPORTED_VERSION
from opentrons.protocols.api_support.types import APIVersion


@pytest.fixture
def mock_engine_client(decoy: Decoy) -> EngineClient:
    """Get a mock ProtocolEngine synchronous client."""
    return decoy.mock(cls=EngineClient)


@pytest.fixture
def api_version() -> APIVersion:
    """Get an API version to apply to the interface."""
    return MAX_SUPPORTED_VERSION


@pytest.fixture
def mock_sync_module_hardware(decoy: Decoy) -> SynchronousAdapter[AbstractModule]:
    """Get a mock synchronous module hardware."""
    return decoy.mock(name="SynchronousAdapter[AbstractModule]")  # type: ignore[no-any-return]


@pytest.fixture
def mock_sync_hardware_api(decoy: Decoy) -> SyncHardwareAPI:
    """Get a mock hardware API."""
    return decoy.mock(cls=SyncHardwareAPI)


@pytest.fixture
def subject(
    decoy: Decoy,
    mock_engine_client: EngineClient,
    api_version: APIVersion,
    mock_sync_hardware_api: SyncHardwareAPI,
) -> ProtocolCore:
    """Get a ProtocolCore test subject with its dependencies mocked out."""
    decoy.when(mock_engine_client.state.labware.get_fixed_trash_id()).then_return(
        "fixed-trash-123"
    )
    decoy.when(
        mock_engine_client.state.labware.get_definition("fixed-trash-123")
    ).then_return(
        LabwareDefinition.construct(ordering=[["A1"]])  # type: ignore[call-arg]
    )

    return ProtocolCore(
        engine_client=mock_engine_client,
        api_version=api_version,
        sync_hardware=mock_sync_hardware_api,
    )


@pytest.mark.parametrize("api_version", [APIVersion(2, 3)])
def test_api_version(
    decoy: Decoy, subject: ProtocolCore, api_version: APIVersion
) -> None:
    """Should return the protocol version."""
    assert subject.api_version == api_version


def test_get_fixed_trash(subject: ProtocolCore) -> None:
    """It should have a single labware core for the fixed trash."""
    result = subject.get_fixed_trash()

    assert isinstance(result, LabwareCore)
    assert result.labware_id == "fixed-trash-123"

    # verify it's the same core every time
    assert subject.get_fixed_trash() is result


def test_load_instrument(
    decoy: Decoy,
    mock_sync_hardware_api: SyncHardwareAPI,
    mock_engine_client: EngineClient,
    subject: ProtocolCore,
) -> None:
    """It should issue a LoadPipette command."""
    decoy.when(
        mock_engine_client.load_pipette(
            pipette_name=PipetteNameType.P300_SINGLE, mount=MountType.LEFT
        )
    ).then_return(commands.LoadPipetteResult(pipetteId="cool-pipette"))

    decoy.when(mock_engine_client.state.pipettes.get("cool-pipette")).then_return(
        LoadedPipette.construct(mount=MountType.LEFT)  # type: ignore[call-arg]
    )
    pipette_dict = cast(
        PipetteDict,
        {
            "default_aspirate_flow_rates": {"1.1": 22},
            "default_dispense_flow_rates": {"3.3": 44},
            "default_blow_out_flow_rates": {"5.5": 66},
        },
    )
    decoy.when(mock_sync_hardware_api.get_attached_instrument(Mount.LEFT)).then_return(
        pipette_dict
    )

    result = subject.load_instrument(
        instrument_name=PipetteNameType.P300_SINGLE, mount=Mount.LEFT
    )

    assert isinstance(result, InstrumentCore)
    assert result.pipette_id == "cool-pipette"


def test_load_labware(
    decoy: Decoy,
    mock_engine_client: EngineClient,
    subject: ProtocolCore,
) -> None:
    """It should issue a LoadLabware command."""
    decoy.when(
        mock_engine_client.load_labware(
            location=DeckSlotLocation(slotName=DeckSlotName.SLOT_5),
            load_name="some_labware",
            display_name="some_display_name",
            namespace="some_explicit_namespace",
            version=9001,
        )
    ).then_return(
        commands.LoadLabwareResult(
            labwareId="abc123",
            definition=LabwareDefinition.construct(),  # type: ignore[call-arg]
            offsetId=None,
        )
    )

    decoy.when(mock_engine_client.state.labware.get_definition("abc123")).then_return(
        LabwareDefinition.construct(ordering=[])  # type: ignore[call-arg]
    )

    result = subject.load_labware(
        load_name="some_labware",
        location=DeckSlotName.SLOT_5,
        label="some_display_name",  # maps to optional display name
        namespace="some_explicit_namespace",
        version=9001,
    )

    assert isinstance(result, LabwareCore)
    assert result.labware_id == "abc123"


@pytest.mark.parametrize(
    argnames=["use_gripper", "expected_strategy"],
    argvalues=[
        (True, LabwareMovementStrategy.USING_GRIPPER),
        (False, LabwareMovementStrategy.MANUAL_MOVE_WITH_PAUSE),
    ],
)
def test_move_labware(
    decoy: Decoy,
    subject: ProtocolCore,
    mock_engine_client: EngineClient,
    api_version: APIVersion,
    expected_strategy: LabwareMovementStrategy,
    use_gripper: bool,
) -> None:
    """It should issue a move labware command to the engine."""
    decoy.when(
        mock_engine_client.state.labware.get_definition("labware-id")
    ).then_return(
        LabwareDefinition.construct(ordering=[])  # type: ignore[call-arg]
    )
    labware = LabwareCore(labware_id="labware-id", engine_client=mock_engine_client)
    subject.move_labware(
        labware_core=labware, new_location=DeckSlotName.SLOT_5, use_gripper=use_gripper
    )
    decoy.verify(
        mock_engine_client.move_labware(
            labware_id="labware-id",
            new_location=DeckSlotLocation(slotName=DeckSlotName.SLOT_5),
            strategy=expected_strategy,
        )
    )


@pytest.mark.parametrize("api_version", [APIVersion(2, 3)])
def test_load_labware_on_module(
    decoy: Decoy,
    mock_engine_client: EngineClient,
    mock_sync_module_hardware: SynchronousAdapter[AbstractModule],
    subject: ProtocolCore,
    api_version: APIVersion,
) -> None:
    """It should issue a LoadLabware command."""
    decoy.when(
        mock_engine_client.load_labware(
            location=ModuleLocation(moduleId="module-id"),
            load_name="some_labware",
            display_name="some_display_name",
            namespace="some_explicit_namespace",
            version=9001,
        )
    ).then_return(
        commands.LoadLabwareResult(
            labwareId="abc123",
            definition=LabwareDefinition.construct(),  # type: ignore[call-arg]
            offsetId=None,
        )
    )

    decoy.when(mock_engine_client.state.labware.get_definition("abc123")).then_return(
        LabwareDefinition.construct(ordering=[])  # type: ignore[call-arg]
    )

    result = subject.load_labware(
        load_name="some_labware",
        location=ModuleCore(
            module_id="module-id",
            engine_client=mock_engine_client,
            api_version=api_version,
            sync_module_hardware=mock_sync_module_hardware,
        ),
        label="some_display_name",  # maps to optional display name
        namespace="some_explicit_namespace",
        version=9001,
    )

    assert isinstance(result, LabwareCore)
    assert result.labware_id == "abc123"


def test_add_labware_definition(
    decoy: Decoy,
    minimal_labware_def: LabwareDefDict,
    mock_engine_client: EngineClient,
    subject: ProtocolCore,
) -> None:
    """It should add a laware definition to the engine."""
    decoy.when(
        mock_engine_client.add_labware_definition(
            definition=LabwareDefinition.parse_obj(minimal_labware_def)
        )
    ).then_return(LabwareUri("hello/world/123"))

    result = subject.add_labware_definition(minimal_labware_def)

    assert result == LabwareLoadParams("hello", "world", 123)


# TODO(mc, 2022-10-25): move to module core factory function
@pytest.mark.parametrize(
    ("requested_model", "engine_model", "expected_core_cls"),
    [
        (
            TemperatureModuleModel.TEMPERATURE_V1,
            EngineModuleModel.TEMPERATURE_MODULE_V1,
            TemperatureModuleCore,
        ),
        (
            TemperatureModuleModel.TEMPERATURE_V2,
            EngineModuleModel.TEMPERATURE_MODULE_V2,
            TemperatureModuleCore,
        ),
        (
            MagneticModuleModel.MAGNETIC_V1,
            EngineModuleModel.MAGNETIC_MODULE_V1,
            MagneticModuleCore,
        ),
        (
            MagneticModuleModel.MAGNETIC_V2,
            EngineModuleModel.MAGNETIC_MODULE_V2,
            MagneticModuleCore,
        ),
        (
            ThermocyclerModuleModel.THERMOCYCLER_V1,
            EngineModuleModel.THERMOCYCLER_MODULE_V1,
            ThermocyclerModuleCore,
        ),
        (
            ThermocyclerModuleModel.THERMOCYCLER_V2,
            EngineModuleModel.THERMOCYCLER_MODULE_V2,
            ThermocyclerModuleCore,
        ),
        (
            HeaterShakerModuleModel.HEATER_SHAKER_V1,
            EngineModuleModel.HEATER_SHAKER_MODULE_V1,
            HeaterShakerModuleCore,
        ),
    ],
)
def test_load_module(
    decoy: Decoy,
    mock_engine_client: EngineClient,
    mock_sync_hardware_api: SyncHardwareAPI,
    requested_model: ModuleModel,
    engine_model: EngineModuleModel,
    expected_core_cls: Type[ModuleCore],
    subject: ProtocolCore,
) -> None:
    """It should issue a load module engine command."""
    definition = ModuleDefinition.construct()  # type: ignore[call-arg]

    mock_hw_mod_1 = decoy.mock(cls=AbstractModule)
    mock_hw_mod_2 = decoy.mock(cls=AbstractModule)

    decoy.when(mock_hw_mod_1.device_info).then_return({"serial": "abc123"})
    decoy.when(mock_hw_mod_2.device_info).then_return({"serial": "xyz789"})
    decoy.when(mock_sync_hardware_api.attached_modules).then_return(
        [mock_hw_mod_1, mock_hw_mod_2]
    )

    decoy.when(
        mock_engine_client.load_module(
            model=engine_model,
            location=DeckSlotLocation(slotName=DeckSlotName.SLOT_1),
        )
    ).then_return(
        commands.LoadModuleResult(
            moduleId="abc123",
            definition=definition,
            model=engine_model,
            serialNumber="xyz789",
        )
    )

    result = subject.load_module(
        model=requested_model,
        deck_slot=DeckSlotName.SLOT_1,
        configuration="",
    )

    assert isinstance(result, expected_core_cls)
    assert result.module_id == "abc123"


@pytest.mark.parametrize(
    ("requested_model", "engine_model"),
    [
        (
            ThermocyclerModuleModel.THERMOCYCLER_V1,
            EngineModuleModel.THERMOCYCLER_MODULE_V1,
        ),
        (
            ThermocyclerModuleModel.THERMOCYCLER_V2,
            EngineModuleModel.THERMOCYCLER_MODULE_V2,
        ),
    ],
)
def test_load_module_thermocycler_with_no_location(
    decoy: Decoy,
    mock_engine_client: EngineClient,
    mock_sync_hardware_api: SyncHardwareAPI,
    requested_model: ModuleModel,
    engine_model: EngineModuleModel,
    subject: ProtocolCore,
) -> None:
    """It should issue a load module engine command with location at 7."""
    definition = ModuleDefinition.construct()  # type: ignore[call-arg]

    mock_hw_mod = decoy.mock(cls=AbstractModule)
    decoy.when(mock_hw_mod.device_info).then_return({"serial": "xyz789"})
    decoy.when(mock_sync_hardware_api.attached_modules).then_return([mock_hw_mod])

    decoy.when(
        mock_engine_client.load_module(
            model=engine_model,
            location=DeckSlotLocation(slotName=DeckSlotName.SLOT_7),
        )
    ).then_return(
        commands.LoadModuleResult(
            moduleId="abc123",
            definition=definition,
            model=engine_model,
            serialNumber="xyz789",
        )
    )

    result = subject.load_module(
        model=requested_model,
        deck_slot=None,
        configuration="",
    )

    assert isinstance(result, ThermocyclerModuleCore)
    assert result.module_id == "abc123"


@pytest.mark.parametrize(
    "requested_model",
    [
        HeaterShakerModuleModel.HEATER_SHAKER_V1,
        MagneticModuleModel.MAGNETIC_V1,
        MagneticModuleModel.MAGNETIC_V2,
        TemperatureModuleModel.TEMPERATURE_V1,
        TemperatureModuleModel.TEMPERATURE_V2,
    ],
)
def test_load_module_no_location(
    decoy: Decoy,
    mock_engine_client: EngineClient,
    requested_model: ModuleModel,
    subject: ProtocolCore,
) -> None:
    """Should raise an InvalidModuleLocationError exception."""
    with pytest.raises(InvalidModuleLocationError):
        subject.load_module(model=requested_model, deck_slot=None, configuration="")


@pytest.mark.parametrize("message", [None, "Hello, world!", ""])
def test_pause(
    decoy: Decoy,
    mock_engine_client: EngineClient,
    subject: ProtocolCore,
    message: Optional[str],
) -> None:
    """It should issue a waitForResume command."""
    subject.pause(msg=message)
    decoy.verify(mock_engine_client.wait_for_resume(message=message))


@pytest.mark.parametrize("seconds", [0.0, -1.23, 1.23])
@pytest.mark.parametrize("message", [None, "Hello, world!", ""])
def test_delay(
    decoy: Decoy,
    mock_engine_client: EngineClient,
    subject: ProtocolCore,
    seconds: float,
    message: Optional[str],
) -> None:
    """It should issue a waitForDuration command."""
    subject.delay(seconds=seconds, msg=message)
    decoy.verify(mock_engine_client.wait_for_duration(seconds=seconds, message=message))<|MERGE_RESOLUTION|>--- conflicted
+++ resolved
@@ -1,9 +1,5 @@
 """Test for the ProtocolEngine-based protocol API core."""
-<<<<<<< HEAD
-from typing import Type, cast
-=======
-from typing import Optional, Type
->>>>>>> 8b0fe6cb
+from typing import Optional, Type, cast
 
 import pytest
 from decoy import Decoy
