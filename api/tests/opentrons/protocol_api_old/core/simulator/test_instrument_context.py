--- conflicted
+++ resolved
@@ -7,11 +7,7 @@
 from opentrons.hardware_control import NoTipAttachedError
 from opentrons.hardware_control.types import TipAttachedError
 from opentrons.protocol_api.core.common import InstrumentCore, LabwareCore
-<<<<<<< HEAD
 from opentrons.types import Location, Point
-=======
-from opentrons.types import Location
->>>>>>> c210ee79
 
 
 @pytest.fixture(
@@ -83,7 +79,9 @@
         )
 
 
-def test_pick_up_tip_prep_after(subject: InstrumentCore, tip_rack: LabwareCore) -> None:
+def test_pick_up_tip_prep_after(
+    subject: InstrumentCore, labware: LabwareCore, tip_rack: LabwareCore
+) -> None:
     """It should not raise an error, regardless of prep_after value."""
     subject.home()
     subject.pick_up_tip(
@@ -123,7 +121,9 @@
     subject.drop_tip(home_after=True)
 
 
-def test_aspirate_too_much(subject: InstrumentCore, tip_rack: LabwareCore) -> None:
+def test_aspirate_too_much(
+    subject: InstrumentCore, labware: LabwareCore, tip_rack: LabwareCore
+) -> None:
     """It should raise an error if try to aspirate more than possible."""
     subject.home()
     subject.pick_up_tip(
@@ -233,6 +233,7 @@
     side_effector: Callable[[InstrumentCore, LabwareCore], None],
     instrument_context: InstrumentCore,
     simulating_instrument_context: InstrumentCore,
+    labware: LabwareCore,
     tip_rack: LabwareCore,
 ) -> None:
     """It should be the same."""
