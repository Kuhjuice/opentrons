"""Test state getters for retrieving geometry views of state."""
import inspect

import json
import pytest
from decoy import Decoy
from typing import cast, List, Tuple, Optional, NamedTuple
from datetime import datetime

from opentrons_shared_data.deck.dev_types import DeckDefinitionV5
from opentrons_shared_data.deck import load as load_deck
from opentrons_shared_data.labware.dev_types import LabwareUri
from opentrons_shared_data.pipette import pipette_definition
from opentrons.calibration_storage.helpers import uri_from_details
from opentrons.protocols.models import LabwareDefinition
from opentrons.types import Point, DeckSlotName, MountType
from opentrons_shared_data.pipette.dev_types import PipetteNameType
from opentrons_shared_data.labware.models import (
    Dimensions as LabwareDimensions,
    Parameters as LabwareDefinitionParameters,
    CornerOffsetFromSlot,
)
from opentrons_shared_data import load_shared_data

from opentrons.protocol_engine import errors
from opentrons.protocol_engine.types import (
    OFF_DECK_LOCATION,
    LabwareOffsetVector,
    DeckSlotLocation,
    ModuleLocation,
    OnLabwareLocation,
    AddressableAreaLocation,
    ModuleOffsetVector,
    ModuleOffsetData,
    LoadedLabware,
    LoadedModule,
    ModuleModel,
    WellLocation,
    WellOrigin,
    DropTipWellLocation,
    DropTipWellOrigin,
    WellOffset,
    Dimensions,
    OverlapOffset,
    DeckType,
    CurrentWell,
    CurrentAddressableArea,
    CurrentPipetteLocation,
    LabwareMovementOffsetData,
    LoadedPipette,
    TipGeometry,
    ModuleDefinition,
)
from opentrons.protocol_engine.commands import (
    CommandStatus,
    LoadLabwareResult,
    LoadLabware,
    LoadLabwareParams,
    LoadModuleResult,
    LoadModule,
    LoadModuleParams,
)
from opentrons.protocol_engine.actions import SucceedCommandAction
from opentrons.protocol_engine.state import move_types
from opentrons.protocol_engine.state.config import Config
from opentrons.protocol_engine.state.labware import LabwareView, LabwareStore
from opentrons.protocol_engine.state.modules import ModuleView, ModuleStore
from opentrons.protocol_engine.state.pipettes import (
    PipetteView,
    PipetteStore,
    StaticPipetteConfig,
    BoundingNozzlesOffsets,
    PipetteBoundingBoxOffsets,
)
from opentrons.protocol_engine.state.addressable_areas import (
    AddressableAreaView,
    AddressableAreaStore,
)
from opentrons.protocol_engine.state.geometry import GeometryView, _GripperMoveType
from ..pipette_fixtures import get_default_nozzle_map


@pytest.fixture
def mock_labware_view(decoy: Decoy) -> LabwareView:
    """Get a mock in the shape of a LabwareView."""
    return decoy.mock(cls=LabwareView)


@pytest.fixture
def mock_module_view(decoy: Decoy) -> ModuleView:
    """Get a mock in the shape of a ModuleView."""
    return decoy.mock(cls=ModuleView)


@pytest.fixture
def mock_pipette_view(decoy: Decoy) -> PipetteView:
    """Get a mock in the shape of a PipetteView."""
    return decoy.mock(cls=PipetteView)


@pytest.fixture
def mock_addressable_area_view(decoy: Decoy) -> AddressableAreaView:
    """Get a mock in the shape of a AddressableAreaView."""
    return decoy.mock(cls=AddressableAreaView)


@pytest.fixture(autouse=True)
def patch_mock_move_types(decoy: Decoy, monkeypatch: pytest.MonkeyPatch) -> None:
    """Mock out move_types.py functions."""
    for name, func in inspect.getmembers(move_types, inspect.isfunction):
        monkeypatch.setattr(move_types, name, decoy.mock(func=func))


@pytest.fixture
def use_mocks() -> bool:
    """True to use mocks; add a use_mocks parameter of False to your test to use real states."""
    return True


@pytest.fixture
def deck_definition(state_config: Config) -> DeckDefinitionV5:
    """Override as parameter to use a non-flex deck def."""
    return load_deck(name=state_config.deck_type.value, version=5)


@pytest.fixture
def state_config() -> Config:
    """Get a state config. This is set up for a Flex."""
    return Config(
        robot_type="OT-3 Standard",
        deck_type=DeckType.OT3_STANDARD,
    )


@pytest.fixture
def labware_store(deck_definition: DeckDefinitionV5) -> LabwareStore:
    """Get a labware store that can accept actions."""
    return LabwareStore(deck_definition=deck_definition, deck_fixed_labware=[])


@pytest.fixture
def labware_view(labware_store: LabwareStore) -> LabwareView:
    """Get a labware view of a real labware store."""
    return LabwareView(labware_store._state)


@pytest.fixture
def module_store(state_config: Config) -> ModuleStore:
    """Get a module store that can accept actions."""
    return ModuleStore(config=state_config, module_calibration_offsets={})


@pytest.fixture
def module_view(module_store: ModuleStore) -> ModuleView:
    """Get a module view of a real labware store."""
    return ModuleView(module_store._state)


@pytest.fixture
def pipette_store() -> PipetteStore:
    """Get a pipette store that can accept actions."""
    return PipetteStore()


@pytest.fixture
def pipette_view(pipette_store: PipetteStore) -> PipetteView:
    """Get a pipette view of a real pipette store."""
    return PipetteView(pipette_store._state)


@pytest.fixture
def addressable_area_store(
    state_config: Config, deck_definition: DeckDefinitionV5
) -> AddressableAreaStore:
    """Get an addressable area store that can accept actions."""
    return AddressableAreaStore(
        deck_configuration=[], config=state_config, deck_definition=deck_definition
    )


@pytest.fixture
def addressable_area_view(
    addressable_area_store: AddressableAreaStore,
) -> AddressableAreaView:
    """Get an addressable area view of a real addressable are store."""
    return AddressableAreaView(addressable_area_store._state)


@pytest.fixture
def nice_labware_definition() -> LabwareDefinition:
    """Load a nice labware def that won't blow up your terminal."""
    return LabwareDefinition.parse_obj(
        json.loads(
            load_shared_data("labware/fixtures/2/fixture_12_trough_v2.json").decode(
                "utf-8"
            )
        )
    )


@pytest.fixture
def nice_adapter_definition() -> LabwareDefinition:
    """Load a friendly adapter definition."""
    return LabwareDefinition.parse_obj(
        json.loads(
            load_shared_data(
                "labware/definitions/2/opentrons_aluminum_flat_bottom_plate/1.json"
            ).decode("utf-8")
        )
    )


@pytest.fixture
def subject(
    mock_labware_view: LabwareView,
    mock_module_view: ModuleView,
    mock_pipette_view: PipetteView,
    mock_addressable_area_view: AddressableAreaView,
    state_config: Config,
    labware_view: LabwareView,
    module_view: ModuleView,
    pipette_view: PipetteView,
    addressable_area_view: AddressableAreaView,
    use_mocks: bool,
) -> GeometryView:
    """Get a GeometryView with its store dependencies provided.

    By default, this will return a view with those dependencies as mocked. If you add a
    parameter to your test of use_mocks that returns false, i.e.

    @pytest.mark.parametrize('use_mocks', [False])
    def my_cool_test(subject: GeometryView) -> None:
        pass

    then the provided subject will use actual states. Over time, we should get more and more
    things using use_mocks=True, and then flip the default
    """
    return GeometryView(
        config=state_config,
        labware_view=mock_labware_view if use_mocks else labware_view,
        module_view=mock_module_view if use_mocks else module_view,
        pipette_view=mock_pipette_view if use_mocks else pipette_view,
        addressable_area_view=mock_addressable_area_view
        if use_mocks
        else addressable_area_view,
    )


def test_get_labware_parent_position(
    decoy: Decoy,
    mock_labware_view: LabwareView,
    mock_addressable_area_view: AddressableAreaView,
    subject: GeometryView,
) -> None:
    """It should return a deck slot position for labware in a deck slot."""
    labware_data = LoadedLabware(
        id="labware-id",
        loadName="b",
        definitionUri=uri_from_details(namespace="a", load_name="b", version=1),
        location=DeckSlotLocation(slotName=DeckSlotName.SLOT_3),
        offsetId=None,
    )
    decoy.when(mock_labware_view.get("labware-id")).then_return(labware_data)
    decoy.when(
        mock_addressable_area_view.get_addressable_area_position(DeckSlotName.SLOT_3.id)
    ).then_return(Point(1, 2, 3))

    result = subject.get_labware_parent_position("labware-id")

    assert result == Point(1, 2, 3)


def test_raise_error_for_off_deck_labware_parent(
    decoy: Decoy,
    mock_labware_view: LabwareView,
    subject: GeometryView,
) -> None:
    """Test raise error when fetching parent for labware that's off-deck."""
    labware_data = LoadedLabware(
        id="labware-id",
        loadName="b",
        definitionUri=uri_from_details(namespace="a", load_name="b", version=1),
        location=OFF_DECK_LOCATION,
        offsetId=None,
    )
    decoy.when(mock_labware_view.get("labware-id")).then_return(labware_data)
    with pytest.raises(errors.LabwareNotOnDeckError):
        subject.get_labware_parent_position("labware-id")


def test_get_labware_parent_position_on_module(
    decoy: Decoy,
    mock_labware_view: LabwareView,
    mock_module_view: ModuleView,
    mock_addressable_area_view: AddressableAreaView,
    ot2_standard_deck_def: DeckDefinitionV5,
    subject: GeometryView,
) -> None:
    """It should return a module position for labware on a module."""
    labware_data = LoadedLabware(
        id="labware-id",
        loadName="b",
        definitionUri=uri_from_details(namespace="a", load_name="b", version=1),
        location=ModuleLocation(moduleId="module-id"),
        offsetId=None,
    )

    decoy.when(mock_labware_view.get("labware-id")).then_return(labware_data)
    decoy.when(mock_module_view.get_location("module-id")).then_return(
        DeckSlotLocation(slotName=DeckSlotName.SLOT_3)
    )
    decoy.when(
        mock_addressable_area_view.get_addressable_area_position(DeckSlotName.SLOT_3.id)
    ).then_return(Point(1, 2, 3))

    decoy.when(mock_labware_view.get_deck_definition()).then_return(
        ot2_standard_deck_def
    )

    decoy.when(
        mock_module_view.get_nominal_module_offset(
            module_id="module-id",
            addressable_areas=mock_addressable_area_view,
        )
    ).then_return(LabwareOffsetVector(x=4, y=5, z=6))

    decoy.when(mock_module_view.get_connected_model("module-id")).then_return(
        ModuleModel.THERMOCYCLER_MODULE_V2
    )
    decoy.when(
        mock_labware_view.get_module_overlap_offsets(
            "labware-id", ModuleModel.THERMOCYCLER_MODULE_V2
        )
    ).then_return(OverlapOffset(x=1, y=2, z=3))
    decoy.when(mock_module_view.get_module_calibration_offset("module-id")).then_return(
        ModuleOffsetData(
            moduleOffsetVector=ModuleOffsetVector(x=2, y=3, z=4),
            location=DeckSlotLocation(slotName=DeckSlotName.SLOT_3),
        )
    )

    result = subject.get_labware_parent_position("labware-id")

    assert result == Point(6, 8, 10)


def test_get_labware_parent_position_on_labware(
    decoy: Decoy,
    mock_labware_view: LabwareView,
    mock_module_view: ModuleView,
    mock_addressable_area_view: AddressableAreaView,
    ot2_standard_deck_def: DeckDefinitionV5,
    subject: GeometryView,
) -> None:
    """It should return a labware position for labware on a labware on a module."""
    labware_data = LoadedLabware(
        id="labware-id",
        loadName="bcd",
        definitionUri=uri_from_details(namespace="a", load_name="bcd", version=1),
        location=OnLabwareLocation(labwareId="adapter-id"),
        offsetId=None,
    )
    adapter_data = LoadedLabware(
        id="adapter-id",
        loadName="xyz",
        definitionUri=uri_from_details(namespace="w", load_name="xyz", version=1),
        location=ModuleLocation(moduleId="module-id"),
        offsetId=None,
    )
    decoy.when(mock_labware_view.get("labware-id")).then_return(labware_data)
    decoy.when(mock_module_view.get_location("module-id")).then_return(
        DeckSlotLocation(slotName=DeckSlotName.SLOT_3)
    )
    decoy.when(
        mock_addressable_area_view.get_addressable_area_position(DeckSlotName.SLOT_3.id)
    ).then_return(Point(1, 2, 3))
    decoy.when(mock_labware_view.get("adapter-id")).then_return(adapter_data)
    decoy.when(mock_labware_view.get_dimensions("adapter-id")).then_return(
        Dimensions(x=123, y=456, z=5)
    )
    decoy.when(
        mock_labware_view.get_labware_overlap_offsets("labware-id", "xyz")
    ).then_return(OverlapOffset(x=1, y=2, z=2))

    decoy.when(mock_labware_view.get_deck_definition()).then_return(
        ot2_standard_deck_def
    )
    decoy.when(
        mock_module_view.get_nominal_module_offset(
            module_id="module-id",
            addressable_areas=mock_addressable_area_view,
        )
    ).then_return(LabwareOffsetVector(x=1, y=2, z=3))

    decoy.when(mock_module_view.get_connected_model("module-id")).then_return(
        ModuleModel.MAGNETIC_MODULE_V2
    )
    decoy.when(
        mock_labware_view.get_module_overlap_offsets(
            "adapter-id", ModuleModel.MAGNETIC_MODULE_V2
        )
    ).then_return(OverlapOffset(x=-3, y=-2, z=-1))

    decoy.when(mock_module_view.get_module_calibration_offset("module-id")).then_return(
        ModuleOffsetData(
            moduleOffsetVector=ModuleOffsetVector(x=3, y=4, z=5),
            location=DeckSlotLocation(slotName=DeckSlotName.SLOT_3),
        )
    )

    result = subject.get_labware_parent_position("labware-id")

    assert result == Point(9, 12, 15)


def test_module_calibration_offset_rotation(
    decoy: Decoy,
    mock_labware_view: LabwareView,
    mock_module_view: ModuleView,
    ot2_standard_deck_def: DeckDefinitionV5,
    subject: GeometryView,
) -> None:
    """Return the rotated module calibration offset if the module was moved from one side of the deck to the other."""
    labware_data = LoadedLabware(
        id="labware-id",
        loadName="b",
        definitionUri=uri_from_details(namespace="a", load_name="b", version=1),
        location=ModuleLocation(moduleId="module-id"),
        offsetId=None,
    )

    decoy.when(mock_labware_view.get("labware-id")).then_return(labware_data)
    decoy.when(mock_module_view.get_location("module-id")).then_return(
        DeckSlotLocation(slotName=DeckSlotName.SLOT_D1)
    )
    decoy.when(mock_module_view.get_connected_model("module-id")).then_return(
        ModuleModel.TEMPERATURE_MODULE_V2
    )
    decoy.when(mock_module_view.get_module_calibration_offset("module-id")).then_return(
        ModuleOffsetData(
            moduleOffsetVector=ModuleOffsetVector(x=2, y=3, z=4),
            location=DeckSlotLocation(slotName=DeckSlotName.SLOT_D1),
        )
    )

    # the module has not changed location after calibration, so there is no rotation
    result = subject._get_calibrated_module_offset(ModuleLocation(moduleId="module-id"))
    assert result == ModuleOffsetVector(x=2, y=3, z=4)

    # the module has changed from slot D1 to D3, so we should rotate the calibration offset 180 degrees along the z axis
    decoy.when(mock_module_view.get_location("module-id")).then_return(
        DeckSlotLocation(slotName=DeckSlotName.SLOT_D3)
    )
    result = subject._get_calibrated_module_offset(ModuleLocation(moduleId="module-id"))
    assert result == ModuleOffsetVector(x=-2, y=-3, z=4)

    # attempting to load the module calibration offset from an invalid slot in the middle of the deck (A2, B2, C2, D2)
    # is not be allowed since you can't even load a module in the middle to perform a module calibration in the
    # first place. So if someone manually edits the stored module calibration offset we will throw an assert error.
    decoy.when(mock_module_view.get_module_calibration_offset("module-id")).then_return(
        ModuleOffsetData(
            moduleOffsetVector=ModuleOffsetVector(x=2, y=3, z=4),
            location=DeckSlotLocation(slotName=DeckSlotName.SLOT_D2),
        )
    )
    with pytest.raises(AssertionError):
        result = subject._get_calibrated_module_offset(
            ModuleLocation(moduleId="module-id")
        )


def test_get_labware_origin_position(
    decoy: Decoy,
    well_plate_def: LabwareDefinition,
    mock_labware_view: LabwareView,
    mock_addressable_area_view: AddressableAreaView,
    subject: GeometryView,
) -> None:
    """It should return a deck slot position with the labware's offset as its origin."""
    labware_data = LoadedLabware(
        id="labware-id",
        loadName="load-name",
        definitionUri="definition-uri",
        location=DeckSlotLocation(slotName=DeckSlotName.SLOT_3),
        offsetId=None,
    )

    decoy.when(mock_labware_view.get("labware-id")).then_return(labware_data)
    decoy.when(mock_labware_view.get_definition("labware-id")).then_return(
        well_plate_def
    )
    decoy.when(
        mock_addressable_area_view.get_addressable_area_position(DeckSlotName.SLOT_3.id)
    ).then_return(Point(1, 2, 3))

    expected_parent = Point(1, 2, 3)
    expected_offset = Point(
        x=well_plate_def.cornerOffsetFromSlot.x,
        y=well_plate_def.cornerOffsetFromSlot.y,
        z=well_plate_def.cornerOffsetFromSlot.z,
    )
    expected_point = expected_parent + expected_offset

    result = subject.get_labware_origin_position("labware-id")

    assert result == expected_point


def test_get_labware_highest_z(
    decoy: Decoy,
    well_plate_def: LabwareDefinition,
    mock_labware_view: LabwareView,
    mock_addressable_area_view: AddressableAreaView,
    subject: GeometryView,
) -> None:
    """It should get the absolute location of a labware's highest Z point."""
    labware_data = LoadedLabware(
        id="labware-id",
        loadName="load-name",
        definitionUri="definition-uri",
        location=DeckSlotLocation(slotName=DeckSlotName.SLOT_3),
        offsetId="offset-id",
    )
    slot_pos = Point(1, 2, 3)
    calibration_offset = LabwareOffsetVector(x=1, y=-2, z=3)

    decoy.when(mock_labware_view.get("labware-id")).then_return(labware_data)
    decoy.when(mock_labware_view.get_definition("labware-id")).then_return(
        well_plate_def
    )
    decoy.when(mock_labware_view.get_labware_offset_vector("labware-id")).then_return(
        calibration_offset
    )
    decoy.when(
        mock_addressable_area_view.get_addressable_area_position(DeckSlotName.SLOT_3.id)
    ).then_return(slot_pos)

    highest_z = subject.get_labware_highest_z("labware-id")

    assert highest_z == (well_plate_def.dimensions.zDimension + 3 + 3)


def test_get_module_labware_highest_z(
    decoy: Decoy,
    well_plate_def: LabwareDefinition,
    mock_labware_view: LabwareView,
    mock_module_view: ModuleView,
    mock_addressable_area_view: AddressableAreaView,
    ot2_standard_deck_def: DeckDefinitionV5,
    subject: GeometryView,
) -> None:
    """It should get the absolute location of a labware's highest Z point."""
    labware_data = LoadedLabware(
        id="labware-id",
        loadName="load-name",
        definitionUri="definition-uri",
        location=ModuleLocation(moduleId="module-id"),
        offsetId="offset-id",
    )
    slot_pos = Point(1, 2, 3)
    calibration_offset = LabwareOffsetVector(x=1, y=-2, z=3)

    decoy.when(mock_labware_view.get("labware-id")).then_return(labware_data)
    decoy.when(mock_labware_view.get_definition("labware-id")).then_return(
        well_plate_def
    )
    decoy.when(mock_labware_view.get_labware_offset_vector("labware-id")).then_return(
        calibration_offset
    )
    decoy.when(
        mock_addressable_area_view.get_addressable_area_position(DeckSlotName.SLOT_3.id)
    ).then_return(slot_pos)
    decoy.when(mock_module_view.get_location("module-id")).then_return(
        DeckSlotLocation(slotName=DeckSlotName.SLOT_3)
    )
    decoy.when(mock_labware_view.get_deck_definition()).then_return(
        ot2_standard_deck_def
    )
    decoy.when(
        mock_module_view.get_nominal_module_offset(
            module_id="module-id",
            addressable_areas=mock_addressable_area_view,
        )
    ).then_return(LabwareOffsetVector(x=4, y=5, z=6))
    decoy.when(mock_module_view.get_height_over_labware("module-id")).then_return(0.5)
    decoy.when(mock_module_view.get_module_calibration_offset("module-id")).then_return(
        ModuleOffsetData(
            moduleOffsetVector=ModuleOffsetVector(x=0, y=0, z=0),
            location=DeckSlotLocation(slotName=DeckSlotName.SLOT_3),
        )
    )
    decoy.when(mock_module_view.get_connected_model("module-id")).then_return(
        ModuleModel.MAGNETIC_MODULE_V2
    )
    decoy.when(
        mock_labware_view.get_module_overlap_offsets(
            "labware-id", ModuleModel.MAGNETIC_MODULE_V2
        )
    ).then_return(OverlapOffset(x=0, y=0, z=0))

    highest_z = subject.get_labware_highest_z("labware-id")

    assert highest_z == (well_plate_def.dimensions.zDimension + 3 + 3 + 6 + 0.5)


def test_get_all_obstacle_highest_z_no_equipment(
    decoy: Decoy,
    mock_labware_view: LabwareView,
    mock_module_view: ModuleView,
    mock_addressable_area_view: AddressableAreaView,
    subject: GeometryView,
) -> None:
    """It should return 0 if no loaded equipment."""
    decoy.when(mock_module_view.get_all()).then_return([])
    decoy.when(mock_labware_view.get_all()).then_return([])
    decoy.when(mock_addressable_area_view.get_all()).then_return([])

    result = subject.get_all_obstacle_highest_z()

    assert result == 0


def test_get_all_obstacle_highest_z(
    decoy: Decoy,
    well_plate_def: LabwareDefinition,
    reservoir_def: LabwareDefinition,
    falcon_tuberack_def: LabwareDefinition,
    mock_labware_view: LabwareView,
    mock_module_view: ModuleView,
    mock_addressable_area_view: AddressableAreaView,
    subject: GeometryView,
) -> None:
    """It should get the highest Z amongst all labware."""
    plate = LoadedLabware(
        id="plate-id",
        loadName="plate-load-name",
        definitionUri="plate-definition-uri",
        location=DeckSlotLocation(slotName=DeckSlotName.SLOT_3),
        offsetId="plate-offset-id",
    )
    off_deck_lw = LoadedLabware(
        id="off-deck-plate-id",
        loadName="off-deck-plate-load-name",
        definitionUri="off-deck-plate-definition-uri",
        location=OFF_DECK_LOCATION,
        offsetId="plate-offset-id",
    )
    reservoir = LoadedLabware(
        id="reservoir-id",
        loadName="reservoir-load-name",
        definitionUri="reservoir-definition-uri",
        location=DeckSlotLocation(slotName=DeckSlotName.SLOT_4),
        offsetId="reservoir-offset-id",
    )

    plate_offset = LabwareOffsetVector(x=1, y=-2, z=3)
    off_deck_lw_offset = LabwareOffsetVector(x=1, y=-2, z=3)
    reservoir_offset = LabwareOffsetVector(x=1, y=-2, z=3)

    decoy.when(mock_module_view.get_all()).then_return([])
    decoy.when(mock_addressable_area_view.get_all()).then_return([])

    decoy.when(mock_labware_view.get_all()).then_return([plate, off_deck_lw, reservoir])
    decoy.when(mock_labware_view.get("plate-id")).then_return(plate)
    decoy.when(mock_labware_view.get("off-deck-plate-id")).then_return(off_deck_lw)
    decoy.when(mock_labware_view.get("reservoir-id")).then_return(reservoir)

    decoy.when(mock_labware_view.get_definition("plate-id")).then_return(well_plate_def)
    decoy.when(mock_labware_view.get_definition("off-deck-plate-id")).then_return(
        falcon_tuberack_def  # Something tall.
    )
    decoy.when(mock_labware_view.get_definition("reservoir-id")).then_return(
        reservoir_def
    )

    decoy.when(mock_labware_view.get_labware_offset_vector("plate-id")).then_return(
        plate_offset
    )
    decoy.when(
        mock_labware_view.get_labware_offset_vector("off-deck-plate-id")
    ).then_return(off_deck_lw_offset)
    decoy.when(mock_labware_view.get_labware_offset_vector("reservoir-id")).then_return(
        reservoir_offset
    )

    decoy.when(
        mock_addressable_area_view.get_addressable_area_position(DeckSlotName.SLOT_3.id)
    ).then_return(Point(1, 2, 3))
    decoy.when(
        mock_addressable_area_view.get_addressable_area_position(DeckSlotName.SLOT_4.id)
    ).then_return(Point(4, 5, 6))

    plate_z = subject.get_labware_highest_z("plate-id")
    reservoir_z = subject.get_labware_highest_z("reservoir-id")
    all_z = subject.get_all_obstacle_highest_z()

    # Should exclude the off-deck plate.
    assert all_z == max(plate_z, reservoir_z)


def test_get_all_obstacle_highest_z_with_staging_area(
    decoy: Decoy,
    well_plate_def: LabwareDefinition,
    falcon_tuberack_def: LabwareDefinition,
    mock_labware_view: LabwareView,
    mock_module_view: ModuleView,
    mock_addressable_area_view: AddressableAreaView,
    subject: GeometryView,
) -> None:
    """It should get the highest Z amongst all labware including staging area."""
    plate = LoadedLabware(
        id="plate-id",
        loadName="plate-load-name",
        definitionUri="plate-definition-uri",
        location=DeckSlotLocation(slotName=DeckSlotName.SLOT_3),
        offsetId="plate-offset-id",
    )
    staging_lw = LoadedLabware(
        id="staging-id",
        loadName="staging-load-name",
        definitionUri="staging-definition-uri",
        location=AddressableAreaLocation(addressableAreaName="D4"),
        offsetId="plate-offset-id",
    )

    plate_offset = LabwareOffsetVector(x=1, y=-2, z=3)
    staging_lw_offset = LabwareOffsetVector(x=1, y=-2, z=3)

    decoy.when(mock_module_view.get_all()).then_return([])
    decoy.when(mock_addressable_area_view.get_all()).then_return([])

    decoy.when(mock_labware_view.get_all()).then_return([plate, staging_lw])
    decoy.when(mock_labware_view.get("plate-id")).then_return(plate)
    decoy.when(mock_labware_view.get("staging-id")).then_return(staging_lw)

    decoy.when(mock_labware_view.get_definition("plate-id")).then_return(well_plate_def)
    decoy.when(mock_labware_view.get_definition("staging-id")).then_return(
        falcon_tuberack_def  # Something tall.
    )

    decoy.when(mock_labware_view.get_labware_offset_vector("plate-id")).then_return(
        plate_offset
    )
    decoy.when(mock_labware_view.get_labware_offset_vector("staging-id")).then_return(
        staging_lw_offset
    )

    decoy.when(
        mock_addressable_area_view.get_addressable_area_position(DeckSlotName.SLOT_3.id)
    ).then_return(Point(1, 2, 3))
    decoy.when(
        mock_addressable_area_view.get_addressable_area_position("D4")
    ).then_return(Point(4, 5, 6))

    staging_z = subject.get_labware_highest_z("staging-id")
    all_z = subject.get_all_obstacle_highest_z()

    assert all_z == staging_z


def test_get_all_obstacle_highest_z_with_modules(
    decoy: Decoy,
    mock_labware_view: LabwareView,
    mock_module_view: ModuleView,
    mock_addressable_area_view: AddressableAreaView,
    subject: GeometryView,
) -> None:
    """It should get the highest Z including modules."""
    module_1 = LoadedModule.construct(id="module-id-1")
    module_2 = LoadedModule.construct(id="module-id-2")

    decoy.when(mock_labware_view.get_all()).then_return([])
    decoy.when(mock_addressable_area_view.get_all()).then_return([])

    decoy.when(mock_module_view.get_all()).then_return([module_1, module_2])
    decoy.when(mock_module_view.get_overall_height("module-id-1")).then_return(42.0)
    decoy.when(mock_module_view.get_overall_height("module-id-2")).then_return(1337.0)

    result = subject.get_all_obstacle_highest_z()

    assert result == 1337.0


def test_get_all_obstacle_highest_z_with_fixtures(
    decoy: Decoy,
    mock_labware_view: LabwareView,
    mock_module_view: ModuleView,
    mock_addressable_area_view: AddressableAreaView,
    subject: GeometryView,
) -> None:
    """It should get the highest Z including fixtures."""
    decoy.when(mock_labware_view.get_all()).then_return([])
    decoy.when(mock_module_view.get_all()).then_return([])

    decoy.when(mock_addressable_area_view.get_all_cutout_fixtures()).then_return(
        ["abc", "xyz"]
    )
    decoy.when(mock_addressable_area_view.get_fixture_height("abc")).then_return(42.0)
    decoy.when(mock_addressable_area_view.get_fixture_height("xyz")).then_return(1337.0)

    result = subject.get_all_obstacle_highest_z()

    assert result == 1337.0


def test_get_highest_z_in_slot_with_single_labware(
    decoy: Decoy,
    mock_labware_view: LabwareView,
    mock_addressable_area_view: AddressableAreaView,
    subject: GeometryView,
    well_plate_def: LabwareDefinition,
) -> None:
    """It should get the highest Z in slot with just a single labware."""
    # Case: Slot has a labware that doesn't have any other labware on it. Highest z is equal to labware height.
    labware_in_slot = LoadedLabware(
        id="just-labware-id",
        loadName="just-labware-name",
        definitionUri="definition-uri",
        location=DeckSlotLocation(slotName=DeckSlotName.SLOT_3),
        offsetId="offset-id",
    )
    slot_pos = Point(1, 2, 3)
    calibration_offset = LabwareOffsetVector(x=1, y=-2, z=3)

    decoy.when(mock_labware_view.get_by_slot(DeckSlotName.SLOT_3)).then_return(
        labware_in_slot
    )
    decoy.when(mock_labware_view.get_id_by_labware("just-labware-id")).then_raise(
        errors.LabwareNotLoadedOnLabwareError("no more labware")
    )
    decoy.when(mock_labware_view.get("just-labware-id")).then_return(labware_in_slot)
    decoy.when(mock_labware_view.get_definition("just-labware-id")).then_return(
        well_plate_def
    )
    decoy.when(
        mock_labware_view.get_labware_offset_vector("just-labware-id")
    ).then_return(calibration_offset)
    decoy.when(
        mock_addressable_area_view.get_addressable_area_position(DeckSlotName.SLOT_3.id)
    ).then_return(slot_pos)

    expected_highest_z = well_plate_def.dimensions.zDimension + 3 + 3
    assert (
        subject.get_highest_z_in_slot(DeckSlotLocation(slotName=DeckSlotName.SLOT_3))
        == expected_highest_z
    )


def test_get_highest_z_in_slot_with_single_module(
    decoy: Decoy,
    mock_labware_view: LabwareView,
    mock_module_view: ModuleView,
    mock_addressable_area_view: AddressableAreaView,
    subject: GeometryView,
    ot2_standard_deck_def: DeckDefinitionV5,
) -> None:
    """It should get the highest Z in slot with just a single module."""
    # Case: Slot has a module that doesn't have any labware on it. Highest z is equal to module height.
    module_in_slot = LoadedModule.construct(
        id="only-module",
        model=ModuleModel.THERMOCYCLER_MODULE_V2,
        location=DeckSlotLocation(slotName=DeckSlotName.SLOT_4),
    )

    decoy.when(mock_module_view.get_by_slot(DeckSlotName.SLOT_3)).then_return(
        module_in_slot
    )
    decoy.when(mock_labware_view.get_id_by_module("only-module")).then_raise(
        errors.LabwareNotLoadedOnModuleError("only module")
    )
    decoy.when(mock_labware_view.get_deck_definition()).then_return(
        ot2_standard_deck_def
    )
    decoy.when(
        mock_module_view.get_module_highest_z(
            module_id="only-module",
            addressable_areas=mock_addressable_area_view,
        )
    ).then_return(12345)

    assert (
        subject.get_highest_z_in_slot(DeckSlotLocation(slotName=DeckSlotName.SLOT_3))
        == 12345
    )


# TODO (spp, 2023-12-05): this is mocking out too many things and is hard to follow.
#  Create an integration test that loads labware and modules and tests the geometry
#  in an easier-to-understand manner.
def test_get_highest_z_in_slot_with_stacked_labware_on_slot(
    decoy: Decoy,
    mock_labware_view: LabwareView,
    mock_addressable_area_view: AddressableAreaView,
    subject: GeometryView,
    well_plate_def: LabwareDefinition,
) -> None:
    """It should get the highest z in slot of the topmost labware in stack.

    Tests both `get_highest_z_in_slot` and `get_highest_z_of_labware_stack`.
    """
    labware_in_slot = LoadedLabware(
        id="bottom-labware-id",
        loadName="bottom-labware-name",
        definitionUri="bottom-definition-uri",
        location=DeckSlotLocation(slotName=DeckSlotName.SLOT_3),
        offsetId="offset-id",
    )
    middle_labware = LoadedLabware(
        id="middle-labware-id",
        loadName="middle-labware-name",
        definitionUri="middle-definition-uri",
        location=OnLabwareLocation(labwareId="bottom-labware-id"),
        offsetId="offset-id",
    )
    top_labware = LoadedLabware(
        id="top-labware-id",
        loadName="top-labware-name",
        definitionUri="top-definition-uri",
        location=OnLabwareLocation(labwareId="middle-labware-id"),
        offsetId="offset-id",
    )
    slot_pos = Point(11, 22, 33)
    top_lw_lpc_offset = LabwareOffsetVector(x=1, y=-2, z=3)

    decoy.when(mock_labware_view.get_by_slot(DeckSlotName.SLOT_3)).then_return(
        labware_in_slot
    )

    decoy.when(mock_labware_view.get_id_by_labware("bottom-labware-id")).then_return(
        "middle-labware-id"
    )
    decoy.when(mock_labware_view.get_id_by_labware("middle-labware-id")).then_return(
        "top-labware-id"
    )
    decoy.when(mock_labware_view.get_id_by_labware("top-labware-id")).then_raise(
        errors.LabwareNotLoadedOnLabwareError("top labware")
    )

    decoy.when(mock_labware_view.get("bottom-labware-id")).then_return(labware_in_slot)
    decoy.when(mock_labware_view.get("middle-labware-id")).then_return(middle_labware)
    decoy.when(mock_labware_view.get("top-labware-id")).then_return(top_labware)

    decoy.when(mock_labware_view.get_definition("top-labware-id")).then_return(
        well_plate_def
    )
    decoy.when(
        mock_labware_view.get_labware_offset_vector("top-labware-id")
    ).then_return(top_lw_lpc_offset)
    decoy.when(mock_labware_view.get_dimensions("middle-labware-id")).then_return(
        Dimensions(x=10, y=20, z=30)
    )
    decoy.when(mock_labware_view.get_dimensions("bottom-labware-id")).then_return(
        Dimensions(x=11, y=12, z=13)
    )

    decoy.when(
        mock_labware_view.get_labware_overlap_offsets(
            "top-labware-id", below_labware_name="middle-labware-name"
        )
    ).then_return(OverlapOffset(x=4, y=5, z=6))
    decoy.when(
        mock_labware_view.get_labware_overlap_offsets(
            "middle-labware-id", below_labware_name="bottom-labware-name"
        )
    ).then_return(OverlapOffset(x=7, y=8, z=9))

    decoy.when(
        mock_addressable_area_view.get_addressable_area_position(DeckSlotName.SLOT_3.id)
    ).then_return(slot_pos)

    expected_highest_z = (
        slot_pos.z + well_plate_def.dimensions.zDimension - 6 + 30 - 9 + 13 + 3
    )
    assert (
        subject.get_highest_z_in_slot(DeckSlotLocation(slotName=DeckSlotName.SLOT_3))
        == expected_highest_z
    )


# TODO (spp, 2023-12-05): this is mocking out too many things and is hard to follow.
#  Create an integration test that loads labware and modules and tests the geometry
#  in an easier-to-understand manner.
def test_get_highest_z_in_slot_with_labware_stack_on_module(
    decoy: Decoy,
    mock_labware_view: LabwareView,
    mock_module_view: ModuleView,
    mock_addressable_area_view: AddressableAreaView,
    subject: GeometryView,
    well_plate_def: LabwareDefinition,
    ot2_standard_deck_def: DeckDefinitionV5,
) -> None:
    """It should get the highest z in slot of labware on module.

    Tests both `get_highest_z_in_slot` and `get_highest_z_of_labware_stack`.
    """
    top_labware = LoadedLabware(
        id="top-labware-id",
        loadName="top-labware-name",
        definitionUri="top-labware-uri",
        location=OnLabwareLocation(labwareId="adapter-id"),
        offsetId="offset-id1",
    )
    adapter = LoadedLabware(
        id="adapter-id",
        loadName="adapter-name",
        definitionUri="adapter-uri",
        location=ModuleLocation(moduleId="module-id"),
        offsetId="offset-id2",
    )
    module_on_slot = LoadedModule.construct(
        id="module-id",
        model=ModuleModel.THERMOCYCLER_MODULE_V2,
        location=DeckSlotLocation(slotName=DeckSlotName.SLOT_4),
    )

    slot_pos = Point(11, 22, 33)
    top_lw_lpc_offset = LabwareOffsetVector(x=1, y=-2, z=3)

    decoy.when(mock_module_view.get("module-id")).then_return(module_on_slot)
    decoy.when(mock_module_view.get_by_slot(DeckSlotName.SLOT_3)).then_return(
        module_on_slot
    )

    decoy.when(mock_labware_view.get_id_by_module("module-id")).then_return(
        "adapter-id"
    )
    decoy.when(mock_labware_view.get_id_by_labware("adapter-id")).then_return(
        "top-labware-id"
    )
    decoy.when(mock_labware_view.get_id_by_labware("top-labware-id")).then_raise(
        errors.LabwareNotLoadedOnLabwareError("top labware")
    )

    decoy.when(mock_labware_view.get_deck_definition()).then_return(
        ot2_standard_deck_def
    )
    decoy.when(mock_labware_view.get_definition("top-labware-id")).then_return(
        well_plate_def
    )

    decoy.when(mock_labware_view.get("adapter-id")).then_return(adapter)
    decoy.when(mock_labware_view.get("top-labware-id")).then_return(top_labware)
    decoy.when(
        mock_labware_view.get_labware_offset_vector("top-labware-id")
    ).then_return(top_lw_lpc_offset)
    decoy.when(mock_labware_view.get_dimensions("adapter-id")).then_return(
        Dimensions(x=10, y=20, z=30)
    )
    decoy.when(
        mock_labware_view.get_labware_overlap_offsets(
            labware_id="top-labware-id", below_labware_name="adapter-name"
        )
    ).then_return(OverlapOffset(x=4, y=5, z=6))

    decoy.when(mock_module_view.get_location("module-id")).then_return(
        DeckSlotLocation(slotName=DeckSlotName.SLOT_3)
    )
    decoy.when(
        mock_module_view.get_nominal_module_offset(
            module_id="module-id",
            addressable_areas=mock_addressable_area_view,
        )
    ).then_return(LabwareOffsetVector(x=40, y=50, z=60))
    decoy.when(mock_module_view.get_connected_model("module-id")).then_return(
        ModuleModel.TEMPERATURE_MODULE_V2
    )

    decoy.when(
        mock_labware_view.get_module_overlap_offsets(
            "adapter-id", ModuleModel.TEMPERATURE_MODULE_V2
        )
    ).then_return(OverlapOffset(x=1.1, y=2.2, z=3.3))

    decoy.when(
        mock_addressable_area_view.get_addressable_area_position(DeckSlotName.SLOT_3.id)
    ).then_return(slot_pos)

    expected_highest_z = (
        slot_pos.z + 60 + 30 - 3.3 + well_plate_def.dimensions.zDimension - 6 + 3
    )
    assert (
        subject.get_highest_z_in_slot(DeckSlotLocation(slotName=DeckSlotName.SLOT_3))
        == expected_highest_z
    )


@pytest.mark.parametrize(
    ["location", "min_z_height", "expected_min_z"],
    [
        (None, None, 0),
        (None, 1337, 1337),
        (CurrentWell("other-pipette-id", "labware-id", "well-name"), None, 0),
        (CurrentWell("pipette-id", "other-labware-id", "well-name"), None, 0),
        (CurrentWell("pipette-id", "labware-id", "well-name"), None, 20.22),
        (CurrentWell("pipette-id", "labware-id", "well-name"), 1.23, 20.22),
        (CurrentWell("pipette-id", "labware-id", "well-name"), 1337, 1337),
    ],
)
def test_get_min_travel_z(
    decoy: Decoy,
    well_plate_def: LabwareDefinition,
    mock_labware_view: LabwareView,
    mock_module_view: ModuleView,
    mock_addressable_area_view: AddressableAreaView,
    location: Optional[CurrentWell],
    min_z_height: Optional[float],
    expected_min_z: float,
    subject: GeometryView,
) -> None:
    """It should find the minimum travel z."""
    labware_data = LoadedLabware(
        id="labware-id",
        loadName="load-name",
        definitionUri="definition-uri",
        location=DeckSlotLocation(slotName=DeckSlotName.SLOT_3),
        offsetId="offset-id",
    )

    decoy.when(mock_labware_view.get("labware-id")).then_return(labware_data)
    decoy.when(mock_labware_view.get_definition("labware-id")).then_return(
        well_plate_def
    )
    decoy.when(mock_labware_view.get_labware_offset_vector("labware-id")).then_return(
        LabwareOffsetVector(x=0, y=0, z=3)
    )
    decoy.when(
        mock_addressable_area_view.get_addressable_area_position(DeckSlotName.SLOT_3.id)
    ).then_return(Point(0, 0, 3))

    decoy.when(mock_module_view.get_all()).then_return([])
    decoy.when(mock_labware_view.get_all()).then_return([])
    decoy.when(mock_addressable_area_view.get_all()).then_return([])

    min_travel_z = subject.get_min_travel_z(
        "pipette-id", "labware-id", location, min_z_height
    )

    assert min_travel_z == expected_min_z


def test_get_labware_position(
    decoy: Decoy,
    well_plate_def: LabwareDefinition,
    mock_labware_view: LabwareView,
    mock_addressable_area_view: AddressableAreaView,
    subject: GeometryView,
) -> None:
    """It should return the slot position plus calibrated offset."""
    labware_data = LoadedLabware(
        id="labware-id",
        loadName="load-name",
        definitionUri="definition-uri",
        location=DeckSlotLocation(slotName=DeckSlotName.SLOT_4),
        offsetId="reservoir-offset-id",
    )
    calibration_offset = LabwareOffsetVector(x=1, y=-2, z=3)
    slot_pos = Point(4, 5, 6)

    decoy.when(mock_labware_view.get("labware-id")).then_return(labware_data)
    decoy.when(mock_labware_view.get_definition("labware-id")).then_return(
        well_plate_def
    )
    decoy.when(mock_labware_view.get_labware_offset_vector("labware-id")).then_return(
        calibration_offset
    )
    decoy.when(
        mock_addressable_area_view.get_addressable_area_position(DeckSlotName.SLOT_4.id)
    ).then_return(slot_pos)

    position = subject.get_labware_position(labware_id="labware-id")

    assert position == Point(
        x=slot_pos[0] + well_plate_def.cornerOffsetFromSlot.x + 1,
        y=slot_pos[1] + well_plate_def.cornerOffsetFromSlot.y - 2,
        z=slot_pos[2] + well_plate_def.cornerOffsetFromSlot.z + 3,
    )


def test_get_well_position(
    decoy: Decoy,
    well_plate_def: LabwareDefinition,
    mock_labware_view: LabwareView,
    mock_addressable_area_view: AddressableAreaView,
    subject: GeometryView,
) -> None:
    """It should be able to get the position of a well top in a labware."""
    labware_data = LoadedLabware(
        id="labware-id",
        loadName="load-name",
        definitionUri="definition-uri",
        location=DeckSlotLocation(slotName=DeckSlotName.SLOT_4),
        offsetId="offset-id",
    )
    calibration_offset = LabwareOffsetVector(x=1, y=-2, z=3)
    slot_pos = Point(4, 5, 6)
    well_def = well_plate_def.wells["B2"]

    decoy.when(mock_labware_view.get("labware-id")).then_return(labware_data)
    decoy.when(mock_labware_view.get_definition("labware-id")).then_return(
        well_plate_def
    )
    decoy.when(mock_labware_view.get_labware_offset_vector("labware-id")).then_return(
        calibration_offset
    )
    decoy.when(
        mock_addressable_area_view.get_addressable_area_position(DeckSlotName.SLOT_4.id)
    ).then_return(slot_pos)
    decoy.when(mock_labware_view.get_well_definition("labware-id", "B2")).then_return(
        well_def
    )

    result = subject.get_well_position("labware-id", "B2")

    assert result == Point(
        x=slot_pos[0] + 1 + well_def.x,
        y=slot_pos[1] - 2 + well_def.y,
        z=slot_pos[2] + 3 + well_def.z + well_def.depth,
    )


def test_get_well_height(
    decoy: Decoy,
    well_plate_def: LabwareDefinition,
    mock_labware_view: LabwareView,
    subject: GeometryView,
) -> None:
    """It should be able to get the well height."""
    well_def = well_plate_def.wells["B2"]
    decoy.when(mock_labware_view.get_well_definition("labware-id", "B2")).then_return(
        well_def
    )
    assert subject.get_well_height("labware-id", "B2") == 10.67


def test_get_module_labware_well_position(
    decoy: Decoy,
    well_plate_def: LabwareDefinition,
    mock_labware_view: LabwareView,
    mock_module_view: ModuleView,
    mock_addressable_area_view: AddressableAreaView,
    ot2_standard_deck_def: DeckDefinitionV5,
    subject: GeometryView,
) -> None:
    """It should be able to get the position of a well top in a labware on module."""
    labware_data = LoadedLabware(
        id="labware-id",
        loadName="load-name",
        definitionUri="definition-uri",
        location=ModuleLocation(moduleId="module-id"),
        offsetId="offset-id",
    )
    calibration_offset = LabwareOffsetVector(x=1, y=-2, z=3)
    slot_pos = Point(4, 5, 6)
    well_def = well_plate_def.wells["B2"]

    decoy.when(mock_labware_view.get("labware-id")).then_return(labware_data)
    decoy.when(mock_labware_view.get_definition("labware-id")).then_return(
        well_plate_def
    )
    decoy.when(mock_labware_view.get_labware_offset_vector("labware-id")).then_return(
        calibration_offset
    )
    decoy.when(
        mock_addressable_area_view.get_addressable_area_position(DeckSlotName.SLOT_4.id)
    ).then_return(slot_pos)
    decoy.when(mock_labware_view.get_well_definition("labware-id", "B2")).then_return(
        well_def
    )
    decoy.when(mock_module_view.get_location("module-id")).then_return(
        DeckSlotLocation(slotName=DeckSlotName.SLOT_4)
    )
    decoy.when(mock_labware_view.get_deck_definition()).then_return(
        ot2_standard_deck_def
    )
    decoy.when(
        mock_module_view.get_nominal_module_offset(
            module_id="module-id",
            addressable_areas=mock_addressable_area_view,
        )
    ).then_return(LabwareOffsetVector(x=4, y=5, z=6))
    decoy.when(mock_module_view.get_module_calibration_offset("module-id")).then_return(
        ModuleOffsetData(
            moduleOffsetVector=ModuleOffsetVector(x=0, y=0, z=0),
            location=DeckSlotLocation(slotName=DeckSlotName.SLOT_3),
        )
    )
    decoy.when(mock_module_view.get_connected_model("module-id")).then_return(
        ModuleModel.MAGNETIC_MODULE_V2
    )
    decoy.when(
        mock_labware_view.get_module_overlap_offsets(
            "labware-id", ModuleModel.MAGNETIC_MODULE_V2
        )
    ).then_return(OverlapOffset(x=0, y=0, z=0))

    result = subject.get_well_position("labware-id", "B2")
    assert result == Point(
        x=slot_pos[0] + 1 + well_def.x + 4,
        y=slot_pos[1] - 2 + well_def.y + 5,
        z=slot_pos[2] + 3 + well_def.z + well_def.depth + 6,
    )


def test_get_well_position_with_top_offset(
    decoy: Decoy,
    well_plate_def: LabwareDefinition,
    mock_labware_view: LabwareView,
    mock_addressable_area_view: AddressableAreaView,
    subject: GeometryView,
) -> None:
    """It should be able to get the position of a well top in a labware."""
    labware_data = LoadedLabware(
        id="labware-id",
        loadName="load-name",
        definitionUri="definition-uri",
        location=DeckSlotLocation(slotName=DeckSlotName.SLOT_4),
        offsetId="offset-id",
    )
    calibration_offset = LabwareOffsetVector(x=1, y=-2, z=3)
    slot_pos = Point(4, 5, 6)
    well_def = well_plate_def.wells["B2"]

    decoy.when(mock_labware_view.get("labware-id")).then_return(labware_data)
    decoy.when(mock_labware_view.get_definition("labware-id")).then_return(
        well_plate_def
    )
    decoy.when(mock_labware_view.get_labware_offset_vector("labware-id")).then_return(
        calibration_offset
    )
    decoy.when(
        mock_addressable_area_view.get_addressable_area_position(DeckSlotName.SLOT_4.id)
    ).then_return(slot_pos)
    decoy.when(mock_labware_view.get_well_definition("labware-id", "B2")).then_return(
        well_def
    )

    result = subject.get_well_position(
        labware_id="labware-id",
        well_name="B2",
        well_location=WellLocation(
            origin=WellOrigin.TOP,
            offset=WellOffset(x=1, y=2, z=3),
        ),
    )

    assert result == Point(
        x=slot_pos[0] + 1 + well_def.x + 1,
        y=slot_pos[1] - 2 + well_def.y + 2,
        z=slot_pos[2] + 3 + well_def.z + well_def.depth + 3,
    )


def test_get_well_position_with_bottom_offset(
    decoy: Decoy,
    well_plate_def: LabwareDefinition,
    mock_labware_view: LabwareView,
    mock_addressable_area_view: AddressableAreaView,
    subject: GeometryView,
) -> None:
    """It should be able to get the position of a well bottom in a labware."""
    labware_data = LoadedLabware(
        id="labware-id",
        loadName="load-name",
        definitionUri="definition-uri",
        location=DeckSlotLocation(slotName=DeckSlotName.SLOT_4),
        offsetId="offset-id",
    )
    calibration_offset = LabwareOffsetVector(x=1, y=-2, z=3)
    slot_pos = Point(4, 5, 6)
    well_def = well_plate_def.wells["B2"]

    decoy.when(mock_labware_view.get("labware-id")).then_return(labware_data)
    decoy.when(mock_labware_view.get_definition("labware-id")).then_return(
        well_plate_def
    )
    decoy.when(mock_labware_view.get_labware_offset_vector("labware-id")).then_return(
        calibration_offset
    )
    decoy.when(
        mock_addressable_area_view.get_addressable_area_position(DeckSlotName.SLOT_4.id)
    ).then_return(slot_pos)
    decoy.when(mock_labware_view.get_well_definition("labware-id", "B2")).then_return(
        well_def
    )

    result = subject.get_well_position(
        labware_id="labware-id",
        well_name="B2",
        well_location=WellLocation(
            origin=WellOrigin.BOTTOM,
            offset=WellOffset(x=3, y=2, z=1),
        ),
    )

    assert result == Point(
        x=slot_pos[0] + 1 + well_def.x + 3,
        y=slot_pos[1] - 2 + well_def.y + 2,
        z=slot_pos[2] + 3 + well_def.z + 1,
    )


def test_get_well_position_with_center_offset(
    decoy: Decoy,
    well_plate_def: LabwareDefinition,
    mock_labware_view: LabwareView,
    mock_addressable_area_view: AddressableAreaView,
    subject: GeometryView,
) -> None:
    """It should be able to get the position of a well center in a labware."""
    labware_data = LoadedLabware(
        id="labware-id",
        loadName="load-name",
        definitionUri="definition-uri",
        location=DeckSlotLocation(slotName=DeckSlotName.SLOT_4),
        offsetId="offset-id",
    )
    calibration_offset = LabwareOffsetVector(x=1, y=-2, z=3)
    slot_pos = Point(4, 5, 6)
    well_def = well_plate_def.wells["B2"]

    decoy.when(mock_labware_view.get("labware-id")).then_return(labware_data)
    decoy.when(mock_labware_view.get_definition("labware-id")).then_return(
        well_plate_def
    )
    decoy.when(mock_labware_view.get_labware_offset_vector("labware-id")).then_return(
        calibration_offset
    )
    decoy.when(
        mock_addressable_area_view.get_addressable_area_position(DeckSlotName.SLOT_4.id)
    ).then_return(slot_pos)
    decoy.when(mock_labware_view.get_well_definition("labware-id", "B2")).then_return(
        well_def
    )

    result = subject.get_well_position(
        labware_id="labware-id",
        well_name="B2",
        well_location=WellLocation(
            origin=WellOrigin.CENTER,
            offset=WellOffset(x=2, y=3, z=4),
        ),
    )

    assert result == Point(
        x=slot_pos[0] + 1 + well_def.x + 2,
        y=slot_pos[1] - 2 + well_def.y + 3,
        z=slot_pos[2] + 3 + well_def.z + 4 + well_def.depth / 2.0,
    )


def test_get_relative_well_location(
    decoy: Decoy,
    well_plate_def: LabwareDefinition,
    mock_labware_view: LabwareView,
    mock_addressable_area_view: AddressableAreaView,
    subject: GeometryView,
) -> None:
    """It should get the relative location of a well given an absolute position."""
    labware_data = LoadedLabware(
        id="labware-id",
        loadName="load-name",
        definitionUri="definition-uri",
        location=DeckSlotLocation(slotName=DeckSlotName.SLOT_4),
        offsetId="offset-id",
    )
    calibration_offset = LabwareOffsetVector(x=1, y=-2, z=3)
    slot_pos = Point(4, 5, 6)
    well_def = well_plate_def.wells["B2"]

    decoy.when(mock_labware_view.get("labware-id")).then_return(labware_data)
    decoy.when(mock_labware_view.get_definition("labware-id")).then_return(
        well_plate_def
    )
    decoy.when(mock_labware_view.get_labware_offset_vector("labware-id")).then_return(
        calibration_offset
    )
    decoy.when(
        mock_addressable_area_view.get_addressable_area_position(DeckSlotName.SLOT_4.id)
    ).then_return(slot_pos)
    decoy.when(mock_labware_view.get_well_definition("labware-id", "B2")).then_return(
        well_def
    )

    result = subject.get_relative_well_location(
        labware_id="labware-id",
        well_name="B2",
        absolute_point=Point(
            x=slot_pos[0] + 1 + well_def.x + 7,
            y=slot_pos[1] - 2 + well_def.y + 8,
            z=slot_pos[2] + 3 + well_def.z + well_def.depth + 9,
        ),
    )

    assert result == WellLocation(
        origin=WellOrigin.TOP,
        offset=WellOffset.construct(
            x=cast(float, pytest.approx(7)),
            y=cast(float, pytest.approx(8)),
            z=cast(float, pytest.approx(9)),
        ),
    )


def test_get_nominal_effective_tip_length(
    decoy: Decoy,
    mock_labware_view: LabwareView,
    mock_pipette_view: PipetteView,
    subject: GeometryView,
) -> None:
    """It should get the effective tip length from a labware ID and pipette config."""
    decoy.when(mock_labware_view.get_definition_uri("tip-rack-id")).then_return(
        LabwareUri("opentrons/opentrons_96_tiprack_300ul/1")
    )

    decoy.when(
        mock_pipette_view.get_nominal_tip_overlap(
            pipette_id="pipette-id",
            labware_uri=LabwareUri("opentrons/opentrons_96_tiprack_300ul/1"),
        )
    ).then_return(10)

    decoy.when(
        mock_labware_view.get_tip_length(labware_id="tip-rack-id", overlap=10)
    ).then_return(100)

    result = subject.get_nominal_effective_tip_length(
        labware_id="tip-rack-id",
        pipette_id="pipette-id",
    )

    assert result == 100


def test_get_nominal_tip_geometry(
    decoy: Decoy,
    tip_rack_def: LabwareDefinition,
    mock_labware_view: LabwareView,
    mock_pipette_view: PipetteView,
    subject: GeometryView,
) -> None:
    """It should get a "well's" tip geometry."""
    well_def = tip_rack_def.wells["B2"]

    decoy.when(mock_labware_view.get_definition_uri("tip-rack-id")).then_return(
        LabwareUri("opentrons/opentrons_96_tiprack_300ul/1")
    )

    decoy.when(mock_labware_view.get_well_definition("tip-rack-id", "B2")).then_return(
        well_def
    )

    decoy.when(
        mock_pipette_view.get_nominal_tip_overlap(
            pipette_id="pipette-id",
            labware_uri="opentrons/opentrons_96_tiprack_300ul/1",
        )
    ).then_return(10)

    decoy.when(
        mock_labware_view.get_tip_length(labware_id="tip-rack-id", overlap=10)
    ).then_return(100)

    result = subject.get_nominal_tip_geometry(
        pipette_id="pipette-id",
        labware_id="tip-rack-id",
        well_name="B2",
    )

    assert result.length == 100
    assert result.diameter == well_def.diameter
    assert result.volume == well_def.totalLiquidVolume


def test_get_nominal_tip_geometry_raises(
    decoy: Decoy,
    tip_rack_def: LabwareDefinition,
    mock_labware_view: LabwareView,
    subject: GeometryView,
) -> None:
    """It should raise LabwareIsNotTipRackError if well is not circular."""
    well_def = tip_rack_def.wells["B2"]
    well_def.shape = "rectangular"

    decoy.when(mock_labware_view.get_well_definition("tip-rack-id", "B2")).then_return(
        well_def
    )

    with pytest.raises(errors.LabwareIsNotTipRackError):
        subject.get_nominal_tip_geometry(
            labware_id="tip-rack-id", well_name="B2", pipette_id="pipette-id"
        )


def test_get_tip_drop_location(
    decoy: Decoy,
    mock_labware_view: LabwareView,
    mock_pipette_view: PipetteView,
    subject: GeometryView,
    tip_rack_def: LabwareDefinition,
) -> None:
    """It should get relative drop tip location for a pipette/labware combo."""
    decoy.when(mock_labware_view.get_definition("tip-rack-id")).then_return(
        tip_rack_def
    )

    decoy.when(mock_pipette_view.get_return_tip_scale("pipette-id")).then_return(0.5)

    decoy.when(
        mock_labware_view.get_tip_drop_z_offset(
            labware_id="tip-rack-id", length_scale=0.5, additional_offset=3
        )
    ).then_return(1337)

    location = subject.get_checked_tip_drop_location(
        pipette_id="pipette-id",
        labware_id="tip-rack-id",
        well_location=DropTipWellLocation(
            origin=DropTipWellOrigin.DEFAULT,
            offset=WellOffset(x=1, y=2, z=3),
        ),
    )

    assert location == WellLocation(offset=WellOffset(x=1, y=2, z=1337))


def test_get_tip_drop_location_with_non_tiprack(
    decoy: Decoy,
    mock_labware_view: LabwareView,
    subject: GeometryView,
    reservoir_def: LabwareDefinition,
) -> None:
    """It should get relative drop tip location for a labware that is not a tiprack."""
    decoy.when(mock_labware_view.get_definition("labware-id")).then_return(
        reservoir_def
    )

    location = subject.get_checked_tip_drop_location(
        pipette_id="pipette-id",
        labware_id="labware-id",
        well_location=DropTipWellLocation(
            origin=DropTipWellOrigin.DEFAULT,
            offset=WellOffset(x=1, y=2, z=3),
        ),
    )

    assert location == WellLocation(
        origin=WellOrigin.TOP,
        offset=WellOffset(x=1, y=2, z=3),
    )


def test_get_tip_drop_explicit_location(
    decoy: Decoy,
    mock_labware_view: LabwareView,
    subject: GeometryView,
    tip_rack_def: LabwareDefinition,
) -> None:
    """It should pass the location through if origin is not WellOrigin.DROP_TIP."""
    decoy.when(mock_labware_view.get_definition("tip-rack-id")).then_return(
        tip_rack_def
    )

    input_location = DropTipWellLocation(
        origin=DropTipWellOrigin.TOP,
        offset=WellOffset(x=1, y=2, z=3),
    )

    result = subject.get_checked_tip_drop_location(
        pipette_id="pipette-id", labware_id="tip-rack-id", well_location=input_location
    )

    assert result == WellLocation(
        origin=WellOrigin.TOP,
        offset=WellOffset(x=1, y=2, z=3),
    )


def test_get_ancestor_slot_name(
    decoy: Decoy,
    mock_labware_view: LabwareView,
    mock_module_view: ModuleView,
    subject: GeometryView,
) -> None:
    """It should get name of ancestor slot of labware."""
    decoy.when(mock_labware_view.get("labware-1")).then_return(
        LoadedLabware(
            id="labware-1",
            loadName="load-name",
            definitionUri="1234",
            location=DeckSlotLocation(slotName=DeckSlotName.SLOT_4),
        )
    )
    assert subject.get_ancestor_slot_name("labware-1") == DeckSlotName.SLOT_4

    decoy.when(mock_labware_view.get("labware-2")).then_return(
        LoadedLabware(
            id="labware-2",
            loadName="load-name",
            definitionUri="4567",
            location=ModuleLocation(moduleId="4321"),
        )
    )
    decoy.when(mock_module_view.get_location("4321")).then_return(
        DeckSlotLocation(slotName=DeckSlotName.SLOT_1)
    )
    assert subject.get_ancestor_slot_name("labware-2") == DeckSlotName.SLOT_1


def test_ensure_location_not_occupied_raises(
    decoy: Decoy,
    mock_labware_view: LabwareView,
    mock_module_view: ModuleView,
    subject: GeometryView,
) -> None:
    """It should raise error when labware is present in given location."""
    slot_location = DeckSlotLocation(slotName=DeckSlotName.SLOT_4)
    # Shouldn't raise if neither labware nor module in location
    assert subject.ensure_location_not_occupied(location=slot_location) == slot_location

    # Raise if labware in location
    decoy.when(
        mock_labware_view.raise_if_labware_in_location(slot_location)
    ).then_raise(errors.LocationIsOccupiedError("Woops!"))
    with pytest.raises(errors.LocationIsOccupiedError):
        subject.ensure_location_not_occupied(location=slot_location)

    # Raise if module in location
    module_location = DeckSlotLocation(slotName=DeckSlotName.SLOT_1)
    decoy.when(
        mock_labware_view.raise_if_labware_in_location(module_location)
    ).then_return(None)
    decoy.when(
        mock_module_view.raise_if_module_in_location(module_location)
    ).then_raise(errors.LocationIsOccupiedError("Woops again!"))
    with pytest.raises(errors.LocationIsOccupiedError):
        subject.ensure_location_not_occupied(location=module_location)

    # Shouldn't raise for off-deck labware
    assert (
        subject.ensure_location_not_occupied(location=OFF_DECK_LOCATION)
        == OFF_DECK_LOCATION
    )


def test_get_labware_grip_point(
    decoy: Decoy,
    mock_labware_view: LabwareView,
    mock_module_view: ModuleView,
    mock_addressable_area_view: AddressableAreaView,
    ot2_standard_deck_def: DeckDefinitionV5,
    subject: GeometryView,
) -> None:
    """It should get the grip point of the labware at the specified location."""
    decoy.when(
        mock_labware_view.get_grip_height_from_labware_bottom("labware-id")
    ).then_return(100)

    decoy.when(
        mock_addressable_area_view.get_addressable_area_center(DeckSlotName.SLOT_1.id)
    ).then_return(Point(x=101, y=102, z=103))
    labware_center = subject.get_labware_grip_point(
        labware_id="labware-id", location=DeckSlotLocation(slotName=DeckSlotName.SLOT_1)
    )

    assert labware_center == Point(101.0, 102.0, 203)


def test_get_labware_grip_point_on_labware(
    decoy: Decoy,
    mock_labware_view: LabwareView,
    mock_module_view: ModuleView,
    mock_addressable_area_view: AddressableAreaView,
    ot2_standard_deck_def: DeckDefinitionV5,
    subject: GeometryView,
) -> None:
    """It should get the grip point of a labware on another labware."""
    decoy.when(mock_labware_view.get(labware_id="labware-id")).then_return(
        LoadedLabware(
            id="labware-id",
            loadName="above-name",
            definitionUri="1234",
            location=OnLabwareLocation(labwareId="below-id"),
        )
    )
    decoy.when(mock_labware_view.get(labware_id="below-id")).then_return(
        LoadedLabware(
            id="below-id",
            loadName="below-name",
            definitionUri="1234",
            location=DeckSlotLocation(slotName=DeckSlotName.SLOT_4),
        )
    )

    decoy.when(mock_labware_view.get_dimensions("below-id")).then_return(
        Dimensions(x=1000, y=1001, z=11)
    )
    decoy.when(
        mock_labware_view.get_grip_height_from_labware_bottom("labware-id")
    ).then_return(100)
    decoy.when(
        mock_labware_view.get_labware_overlap_offsets("labware-id", "below-name")
    ).then_return(OverlapOffset(x=0, y=1, z=6))

    decoy.when(
        mock_addressable_area_view.get_addressable_area_center(DeckSlotName.SLOT_4.id)
    ).then_return(Point(x=5, y=9, z=10))

    grip_point = subject.get_labware_grip_point(
        labware_id="labware-id", location=OnLabwareLocation(labwareId="below-id")
    )

    assert grip_point == Point(5, 10, 115.0)


def test_get_labware_grip_point_for_labware_on_module(
    decoy: Decoy,
    mock_labware_view: LabwareView,
    mock_module_view: ModuleView,
    mock_addressable_area_view: AddressableAreaView,
    ot2_standard_deck_def: DeckDefinitionV5,
    subject: GeometryView,
) -> None:
    """It should return the grip point for labware directly on a module."""
    decoy.when(
        mock_labware_view.get_grip_height_from_labware_bottom("labware-id")
    ).then_return(500)
    decoy.when(mock_module_view.get_location("module-id")).then_return(
        DeckSlotLocation(slotName=DeckSlotName.SLOT_4)
    )
    decoy.when(mock_labware_view.get_deck_definition()).then_return(
        ot2_standard_deck_def
    )
    decoy.when(
        mock_module_view.get_nominal_module_offset(
            module_id="module-id",
            addressable_areas=mock_addressable_area_view,
        )
    ).then_return(LabwareOffsetVector(x=1, y=2, z=3))
    decoy.when(mock_module_view.get_connected_model("module-id")).then_return(
        ModuleModel.MAGNETIC_MODULE_V2
    )
    decoy.when(
        mock_labware_view.get_module_overlap_offsets(
            "labware-id", ModuleModel.MAGNETIC_MODULE_V2
        )
    ).then_return(OverlapOffset(x=10, y=20, z=30))
    decoy.when(mock_module_view.get_module_calibration_offset("module-id")).then_return(
        ModuleOffsetData(
            moduleOffsetVector=ModuleOffsetVector(x=100, y=200, z=300),
            location=DeckSlotLocation(slotName=DeckSlotName.SLOT_4),
        )
    )
    decoy.when(
        mock_addressable_area_view.get_addressable_area_center(DeckSlotName.SLOT_4.id)
    ).then_return(Point(100, 200, 300))
    result_grip_point = subject.get_labware_grip_point(
        labware_id="labware-id", location=ModuleLocation(moduleId="module-id")
    )

    assert result_grip_point == Point(x=191, y=382, z=1073)


@pytest.mark.parametrize(
    argnames=["location", "should_dodge", "expected_waypoints"],
    argvalues=[
        (None, True, []),
        (None, False, []),
        (CurrentWell("pipette-id", "from-labware-id", "well-name"), False, []),
        (CurrentWell("pipette-id", "from-labware-id", "well-name"), True, [(11, 22)]),
        (CurrentAddressableArea("pipette-id", "area-name"), False, []),
        (CurrentAddressableArea("pipette-id", "area-name"), True, [(11, 22)]),
    ],
)
def test_get_extra_waypoints(
    decoy: Decoy,
    mock_labware_view: LabwareView,
    mock_module_view: ModuleView,
    mock_addressable_area_view: AddressableAreaView,
    location: Optional[CurrentPipetteLocation],
    should_dodge: bool,
    expected_waypoints: List[Tuple[float, float]],
    subject: GeometryView,
) -> None:
    """It should return extra waypoints if thermocycler should be dodged."""
    decoy.when(mock_labware_view.get("from-labware-id")).then_return(
        LoadedLabware(
            id="labware1",
            loadName="load-name1",
            definitionUri="1234",
            location=DeckSlotLocation(slotName=DeckSlotName.SLOT_1),
        )
    )

    decoy.when(
        mock_addressable_area_view.get_addressable_area_base_slot("area-name")
    ).then_return(DeckSlotName.SLOT_1)

    decoy.when(
        mock_module_view.should_dodge_thermocycler(
            from_slot=DeckSlotName.SLOT_1, to_slot=DeckSlotName.SLOT_2
        )
    ).then_return(should_dodge)
    decoy.when(
        # Assume the subject's Config is for an OT-3, so use an OT-3 slot name.
        mock_addressable_area_view.get_addressable_area_center(
            addressable_area_name=DeckSlotName.SLOT_C2.id
        )
    ).then_return(Point(x=11, y=22, z=33))

    extra_waypoints = subject.get_extra_waypoints(location, DeckSlotName.SLOT_2)

    assert extra_waypoints == expected_waypoints


def test_get_slot_item(
    decoy: Decoy,
    mock_labware_view: LabwareView,
    mock_module_view: ModuleView,
    subject: GeometryView,
) -> None:
    """It should get items in certain slots."""
    labware = LoadedLabware.construct(id="cool-labware")
    module = LoadedModule.construct(id="cool-module")

    decoy.when(mock_labware_view.get_by_slot(DeckSlotName.SLOT_1)).then_return(None)
    decoy.when(mock_labware_view.get_by_slot(DeckSlotName.SLOT_2)).then_return(labware)
    decoy.when(mock_labware_view.get_by_slot(DeckSlotName.SLOT_3)).then_return(None)

    decoy.when(mock_module_view.get_by_slot(DeckSlotName.SLOT_1)).then_return(None)
    decoy.when(mock_module_view.get_by_slot(DeckSlotName.SLOT_2)).then_return(None)
    decoy.when(mock_module_view.get_by_slot(DeckSlotName.SLOT_3)).then_return(module)

    assert (
        subject.get_slot_item(
            DeckSlotName.SLOT_1,
        )
        is None
    )
    assert subject.get_slot_item(DeckSlotName.SLOT_2) == labware
    assert subject.get_slot_item(DeckSlotName.SLOT_3) == module


def test_get_slot_item_that_is_overflowed_module(
    decoy: Decoy,
    mock_labware_view: LabwareView,
    mock_module_view: ModuleView,
    subject: GeometryView,
) -> None:
    """It should return the module that occupies the slot, even if not loaded on it."""
<<<<<<< HEAD
    module = LoadedModule.construct(id="cool-module")
    decoy.when(labware_view.get_by_slot(DeckSlotName.SLOT_3)).then_return(None)
    decoy.when(module_view.get_by_slot(DeckSlotName.SLOT_3)).then_return(None)
=======
    module = LoadedModule.construct(id="cool-module")  # type: ignore[call-arg]
    decoy.when(mock_labware_view.get_by_slot(DeckSlotName.SLOT_3)).then_return(None)
    decoy.when(mock_module_view.get_by_slot(DeckSlotName.SLOT_3)).then_return(None)
>>>>>>> 4ee432c0
    decoy.when(
        mock_module_view.get_overflowed_module_in_slot(DeckSlotName.SLOT_3)
    ).then_return(module)
    assert subject.get_slot_item(DeckSlotName.SLOT_3) == module


@pytest.mark.parametrize(
    argnames=["slot_name", "expected_column"],
    argvalues=[
        (DeckSlotName.SLOT_3, 3),
        (DeckSlotName.SLOT_5, 2),
        (DeckSlotName.SLOT_7, 1),
        (DeckSlotName.SLOT_A1, 1),
        (DeckSlotName.SLOT_B2, 2),
        (DeckSlotName.SLOT_C3, 3),
    ],
)
def test_get_slot_column(
    subject: GeometryView,
    slot_name: DeckSlotName,
    expected_column: int,
) -> None:
    """It should return the correct column number for the slot."""
    assert subject.get_slot_column(slot_name) == expected_column


class DropTipLocationFinderSpec(NamedTuple):
    """Test data for get_next_tip_drop_location."""

    labware_slot: DeckSlotName
    well_size: float
    pipette_channels: int
    pipette_mount: MountType
    expected_locations: List[DropTipWellLocation]


# TODO (spp, 2023-06-22): need to test more trash-pipette-mount combinations
@pytest.mark.parametrize(
    argnames=DropTipLocationFinderSpec._fields,
    argvalues=[
        DropTipLocationFinderSpec(
            labware_slot=DeckSlotName.FIXED_TRASH,
            well_size=225,
            pipette_channels=1,
            pipette_mount=MountType.LEFT,
            expected_locations=[
                DropTipWellLocation(
                    origin=DropTipWellOrigin.TOP, offset=WellOffset(x=-22, y=0, z=0)
                ),
                DropTipWellLocation(
                    origin=DropTipWellOrigin.TOP, offset=WellOffset(x=-75, y=0, z=0)
                ),
            ],
        ),
        DropTipLocationFinderSpec(
            labware_slot=DeckSlotName.SLOT_3,
            well_size=225,
            pipette_channels=8,
            pipette_mount=MountType.RIGHT,
            expected_locations=[
                DropTipWellLocation(
                    origin=DropTipWellOrigin.TOP, offset=WellOffset(x=75, y=0, z=0)
                ),
                DropTipWellLocation(
                    origin=DropTipWellOrigin.TOP, offset=WellOffset(x=-75, y=0, z=0)
                ),
            ],
        ),
        DropTipLocationFinderSpec(
            labware_slot=DeckSlotName.SLOT_B3,
            well_size=225,
            pipette_channels=96,
            pipette_mount=MountType.LEFT,
            expected_locations=[
                DropTipWellLocation(
                    origin=DropTipWellOrigin.TOP, offset=WellOffset(x=32, y=0, z=0)
                ),
                DropTipWellLocation(
                    origin=DropTipWellOrigin.TOP, offset=WellOffset(x=-32, y=0, z=0)
                ),
            ],
        ),
    ],
)
def test_get_next_drop_tip_location(
    decoy: Decoy,
    mock_labware_view: LabwareView,
    mock_pipette_view: PipetteView,
    subject: GeometryView,
    labware_slot: DeckSlotName,
    well_size: float,
    pipette_channels: int,
    pipette_mount: MountType,
    expected_locations: List[DropTipWellLocation],
    supported_tip_fixture: pipette_definition.SupportedTipsDefinition,
) -> None:
    """It should provide the next location to drop tips into within a labware."""
    decoy.when(mock_labware_view.is_fixed_trash(labware_id="abc")).then_return(True)
    decoy.when(
        mock_labware_view.get_well_size(labware_id="abc", well_name="A1")
    ).then_return((well_size, 0, 0))
    if pipette_channels == 96:
        pip_type = PipetteNameType.P1000_96
    elif pipette_channels == 8:
        pip_type = PipetteNameType.P300_MULTI
    else:
        pip_type = PipetteNameType.P300_SINGLE
    decoy.when(mock_pipette_view.get_config("pip-123")).then_return(
        StaticPipetteConfig(
            min_volume=1,
            max_volume=9001,
            channels=pipette_channels,
            model="blah",
            display_name="bleh",
            serial_number="",
            tip_configuration_lookup_table={9001: supported_tip_fixture},
            nominal_tip_overlap={},
            home_position=0,
            nozzle_offset_z=0,
            bounding_nozzle_offsets=BoundingNozzlesOffsets(
                back_left_offset=Point(x=10, y=20, z=30),
                front_right_offset=Point(x=40, y=50, z=60),
            ),
            default_nozzle_map=get_default_nozzle_map(pip_type),
            pipette_bounding_box_offsets=PipetteBoundingBoxOffsets(
                back_left_corner=Point(x=10, y=20, z=30),
                front_right_corner=Point(x=40, y=50, z=60),
            ),
        )
    )
    decoy.when(mock_pipette_view.get_mount("pip-123")).then_return(pipette_mount)
    decoy.when(mock_labware_view.get("abc")).then_return(
        LoadedLabware(
            id="abc",
            loadName="load-name2",
            definitionUri="4567",
            location=DeckSlotLocation(slotName=labware_slot),
        )
    )
    drop_location: List[DropTipWellLocation] = []
    for i in range(4):
        drop_location.append(
            subject.get_next_tip_drop_location(
                labware_id="abc", well_name="A1", pipette_id="pip-123"
            )
        )

    assert drop_location[0] == drop_location[2] == expected_locations[0]
    assert drop_location[1] == drop_location[3] == expected_locations[1]


def test_get_next_drop_tip_location_in_non_trash_labware(
    decoy: Decoy,
    mock_labware_view: LabwareView,
    mock_pipette_view: PipetteView,
    subject: GeometryView,
) -> None:
    """It should provide the default drop tip location when dropping into a non-fixed-trash labware."""
    decoy.when(mock_labware_view.is_fixed_trash(labware_id="abc")).then_return(False)
    assert subject.get_next_tip_drop_location(
        labware_id="abc", well_name="A1", pipette_id="pip-123"
    ) == DropTipWellLocation(
        origin=DropTipWellOrigin.DEFAULT,
        offset=WellOffset(x=0, y=0, z=0),
    )


def test_get_final_labware_movement_offset_vectors(
    decoy: Decoy,
    mock_module_view: ModuleView,
    mock_labware_view: LabwareView,
    subject: GeometryView,
) -> None:
    """It should provide the final labware movement offset data based on locations."""
    decoy.when(mock_labware_view.get_deck_default_gripper_offsets()).then_return(
        LabwareMovementOffsetData(
            pickUpOffset=LabwareOffsetVector(x=1, y=2, z=3),
            dropOffset=LabwareOffsetVector(x=3, y=2, z=1),
        )
    )
    decoy.when(mock_module_view.get_default_gripper_offsets("module-id")).then_return(
        LabwareMovementOffsetData(
            pickUpOffset=LabwareOffsetVector(x=11, y=22, z=33),
            dropOffset=LabwareOffsetVector(x=33, y=22, z=11),
        )
    )

    final_offsets = subject.get_final_labware_movement_offset_vectors(
        from_location=DeckSlotLocation(slotName=DeckSlotName("D2")),
        to_location=ModuleLocation(moduleId="module-id"),
        additional_offset_vector=LabwareMovementOffsetData(
            pickUpOffset=LabwareOffsetVector(x=100, y=200, z=300),
            dropOffset=LabwareOffsetVector(x=400, y=500, z=600),
        ),
    )
    assert final_offsets == LabwareMovementOffsetData(
        pickUpOffset=LabwareOffsetVector(x=101, y=202, z=303),
        dropOffset=LabwareOffsetVector(x=433, y=522, z=611),
    )


def test_ensure_valid_gripper_location(subject: GeometryView) -> None:
    """It should raise error if it's not a valid labware movement location for gripper."""
    slot_location = DeckSlotLocation(slotName=DeckSlotName.SLOT_3)
    module_location = ModuleLocation(moduleId="dummy-module")
    on_labware_location = OnLabwareLocation(labwareId="adapter-id")
    off_deck_location = OFF_DECK_LOCATION

    assert subject.ensure_valid_gripper_location(slot_location) == slot_location
    assert subject.ensure_valid_gripper_location(module_location) == module_location
    assert (
        subject.ensure_valid_gripper_location(on_labware_location)
        == on_labware_location
    )

    with pytest.raises(errors.LabwareMovementNotAllowedError):
        subject.ensure_valid_gripper_location(off_deck_location)


def test_get_total_nominal_gripper_offset(
    decoy: Decoy,
    mock_labware_view: LabwareView,
    mock_module_view: ModuleView,
    subject: GeometryView,
) -> None:
    """It should calculate the correct gripper offsets given the location and move type.."""
    decoy.when(mock_labware_view.get_deck_default_gripper_offsets()).then_return(
        LabwareMovementOffsetData(
            pickUpOffset=LabwareOffsetVector(x=1, y=2, z=3),
            dropOffset=LabwareOffsetVector(x=3, y=2, z=1),
        )
    )

    decoy.when(mock_module_view.get_default_gripper_offsets("module-id")).then_return(
        LabwareMovementOffsetData(
            pickUpOffset=LabwareOffsetVector(x=11, y=22, z=33),
            dropOffset=LabwareOffsetVector(x=33, y=22, z=11),
        )
    )

    # Case 1: labware on deck
    result1 = subject.get_total_nominal_gripper_offset_for_move_type(
        location=DeckSlotLocation(slotName=DeckSlotName.SLOT_3),
        move_type=_GripperMoveType.PICK_UP_LABWARE,
    )
    assert result1 == LabwareOffsetVector(x=1, y=2, z=3)

    # Case 2: labware on module
    result2 = subject.get_total_nominal_gripper_offset_for_move_type(
        location=ModuleLocation(moduleId="module-id"),
        move_type=_GripperMoveType.DROP_LABWARE,
    )
    assert result2 == LabwareOffsetVector(x=33, y=22, z=11)


def test_get_stacked_labware_total_nominal_offset_slot_specific(
    decoy: Decoy,
    mock_labware_view: LabwareView,
    mock_module_view: ModuleView,
    subject: GeometryView,
) -> None:
    """Get nominal offset for stacked labware."""
    # Case: labware on adapter on module, adapter has slot-specific offsets
    decoy.when(mock_module_view.get_default_gripper_offsets("module-id")).then_return(
        LabwareMovementOffsetData(
            pickUpOffset=LabwareOffsetVector(x=11, y=22, z=33),
            dropOffset=LabwareOffsetVector(x=33, y=22, z=11),
        )
    )
    decoy.when(mock_module_view.get_location("module-id")).then_return(
        DeckSlotLocation(slotName=DeckSlotName.SLOT_C1)
    )
    decoy.when(
        mock_labware_view.get_labware_gripper_offsets(
            labware_id="adapter-id", slot_name=DeckSlotName.SLOT_C1
        )
    ).then_return(
        LabwareMovementOffsetData(
            pickUpOffset=LabwareOffsetVector(x=100, y=200, z=300),
            dropOffset=LabwareOffsetVector(x=300, y=200, z=100),
        )
    )
    decoy.when(mock_labware_view.get_parent_location("adapter-id")).then_return(
        ModuleLocation(moduleId="module-id")
    )
    result1 = subject.get_total_nominal_gripper_offset_for_move_type(
        location=OnLabwareLocation(labwareId="adapter-id"),
        move_type=_GripperMoveType.PICK_UP_LABWARE,
    )
    assert result1 == LabwareOffsetVector(x=111, y=222, z=333)

    result2 = subject.get_total_nominal_gripper_offset_for_move_type(
        location=OnLabwareLocation(labwareId="adapter-id"),
        move_type=_GripperMoveType.DROP_LABWARE,
    )
    assert result2 == LabwareOffsetVector(x=333, y=222, z=111)


def test_get_stacked_labware_total_nominal_offset_default(
    decoy: Decoy,
    mock_labware_view: LabwareView,
    mock_module_view: ModuleView,
    subject: GeometryView,
) -> None:
    """Get nominal offset for stacked labware."""
    # Case: labware on adapter on module, adapter has only default offsets
    decoy.when(mock_module_view.get_default_gripper_offsets("module-id")).then_return(
        LabwareMovementOffsetData(
            pickUpOffset=LabwareOffsetVector(x=11, y=22, z=33),
            dropOffset=LabwareOffsetVector(x=33, y=22, z=11),
        )
    )
    decoy.when(mock_module_view.get_location("module-id")).then_return(
        DeckSlotLocation(slotName=DeckSlotName.SLOT_4)
    )
    decoy.when(
        mock_labware_view.get_labware_gripper_offsets(
            labware_id="adapter-id", slot_name=DeckSlotName.SLOT_C1
        )
    ).then_return(None)
    decoy.when(
        mock_labware_view.get_labware_gripper_offsets(
            labware_id="adapter-id", slot_name=None
        )
    ).then_return(
        LabwareMovementOffsetData(
            pickUpOffset=LabwareOffsetVector(x=100, y=200, z=300),
            dropOffset=LabwareOffsetVector(x=300, y=200, z=100),
        )
    )
    decoy.when(mock_labware_view.get_parent_location("adapter-id")).then_return(
        ModuleLocation(moduleId="module-id")
    )
    result1 = subject.get_total_nominal_gripper_offset_for_move_type(
        location=OnLabwareLocation(labwareId="adapter-id"),
        move_type=_GripperMoveType.PICK_UP_LABWARE,
    )
    assert result1 == LabwareOffsetVector(x=111, y=222, z=333)

    result2 = subject.get_total_nominal_gripper_offset_for_move_type(
        location=OnLabwareLocation(labwareId="adapter-id"),
        move_type=_GripperMoveType.DROP_LABWARE,
    )
    assert result2 == LabwareOffsetVector(x=333, y=222, z=111)


def test_check_gripper_labware_tip_collision(
    decoy: Decoy,
    mock_pipette_view: PipetteView,
    mock_labware_view: LabwareView,
    mock_addressable_area_view: AddressableAreaView,
    subject: GeometryView,
) -> None:
    """It should raise a labware movement error if attached tips will collide with the labware during a gripper lift."""
    pipettes = [
        LoadedPipette(
            id="pipette-id",
            mount=MountType.LEFT,
            pipetteName=PipetteNameType.P1000_96,
        )
    ]
    decoy.when(mock_pipette_view.get_all()).then_return(pipettes)
    decoy.when(mock_pipette_view.get_attached_tip("pipette-id")).then_return(
        TipGeometry(
            length=1000,
            diameter=1000,
            volume=1000,
        )
    )

    definition = LabwareDefinition.construct(
        namespace="hello",
        dimensions=LabwareDimensions.construct(
            yDimension=1, zDimension=2, xDimension=3
        ),
        version=1,
        parameters=LabwareDefinitionParameters.construct(
            format="96Standard",
            loadName="labware-id",
            isTiprack=True,
            isMagneticModuleCompatible=False,
        ),
        cornerOffsetFromSlot=CornerOffsetFromSlot.construct(x=1, y=2, z=3),
        ordering=[],
    )

    labware_data = LoadedLabware(
        id="labware-id",
        loadName="b",
        definitionUri=uri_from_details(
            namespace="hello", load_name="labware-id", version=1
        ),
        location=DeckSlotLocation(slotName=DeckSlotName.SLOT_1),
        offsetId=None,
    )

    decoy.when(mock_labware_view.get_definition("labware-id")).then_return(definition)
    decoy.when(mock_labware_view.get("labware-id")).then_return(labware_data)

    decoy.when(
        mock_addressable_area_view.get_addressable_area_position(DeckSlotName.SLOT_1.id)
    ).then_return(Point(1, 2, 3))

    calibration_offset = LabwareOffsetVector(x=1, y=-2, z=3)
    decoy.when(mock_labware_view.get_labware_offset_vector("labware-id")).then_return(
        calibration_offset
    )
    decoy.when(subject.get_labware_origin_position("labware-id")).then_return(
        Point(1, 2, 3)
    )
    decoy.when(mock_labware_view.get_definition("labware-id")).then_return(definition)
    decoy.when(subject._get_highest_z_from_labware_data(labware_data)).then_return(1000)

    decoy.when(mock_labware_view.get_definition("labware-id")).then_return(definition)
    decoy.when(subject.get_labware_highest_z("labware-id")).then_return(100.0)
    decoy.when(
        mock_addressable_area_view.get_addressable_area_center(
            addressable_area_name=DeckSlotName.SLOT_1.id
        )
    ).then_return(Point(x=11, y=22, z=33))
    decoy.when(
        mock_labware_view.get_grip_height_from_labware_bottom("labware-id")
    ).then_return(1.0)
    decoy.when(mock_labware_view.get_definition("labware-id")).then_return(definition)
    decoy.when(
        subject.get_labware_grip_point(
            labware_id="labware-id",
            location=DeckSlotLocation(slotName=DeckSlotName.SLOT_1),
        )
    ).then_return(Point(x=100.0, y=100.0, z=0.0))

    with pytest.raises(errors.LabwareMovementNotAllowedError):
        subject.check_gripper_labware_tip_collision(
            gripper_homed_position_z=166.125,
            labware_id="labware-id",
            current_location=DeckSlotLocation(slotName=DeckSlotName.SLOT_1),
        )


# Note: Below here, all tests should be done using actual state objects rather than mocks of dependent views.
# I (sf) think this is a better way to do things, but let's try and do it as we add more stuff and see if I'm
# right!


@pytest.mark.parametrize("use_mocks", [False])
def test_get_offset_location_deck_slot(
    decoy: Decoy,
    labware_store: LabwareStore,
    nice_labware_definition: LabwareDefinition,
    subject: GeometryView,
) -> None:
    """Test if you can get the offset location of a labware in a deck slot."""
    action = SucceedCommandAction(
        command=LoadLabware(
            id="load-labware-1",
            createdAt=datetime.now(),
            key="load-labware-1",
            status=CommandStatus.SUCCEEDED,
            result=LoadLabwareResult(
                labwareId="labware-id-1",
                definition=nice_labware_definition,
                offsetId=None,
            ),
            params=LoadLabwareParams(
                location=DeckSlotLocation(slotName=DeckSlotName.SLOT_C2),
                loadName=nice_labware_definition.parameters.loadName,
                namespace=nice_labware_definition.namespace,
                version=nice_labware_definition.version,
            ),
        ),
        private_result=None,
    )
    labware_store.handle_action(action)
    offset_location = subject.get_offset_location("labware-id-1")
    assert offset_location is not None
    assert offset_location.slotName == DeckSlotName.SLOT_C2
    assert offset_location.definitionUri is None
    assert offset_location.moduleModel is None


@pytest.mark.parametrize("use_mocks", [False])
def test_get_offset_location_module(
    decoy: Decoy,
    labware_store: LabwareStore,
    module_store: ModuleStore,
    nice_labware_definition: LabwareDefinition,
    tempdeck_v2_def: ModuleDefinition,
    subject: GeometryView,
) -> None:
    """Test if you can get the offset of a labware directly on a module."""
    load_module = SucceedCommandAction(
        command=LoadModule(
            params=LoadModuleParams(
                location=DeckSlotLocation(slotName=DeckSlotName.SLOT_A3),
                model=ModuleModel.TEMPERATURE_MODULE_V1,
            ),
            id="load-module-1",
            createdAt=datetime.now(),
            key="load-module-1",
            status=CommandStatus.SUCCEEDED,
            result=LoadModuleResult(
                moduleId="module-id-1",
                definition=tempdeck_v2_def,
                model=tempdeck_v2_def.model,
            ),
        ),
        private_result=None,
    )
    load_labware = SucceedCommandAction(
        command=LoadLabware(
            id="load-labware-1",
            createdAt=datetime.now(),
            key="load-labware-1",
            status=CommandStatus.SUCCEEDED,
            result=LoadLabwareResult(
                labwareId="labware-id-1",
                definition=nice_labware_definition,
                offsetId=None,
            ),
            params=LoadLabwareParams(
                location=ModuleLocation(moduleId="module-id-1"),
                loadName=nice_labware_definition.parameters.loadName,
                namespace=nice_labware_definition.namespace,
                version=nice_labware_definition.version,
            ),
        ),
        private_result=None,
    )
    module_store.handle_action(load_module)
    labware_store.handle_action(load_labware)
    offset_location = subject.get_offset_location("labware-id-1")
    assert offset_location is not None
    assert offset_location.slotName == DeckSlotName.SLOT_A3
    assert offset_location.definitionUri is None
    assert offset_location.moduleModel == ModuleModel.TEMPERATURE_MODULE_V1


@pytest.mark.parametrize("use_mocks", [False])
def test_get_offset_location_module_with_adapter(
    decoy: Decoy,
    labware_store: LabwareStore,
    module_store: ModuleStore,
    nice_labware_definition: LabwareDefinition,
    nice_adapter_definition: LabwareDefinition,
    tempdeck_v2_def: ModuleDefinition,
    labware_view: LabwareView,
    subject: GeometryView,
) -> None:
    """Test if you can get the offset of a labware directly on a module."""
    load_module = SucceedCommandAction(
        command=LoadModule(
            params=LoadModuleParams(
                location=DeckSlotLocation(slotName=DeckSlotName.SLOT_A2),
                model=ModuleModel.TEMPERATURE_MODULE_V1,
            ),
            id="load-module-1",
            createdAt=datetime.now(),
            key="load-module-1",
            status=CommandStatus.SUCCEEDED,
            result=LoadModuleResult(
                moduleId="module-id-1",
                definition=tempdeck_v2_def,
                model=tempdeck_v2_def.model,
            ),
        ),
        private_result=None,
    )
    load_adapter = SucceedCommandAction(
        command=LoadLabware(
            id="load-adapter-1",
            createdAt=datetime.now(),
            key="load-adapter-1",
            status=CommandStatus.SUCCEEDED,
            result=LoadLabwareResult(
                labwareId="adapter-id-1",
                definition=nice_adapter_definition,
                offsetId=None,
            ),
            params=LoadLabwareParams(
                location=ModuleLocation(moduleId="module-id-1"),
                loadName=nice_adapter_definition.parameters.loadName,
                namespace=nice_adapter_definition.namespace,
                version=nice_adapter_definition.version,
            ),
        ),
        private_result=None,
    )
    load_labware = SucceedCommandAction(
        command=LoadLabware(
            id="load-labware-1",
            createdAt=datetime.now(),
            key="load-labware-1",
            status=CommandStatus.SUCCEEDED,
            result=LoadLabwareResult(
                labwareId="labware-id-1",
                definition=nice_labware_definition,
                offsetId=None,
            ),
            params=LoadLabwareParams(
                location=OnLabwareLocation(labwareId="adapter-id-1"),
                loadName=nice_labware_definition.parameters.loadName,
                namespace=nice_labware_definition.namespace,
                version=nice_labware_definition.version,
            ),
        ),
        private_result=None,
    )
    module_store.handle_action(load_module)
    labware_store.handle_action(load_adapter)
    labware_store.handle_action(load_labware)
    offset_location = subject.get_offset_location("labware-id-1")
    assert offset_location is not None
    assert offset_location.slotName == DeckSlotName.SLOT_A2
    assert offset_location.definitionUri == labware_view.get_uri_from_definition(
        nice_adapter_definition
    )
    assert offset_location.moduleModel == ModuleModel.TEMPERATURE_MODULE_V1


@pytest.mark.parametrize("use_mocks", [False])
def test_get_offset_fails_with_off_deck_labware(
    decoy: Decoy,
    labware_store: LabwareStore,
    nice_labware_definition: LabwareDefinition,
    subject: GeometryView,
) -> None:
    """You cannot get the offset location for a labware loaded OFF_DECK."""
    action = SucceedCommandAction(
        command=LoadLabware(
            id="load-labware-1",
            createdAt=datetime.now(),
            key="load-labware-1",
            status=CommandStatus.SUCCEEDED,
            result=LoadLabwareResult(
                labwareId="labware-id-1",
                definition=nice_labware_definition,
                offsetId=None,
            ),
            params=LoadLabwareParams(
                location=OFF_DECK_LOCATION,
                loadName=nice_labware_definition.parameters.loadName,
                namespace=nice_labware_definition.namespace,
                version=nice_labware_definition.version,
            ),
        ),
        private_result=None,
    )
    labware_store.handle_action(action)
    offset_location = subject.get_offset_location("labware-id-1")
    assert offset_location is None<|MERGE_RESOLUTION|>--- conflicted
+++ resolved
@@ -1947,15 +1947,9 @@
     subject: GeometryView,
 ) -> None:
     """It should return the module that occupies the slot, even if not loaded on it."""
-<<<<<<< HEAD
-    module = LoadedModule.construct(id="cool-module")
-    decoy.when(labware_view.get_by_slot(DeckSlotName.SLOT_3)).then_return(None)
-    decoy.when(module_view.get_by_slot(DeckSlotName.SLOT_3)).then_return(None)
-=======
     module = LoadedModule.construct(id="cool-module")  # type: ignore[call-arg]
     decoy.when(mock_labware_view.get_by_slot(DeckSlotName.SLOT_3)).then_return(None)
     decoy.when(mock_module_view.get_by_slot(DeckSlotName.SLOT_3)).then_return(None)
->>>>>>> 4ee432c0
     decoy.when(
         mock_module_view.get_overflowed_module_in_slot(DeckSlotName.SLOT_3)
     ).then_return(module)
