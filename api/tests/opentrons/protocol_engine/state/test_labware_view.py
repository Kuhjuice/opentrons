"""Labware state store tests."""
import pytest
from datetime import datetime
from typing import Dict, Optional, cast, ContextManager, Any, Union
from contextlib import nullcontext as does_not_raise

from opentrons_shared_data.deck.dev_types import DeckDefinitionV3
from opentrons_shared_data.pipette.dev_types import LabwareUri
from opentrons_shared_data.labware.labware_definition import Parameters
from opentrons.protocols.models import LabwareDefinition
from opentrons.types import DeckSlotName, Point, MountType

from opentrons.protocol_engine import errors
from opentrons.protocol_engine.types import (
    DeckSlotLocation,
    Dimensions,
    LabwareOffset,
    LabwareOffsetVector,
    LabwareOffsetLocation,
    LoadedLabware,
    ModuleModel,
    ModuleLocation,
)
from opentrons.protocol_engine.state.move_types import EdgePathType
from opentrons.protocol_engine.state.labware import (
    LabwareState,
    LabwareView,
    LabwareLoadParams,
)


plate = LoadedLabware(
    id="plate-id",
    loadName="plate-load-name",
    location=DeckSlotLocation(slotName=DeckSlotName.SLOT_1),
    definitionUri="some-plate-uri",
    offsetId=None,
    displayName="Fancy Plate Name",
)

reservoir = LoadedLabware(
    id="reservoir-id",
    loadName="reservoir-load-name",
    location=DeckSlotLocation(slotName=DeckSlotName.SLOT_2),
    definitionUri="some-reservoir-uri",
    offsetId=None,
)

tube_rack = LoadedLabware(
    id="tube-rack-id",
    loadName="tube-rack-load-name",
    location=DeckSlotLocation(slotName=DeckSlotName.SLOT_1),
    definitionUri="some-tube-rack-uri",
    offsetId=None,
)

tip_rack = LoadedLabware(
    id="tip-rack-id",
    loadName="tip-rack-load-name",
    location=DeckSlotLocation(slotName=DeckSlotName.SLOT_1),
    definitionUri="some-tip-rack-uri",
    offsetId=None,
)


def get_labware_view(
    labware_by_id: Optional[Dict[str, LoadedLabware]] = None,
    labware_offsets_by_id: Optional[Dict[str, LabwareOffset]] = None,
    definitions_by_uri: Optional[Dict[str, LabwareDefinition]] = None,
    deck_definition: Optional[DeckDefinitionV3] = None,
) -> LabwareView:
    """Get a labware view test subject."""
    state = LabwareState(
        labware_by_id=labware_by_id or {},
        labware_offsets_by_id=labware_offsets_by_id or {},
        definitions_by_uri=definitions_by_uri or {},
        deck_definition=deck_definition or cast(DeckDefinitionV3, {"fake": True}),
    )

    return LabwareView(state=state)


def test_get_labware_data_bad_id() -> None:
    """get_labware_data_by_id should raise if labware ID doesn't exist."""
    subject = get_labware_view()

    with pytest.raises(errors.LabwareNotLoadedError):
        subject.get("asdfghjkl")


def test_get_labware_data_by_id() -> None:
    """It should retrieve labware data from the state."""
    subject = get_labware_view(labware_by_id={"plate-id": plate})

    assert subject.get("plate-id") == plate


def test_get_id_by_module() -> None:
    """Should return the labware id associated to the module."""
    subject = get_labware_view(
        labware_by_id={
            "labware-id": LoadedLabware(
                id="labware-id",
                loadName="test",
                definitionUri="test-uri",
                location=ModuleLocation(moduleId="module-id"),
            )
        }
    )
    assert subject.get_id_by_module(module_id="module-id") == "labware-id"


def test_get_id_by_module_raises_error() -> None:
    """Should raise error that labware not found."""
    subject = get_labware_view(
        labware_by_id={
            "labware-id": LoadedLabware(
                id="labware-id",
                loadName="test",
                definitionUri="test-uri",
                location=ModuleLocation(moduleId="module-id"),
            )
        }
    )
    with pytest.raises(errors.exceptions.LabwareNotLoadedOnModuleError):
        assert subject.get_id_by_module(module_id="no-module-id")


def test_get_labware_definition(well_plate_def: LabwareDefinition) -> None:
    """It should get a labware's definition from the state."""
    subject = get_labware_view(
        labware_by_id={"plate-id": plate},
        definitions_by_uri={"some-plate-uri": well_plate_def},
    )

    assert subject.get_definition("plate-id") == well_plate_def


def test_get_labware_definition_bad_id() -> None:
    """get_labware_definition should raise if labware definition doesn't exist."""
    subject = get_labware_view()

    with pytest.raises(errors.LabwareDefinitionDoesNotExistError):
        subject.get_definition_by_uri(cast(LabwareUri, "not-a-uri"))


@pytest.mark.parametrize(
    argnames=["namespace", "version"],
    argvalues=[("world", 123), (None, 123), ("world", None), (None, None)],
)
def test_find_custom_labware_params(
    namespace: Optional[str], version: Optional[int]
) -> None:
    """It should find the missing (if any) load labware parameters."""
    labware_def = LabwareDefinition.construct(  # type: ignore[call-arg]
        parameters=Parameters.construct(loadName="hello"),  # type: ignore[call-arg]
        namespace="world",
        version=123,
    )
    standard_def = LabwareDefinition.construct(  # type: ignore[call-arg]
        parameters=Parameters.construct(loadName="goodbye"),  # type: ignore[call-arg]
        namespace="opentrons",
        version=456,
    )

    subject = get_labware_view(
        definitions_by_uri={
            "some-labware-uri": labware_def,
            "some-standard-uri": standard_def,
        },
    )

    result = subject.find_custom_labware_load_params()

    assert result == [
        LabwareLoadParams(load_name="hello", namespace="world", version=123)
    ]


def test_get_all_labware(
    well_plate_def: LabwareDefinition,
    reservoir_def: LabwareDefinition,
) -> None:
    """It should return all labware."""
    subject = get_labware_view(
        labware_by_id={
            "plate-id": plate,
            "reservoir-id": reservoir,
        }
    )

    all_labware = subject.get_all()

    assert all_labware == [plate, reservoir]


def test_get_labware_location() -> None:
    """It should return labware location."""
    subject = get_labware_view(labware_by_id={"plate-id": plate})

    result = subject.get_location("plate-id")

    assert result == DeckSlotLocation(slotName=DeckSlotName.SLOT_1)


def test_get_has_quirk(
    well_plate_def: LabwareDefinition,
    reservoir_def: LabwareDefinition,
) -> None:
    """It should return whether a labware by ID has a given quirk."""
    subject = get_labware_view(
        labware_by_id={
            "plate-id": plate,
            "reservoir-id": reservoir,
        },
        definitions_by_uri={
            "some-plate-uri": well_plate_def,
            "some-reservoir-uri": reservoir_def,
        },
    )

    well_plate_has_center_quirk = subject.get_has_quirk(
        labware_id="plate-id",
        quirk="centerMultichannelOnWells",
    )

    reservoir_has_center_quirk = subject.get_has_quirk(
        labware_id="reservoir-id",
        quirk="centerMultichannelOnWells",
    )

    assert well_plate_has_center_quirk is False
    assert reservoir_has_center_quirk is True


def test_quirks(
    well_plate_def: LabwareDefinition,
    reservoir_def: LabwareDefinition,
) -> None:
    """It should return a labware's quirks."""
    subject = get_labware_view(
        labware_by_id={
            "plate-id": plate,
            "reservoir-id": reservoir,
        },
        definitions_by_uri={
            "some-plate-uri": well_plate_def,
            "some-reservoir-uri": reservoir_def,
        },
    )

    well_plate_quirks = subject.get_quirks("plate-id")
    reservoir_quirks = subject.get_quirks("reservoir-id")

    assert well_plate_quirks == []
    assert reservoir_quirks == ["centerMultichannelOnWells", "touchTipDisabled"]


def test_get_well_definition_bad_name(well_plate_def: LabwareDefinition) -> None:
    """get_well_definition should raise if well name doesn't exist."""
    subject = get_labware_view(
        labware_by_id={"plate-id": plate},
        definitions_by_uri={"some-plate-uri": well_plate_def},
    )

    with pytest.raises(errors.WellDoesNotExistError):
        subject.get_well_definition(labware_id="plate-id", well_name="foobar")


def test_get_well_definition(well_plate_def: LabwareDefinition) -> None:
    """It should return a well definition by well name."""
    subject = get_labware_view(
        labware_by_id={"plate-id": plate},
        definitions_by_uri={"some-plate-uri": well_plate_def},
    )

    expected_well_def = well_plate_def.wells["B2"]
    result = subject.get_well_definition(labware_id="plate-id", well_name="B2")

    assert result == expected_well_def


def test_get_well_definition_get_first(well_plate_def: LabwareDefinition) -> None:
    """It should return the first well definition if no given well name."""
    subject = get_labware_view(
        labware_by_id={"plate-id": plate},
        definitions_by_uri={"some-plate-uri": well_plate_def},
    )

    expected_well_def = well_plate_def.wells["A1"]
    result = subject.get_well_definition(labware_id="plate-id", well_name=None)

    assert result == expected_well_def


def test_get_well_size_circular(well_plate_def: LabwareDefinition) -> None:
    """It should return the well dimensions of a circular well."""
    subject = get_labware_view(
        labware_by_id={"plate-id": plate},
        definitions_by_uri={"some-plate-uri": well_plate_def},
    )
    expected_well_def = well_plate_def.wells["A2"]
    expected_size = (
        expected_well_def.diameter,
        expected_well_def.diameter,
        expected_well_def.depth,
    )

    result = subject.get_well_size(labware_id="plate-id", well_name="A2")

    assert result == expected_size


def test_get_well_size_rectangular(reservoir_def: LabwareDefinition) -> None:
    """It should return the well dimensions of a rectangular well."""
    subject = get_labware_view(
        labware_by_id={"reservoir-id": reservoir},
        definitions_by_uri={"some-reservoir-uri": reservoir_def},
    )
    expected_well_def = reservoir_def.wells["A2"]
    expected_size = (
        expected_well_def.xDimension,
        expected_well_def.yDimension,
        expected_well_def.depth,
    )

    result = subject.get_well_size(labware_id="reservoir-id", well_name="A2")

    assert result == expected_size


def test_labware_has_well(falcon_tuberack_def: LabwareDefinition) -> None:
    """It should return a list of wells from definition."""
    subject = get_labware_view(
        labware_by_id={"tube-rack-id": tube_rack},
        definitions_by_uri={"some-tube-rack-uri": falcon_tuberack_def},
    )

    result = subject.validate_liquid_allowed_in_labware(
        labware_id="tube-rack-id", wells={"A1": 30, "B1": 100}
    )
    assert result == ["A1", "B1"]

    with pytest.raises(errors.WellDoesNotExistError):
        subject.validate_liquid_allowed_in_labware(
            labware_id="tube-rack-id", wells={"AA": 30}
        )

    with pytest.raises(errors.LabwareNotLoadedError):
        subject.validate_liquid_allowed_in_labware(labware_id="no-id", wells={"A1": 30})


def test_get_tip_length_raises_with_non_tip_rack(
    well_plate_def: LabwareDefinition,
) -> None:
    """It should raise if you try to get the tip length of a regular labware."""
    subject = get_labware_view(
        labware_by_id={"plate-id": plate},
        definitions_by_uri={"some-plate-uri": well_plate_def},
    )

    with pytest.raises(errors.LabwareIsNotTipRackError):
        subject.get_tip_length("plate-id")


def test_get_tip_length_gets_length_from_definition(
    tip_rack_def: LabwareDefinition,
) -> None:
    """It should return the tip length from the definition."""
    subject = get_labware_view(
        labware_by_id={"tip-rack-id": tip_rack},
        definitions_by_uri={"some-tip-rack-uri": tip_rack_def},
    )

    length = subject.get_tip_length("tip-rack-id", 12.3)
    assert length == tip_rack_def.parameters.tipLength - 12.3  # type: ignore[operator]


def test_get_tip_drop_z_offset() -> None:
    """It should get a tip drop z offset by scaling the tip length."""
    tip_rack_def = LabwareDefinition.construct(  # type: ignore[call-arg]
        parameters=Parameters.construct(  # type: ignore[call-arg]
            tipLength=100,
        )
    )

    subject = get_labware_view(
        labware_by_id={"tip-rack-id": tip_rack},
        definitions_by_uri={"some-tip-rack-uri": tip_rack_def},
    )

    result = subject.get_tip_drop_z_offset(
        labware_id="tip-rack-id", length_scale=0.5, additional_offset=-0.123
    )

    assert result == -50.123


def test_get_labware_uri_from_definition(tip_rack_def: LabwareDefinition) -> None:
    """It should return the labware's definition URI."""
    tip_rack = LoadedLabware(
        id="tip-rack-id",
        loadName="tip-rack-load-name",
        location=DeckSlotLocation(slotName=DeckSlotName.SLOT_1),
        definitionUri="some-tip-rack-uri",
        offsetId=None,
    )

    subject = get_labware_view(
        labware_by_id={"tip-rack-id": tip_rack},
        definitions_by_uri={"some-tip-rack-uri": tip_rack_def},
    )

    result = subject.get_definition_uri(labware_id="tip-rack-id")
    assert result == "some-tip-rack-uri"


def test_get_labware_uri_from_full_definition(tip_rack_def: LabwareDefinition) -> None:
    """It should be able to construct a URI given a full definition."""
    subject = get_labware_view()
    result = subject.get_uri_from_definition(tip_rack_def)
    assert result == "opentrons/opentrons_96_tiprack_300ul/1"


def test_is_tiprack(
    tip_rack_def: LabwareDefinition, reservoir_def: LabwareDefinition
) -> None:
    """It should determine if labware is a tip rack."""
    subject = get_labware_view(
        labware_by_id={
            "tip-rack-id": tip_rack,
            "reservoir-id": reservoir,
        },
        definitions_by_uri={
            "some-tip-rack-uri": tip_rack_def,
            "some-reservoir-uri": reservoir_def,
        },
    )

    assert subject.is_tiprack(labware_id="tip-rack-id") is True
    assert subject.is_tiprack(labware_id="reservoir-id") is False


def test_get_load_name(reservoir_def: LabwareDefinition) -> None:
    """It should return the load name."""
    subject = get_labware_view(
        labware_by_id={"reservoir-id": reservoir},
        definitions_by_uri={"some-reservoir-uri": reservoir_def},
    )

    result = subject.get_load_name("reservoir-id")

    assert result == reservoir_def.parameters.loadName


def test_get_dimensions(well_plate_def: LabwareDefinition) -> None:
    """It should compute the dimensions of a labware."""
    subject = get_labware_view(
        labware_by_id={"plate-id": plate},
        definitions_by_uri={"some-plate-uri": well_plate_def},
    )

    result = subject.get_dimensions(labware_id="plate-id")

    assert result == Dimensions(
        x=well_plate_def.dimensions.xDimension,
        y=well_plate_def.dimensions.yDimension,
        z=well_plate_def.dimensions.zDimension,
    )


def test_get_default_magnet_height(
    magdeck_well_plate_def: LabwareDefinition,
) -> None:
    """Should get get the default value for magnetic height."""
    well_plate = LoadedLabware(
        id="well-plate-id",
        loadName="load-name",
        location=ModuleLocation(moduleId="module-id"),
        definitionUri="well-plate-uri",
        offsetId=None,
    )

    subject = get_labware_view(
        labware_by_id={"well-plate-id": well_plate},
        definitions_by_uri={"well-plate-uri": magdeck_well_plate_def},
    )

    assert subject.get_default_magnet_height(module_id="module-id", offset=2) == 12.0


def test_get_deck_definition(ot2_standard_deck_def: DeckDefinitionV3) -> None:
    """It should get the deck definition from the state."""
    subject = get_labware_view(deck_definition=ot2_standard_deck_def)

    assert subject.get_deck_definition() == ot2_standard_deck_def


def test_get_slot_definition(ot2_standard_deck_def: DeckDefinitionV3) -> None:
    """It should return a deck slot's definition."""
    subject = get_labware_view(deck_definition=ot2_standard_deck_def)

    result = subject.get_slot_definition(DeckSlotName.SLOT_6)

    assert result["id"] == "6"
    assert result == ot2_standard_deck_def["locations"]["orderedSlots"][5]


def test_get_slot_definition_raises_with_bad_slot_name(
    ot2_standard_deck_def: DeckDefinitionV3,
) -> None:
    """It should raise a SlotDoesNotExistError if a bad slot name is given."""
    subject = get_labware_view(deck_definition=ot2_standard_deck_def)

    with pytest.raises(errors.SlotDoesNotExistError):
        subject.get_slot_definition(DeckSlotName.SLOT_A1)


def test_get_slot_position(ot2_standard_deck_def: DeckDefinitionV3) -> None:
    """It should get the absolute location of a deck slot's origin."""
    subject = get_labware_view(deck_definition=ot2_standard_deck_def)

    slot_pos = ot2_standard_deck_def["locations"]["orderedSlots"][2]["position"]
    result = subject.get_slot_position(DeckSlotName.SLOT_3)

    assert result == Point(x=slot_pos[0], y=slot_pos[1], z=slot_pos[2])


def test_get_slot_center_position(ot2_standard_deck_def: DeckDefinitionV3) -> None:
    """It should get the absolute location of a deck slot's center."""
    subject = get_labware_view(deck_definition=ot2_standard_deck_def)

    expected_center = Point(x=196.5, y=43.0, z=0.0)
    result = subject.get_slot_center_position(DeckSlotName.SLOT_2)
    assert result == expected_center


def test_get_labware_offset_vector() -> None:
    """It should get a labware's offset vector."""
    labware_without_offset = LoadedLabware(
        id="without-offset-labware-id",
        loadName="labware-load-name",
        location=DeckSlotLocation(slotName=DeckSlotName.SLOT_1),
        definitionUri="some-labware-uri",
        offsetId=None,
    )

    labware_with_offset = LoadedLabware(
        id="with-offset-labware-id",
        loadName="labware-load-name",
        location=DeckSlotLocation(slotName=DeckSlotName.SLOT_1),
        definitionUri="some-labware-uri",
        offsetId="offset-id",
    )

    offset_vector = LabwareOffsetVector(x=1, y=2, z=3)
    offset = LabwareOffset(
        id="offset-id",
        createdAt=datetime(year=2021, month=1, day=2),
        definitionUri="some-labware-uri",
        location=LabwareOffsetLocation(slotName=DeckSlotName.SLOT_1),
        vector=offset_vector,
    )

    subject = get_labware_view(
        labware_by_id={
            labware_without_offset.id: labware_without_offset,
            labware_with_offset.id: labware_with_offset,
        },
        labware_offsets_by_id={"offset-id": offset},
    )

    assert subject.get_labware_offset_vector(labware_with_offset.id) == offset.vector

    assert subject.get_labware_offset_vector(
        labware_without_offset.id
    ) == LabwareOffsetVector(x=0, y=0, z=0)

    with pytest.raises(errors.LabwareNotLoadedError):
        subject.get_labware_offset_vector("wrong-labware-id")


def test_get_labware_offset() -> None:
    """It should return the requested labware offset, if it exists."""
    offset_a = LabwareOffset(
        id="id-a",
        createdAt=datetime(year=2021, month=1, day=1),
        definitionUri="uri-a",
        location=LabwareOffsetLocation(slotName=DeckSlotName.SLOT_1),
        vector=LabwareOffsetVector(x=1, y=1, z=1),
    )

    offset_b = LabwareOffset(
        id="id-b",
        createdAt=datetime(year=2022, month=2, day=2),
        definitionUri="uri-b",
        location=LabwareOffsetLocation(slotName=DeckSlotName.SLOT_2),
        vector=LabwareOffsetVector(x=2, y=2, z=2),
    )

    subject = get_labware_view(
        labware_offsets_by_id={"id-a": offset_a, "id-b": offset_b}
    )

    assert subject.get_labware_offset("id-a") == offset_a
    assert subject.get_labware_offset("id-b") == offset_b
    with pytest.raises(errors.LabwareOffsetDoesNotExistError):
        subject.get_labware_offset("wrong-labware-offset-id")


def test_get_labware_offsets() -> None:
    """It should return a list of all labware offsets, in order."""
    offset_a = LabwareOffset(
        id="id-a",
        createdAt=datetime(year=2021, month=1, day=1),
        definitionUri="uri-a",
        location=LabwareOffsetLocation(slotName=DeckSlotName.SLOT_1),
        vector=LabwareOffsetVector(x=1, y=1, z=1),
    )

    offset_b = LabwareOffset(
        id="id-b",
        createdAt=datetime(year=2022, month=2, day=2),
        definitionUri="uri-b",
        location=LabwareOffsetLocation(slotName=DeckSlotName.SLOT_2),
        vector=LabwareOffsetVector(x=2, y=2, z=2),
    )

    empty_subject = get_labware_view()
    assert empty_subject.get_labware_offsets() == []

    filled_subject_a_before_b = get_labware_view(
        labware_offsets_by_id={"id-a": offset_a, "id-b": offset_b}
    )
    assert filled_subject_a_before_b.get_labware_offsets() == [offset_a, offset_b]

    filled_subject_b_before_a = get_labware_view(
        labware_offsets_by_id={"id-b": offset_b, "id-a": offset_a}
    )
    assert filled_subject_b_before_a.get_labware_offsets() == [offset_b, offset_a]


def test_find_applicable_labware_offset() -> None:
    """It should return the most recent offset with matching URI and location."""
    offset_1 = LabwareOffset(
        id="id-1",
        createdAt=datetime(year=2021, month=1, day=1),
        definitionUri="definition-uri",
        location=LabwareOffsetLocation(slotName=DeckSlotName.SLOT_1),
        vector=LabwareOffsetVector(x=1, y=1, z=1),
    )

    # Same definitionUri and location; different id, createdAt, and offset.
    offset_2 = LabwareOffset(
        id="id-2",
        createdAt=datetime(year=2022, month=2, day=2),
        definitionUri="definition-uri",
        location=LabwareOffsetLocation(slotName=DeckSlotName.SLOT_1),
        vector=LabwareOffsetVector(x=2, y=2, z=2),
    )

    offset_3 = LabwareOffset(
        id="id-3",
        createdAt=datetime(year=2023, month=3, day=3),
        definitionUri="on-module-definition-uri",
        location=LabwareOffsetLocation(
            slotName=DeckSlotName.SLOT_1,
            moduleModel=ModuleModel.TEMPERATURE_MODULE_V1,
        ),
        vector=LabwareOffsetVector(x=3, y=3, z=3),
    )

    subject = get_labware_view(
        # Simulate offset_2 having been added after offset_1.
        labware_offsets_by_id={"id-1": offset_1, "id-2": offset_2, "id-3": offset_3}
    )

    # Matching both definitionURI and location. Should return 2nd (most recent) offset.
    assert (
        subject.find_applicable_labware_offset(
            definition_uri="definition-uri",
            location=LabwareOffsetLocation(slotName=DeckSlotName.SLOT_1),
        )
        == offset_2
    )

    assert (
        subject.find_applicable_labware_offset(
            definition_uri="on-module-definition-uri",
            location=LabwareOffsetLocation(
                slotName=DeckSlotName.SLOT_1,
                moduleModel=ModuleModel.TEMPERATURE_MODULE_V1,
            ),
        )
        == offset_3
    )

    # Doesn't match anything, since definitionUri is different.
    assert (
        subject.find_applicable_labware_offset(
            definition_uri="different-definition-uri",
            location=LabwareOffsetLocation(slotName=DeckSlotName.SLOT_1),
        )
        is None
    )

    # Doesn't match anything, since location is different.
    assert (
        subject.find_applicable_labware_offset(
            definition_uri="different-definition-uri",
            location=LabwareOffsetLocation(slotName=DeckSlotName.SLOT_2),
        )
        is None
    )


def test_get_display_name() -> None:
    """It should get a labware's user-specified display name."""
    subject = get_labware_view(
        labware_by_id={
            "plate_with_display_name": plate,
            "reservoir_without_display_name": reservoir,
        },
    )

    assert subject.get_display_name("plate_with_display_name") == "Fancy Plate Name"
    assert subject.get_display_name("reservoir_without_display_name") is None


def test_get_fixed_trash_id() -> None:
    """It should return the ID of the labware loaded into the fixed trash slot."""
    # OT-2 fixed trash slot:
    subject = get_labware_view(
        labware_by_id={
            "abc123": LoadedLabware(
                id="abc123",
                loadName="trash-load-name",
                location=DeckSlotLocation(slotName=DeckSlotName.FIXED_TRASH),
                definitionUri="trash-definition-uri",
                offsetId=None,
                displayName=None,
            )
        },
    )
    assert subject.get_fixed_trash_id() == "abc123"

    # OT-3 fixed trash slot:
    subject = get_labware_view(
        labware_by_id={
            "abc123": LoadedLabware(
                id="abc123",
                loadName="trash-load-name",
                location=DeckSlotLocation(slotName=DeckSlotName.SLOT_A3),
                definitionUri="trash-definition-uri",
                offsetId=None,
                displayName=None,
            )
        },
    )
    assert subject.get_fixed_trash_id() == "abc123"

    # Nothing in the fixed trash slot:
    subject = get_labware_view(
        labware_by_id={
            "abc123": LoadedLabware(
                id="abc123",
                loadName="trash-load-name",
                location=DeckSlotLocation(slotName=DeckSlotName.SLOT_1),
                definitionUri="trash-definition-uri",
                offsetId=None,
                displayName=None,
            )
        },
    )
    with pytest.raises(errors.LabwareNotLoadedError):
        subject.get_fixed_trash_id()


@pytest.mark.parametrize(
    argnames=["location", "expected_raise"],
    argvalues=[
        (
            DeckSlotLocation(slotName=DeckSlotName.SLOT_1),
            pytest.raises(errors.LocationIsOccupiedError),
        ),
        (
            ModuleLocation(moduleId="module-id"),
            pytest.raises(errors.LocationIsOccupiedError),
        ),
        (DeckSlotLocation(slotName=DeckSlotName.SLOT_2), does_not_raise()),
        (ModuleLocation(moduleId="non-matching-id"), does_not_raise()),
    ],
)
def test_raise_if_labware_in_location(
    location: Union[DeckSlotLocation, ModuleLocation],
    expected_raise: ContextManager[Any],
) -> None:
    """It should raise if there is labware in specified location."""
    subject = get_labware_view(
        labware_by_id={
            "abc123": LoadedLabware(
                id="abc123",
                loadName="labware-1",
                location=DeckSlotLocation(slotName=DeckSlotName.SLOT_1),
                definitionUri="labware-definition-uri",
                offsetId=None,
                displayName=None,
            ),
            "xyz456": LoadedLabware(
                id="xyz456",
                loadName="labware-2",
                location=ModuleLocation(moduleId="module-id"),
                definitionUri="labware-definition-uri",
                offsetId=None,
                displayName=None,
            ),
        }
    )
    with expected_raise:
        subject.raise_if_labware_in_location(location=location)


<<<<<<< HEAD
=======
def test_get_calibration_coordinates() -> None:
    """Should return critical point and coordinates."""
    slot_definitions = {
        "locations": {
            "orderedSlots": [
                {
                    "id": "D1",
                    "position": [2, 2, 0.0],
                    "boundingBox": {
                        "xDimension": 4.0,
                        "yDimension": 6.0,
                        "zDimension": 0,
                    },
                    "displayName": "Slot D1",
                }
            ]
        }
    }

    subject = get_labware_view(deck_definition=cast(DeckDefinitionV3, slot_definitions))

    result = subject.get_calibration_coordinates(offset=Point(y=1, z=2))

    assert result == Point(x=4, y=6, z=2)


>>>>>>> 3404c503
def test_get_by_slot() -> None:
    """It should get the labware in a given slot."""
    labware_1 = LoadedLabware.construct(  # type: ignore[call-arg]
        id="1", location=DeckSlotLocation(slotName=DeckSlotName.SLOT_1)
    )
    labware_2 = LoadedLabware.construct(  # type: ignore[call-arg]
        id="2", location=DeckSlotLocation(slotName=DeckSlotName.SLOT_2)
    )
    labware_3 = LoadedLabware.construct(  # type: ignore[call-arg]
        id="3", location=ModuleLocation(moduleId="cool-module")
    )

    subject = get_labware_view(
        labware_by_id={"1": labware_1, "2": labware_2, "3": labware_3}
    )

    assert subject.get_by_slot(DeckSlotName.SLOT_1, {"1", "2"}) == labware_1
    assert subject.get_by_slot(DeckSlotName.SLOT_2, {"1", "2"}) == labware_2
    assert subject.get_by_slot(DeckSlotName.SLOT_3, {"1", "2"}) is None


def test_get_by_slot_prefers_later() -> None:
    """It should get the labware in a slot, preferring later items if locations match."""
    labware_1 = LoadedLabware.construct(  # type: ignore[call-arg]
        id="1", location=DeckSlotLocation(slotName=DeckSlotName.SLOT_1)
    )
    labware_1_again = LoadedLabware.construct(  # type: ignore[call-arg]
        id="1-again", location=DeckSlotLocation(slotName=DeckSlotName.SLOT_1)
    )

    subject = get_labware_view(
        labware_by_id={"1": labware_1, "1-again": labware_1_again}
    )

    assert subject.get_by_slot(DeckSlotName.SLOT_1, {"1", "1-again"}) == labware_1_again


def test_get_by_slot_filter_ids() -> None:
    """It should filter labwares in the same slot using IDs."""
    labware_1 = LoadedLabware.construct(  # type: ignore[call-arg]
        id="1", location=DeckSlotLocation(slotName=DeckSlotName.SLOT_1)
    )
    labware_1_again = LoadedLabware.construct(  # type: ignore[call-arg]
        id="1-again", location=DeckSlotLocation(slotName=DeckSlotName.SLOT_1)
    )

    subject = get_labware_view(
        labware_by_id={"1": labware_1, "1-again": labware_1_again}
    )

    assert subject.get_by_slot(DeckSlotName.SLOT_1, {"1"}) == labware_1


@pytest.mark.parametrize(
    ["well_name", "mount", "labware_slot", "next_to_module", "expected_result"],
    [
        ("abc", MountType.RIGHT, DeckSlotName.SLOT_3, False, EdgePathType.LEFT),
        ("abc", MountType.RIGHT, DeckSlotName.SLOT_D3, False, EdgePathType.LEFT),
        ("abc", MountType.RIGHT, DeckSlotName.SLOT_1, True, EdgePathType.LEFT),
        ("abc", MountType.RIGHT, DeckSlotName.SLOT_D1, True, EdgePathType.LEFT),
        ("pqr", MountType.LEFT, DeckSlotName.SLOT_3, True, EdgePathType.RIGHT),
        ("pqr", MountType.LEFT, DeckSlotName.SLOT_D3, True, EdgePathType.RIGHT),
        ("pqr", MountType.LEFT, DeckSlotName.SLOT_3, False, EdgePathType.DEFAULT),
        ("pqr", MountType.LEFT, DeckSlotName.SLOT_D3, False, EdgePathType.DEFAULT),
        ("pqr", MountType.RIGHT, DeckSlotName.SLOT_3, True, EdgePathType.DEFAULT),
        ("pqr", MountType.RIGHT, DeckSlotName.SLOT_D3, True, EdgePathType.DEFAULT),
        ("def", MountType.LEFT, DeckSlotName.SLOT_3, True, EdgePathType.DEFAULT),
        ("def", MountType.LEFT, DeckSlotName.SLOT_D3, True, EdgePathType.DEFAULT),
    ],
)
def test_get_edge_path_type(
    well_name: str,
    mount: MountType,
    labware_slot: DeckSlotName,
    next_to_module: bool,
    expected_result: EdgePathType,
) -> None:
    """It should get the proper edge path type based on well name, mount, and labware position."""
    labware = LoadedLabware(
        id="tip-rack-id",
        loadName="load-name",
        location=DeckSlotLocation(slotName=DeckSlotName.SLOT_1),
        definitionUri="some-labware-uri",
        offsetId=None,
    )

    labware_def = LabwareDefinition.construct(  # type: ignore[call-arg]
        ordering=[["abc", "def"], ["ghi", "jkl"], ["mno", "pqr"]]
    )

    subject = get_labware_view(
        labware_by_id={"labware-id": labware},
        definitions_by_uri={
            "some-labware-uri": labware_def,
        },
    )

    result = subject.get_edge_path_type(
        "labware-id", well_name, mount, labware_slot, next_to_module
    )

    assert result == expected_result


def test_get_all_labware_definition(
    tip_rack_def: LabwareDefinition, falcon_tuberack_def: LabwareDefinition
) -> None:
    """It should return the loaded labware definition list."""
    subject = get_labware_view(
        labware_by_id={
            "labware-id": LoadedLabware(
                id="labware-id",
                loadName="test",
                definitionUri="opentrons_96_tiprack_300ul",
                location=ModuleLocation(moduleId="module-id"),
            )
        },
        definitions_by_uri={
            "opentrons_96_tiprack_300ul": tip_rack_def,
            "falcon-definition": falcon_tuberack_def,
        },
    )

    result = subject.get_loaded_labware_definitions()

    assert result == [tip_rack_def]


def test_get_all_labware_definition_empty() -> None:
    """It should return an empty list."""
    subject = get_labware_view(
        labware_by_id={},
    )

    result = subject.get_loaded_labware_definitions()

    assert result == []<|MERGE_RESOLUTION|>--- conflicted
+++ resolved
@@ -820,35 +820,6 @@
         subject.raise_if_labware_in_location(location=location)
 
 
-<<<<<<< HEAD
-=======
-def test_get_calibration_coordinates() -> None:
-    """Should return critical point and coordinates."""
-    slot_definitions = {
-        "locations": {
-            "orderedSlots": [
-                {
-                    "id": "D1",
-                    "position": [2, 2, 0.0],
-                    "boundingBox": {
-                        "xDimension": 4.0,
-                        "yDimension": 6.0,
-                        "zDimension": 0,
-                    },
-                    "displayName": "Slot D1",
-                }
-            ]
-        }
-    }
-
-    subject = get_labware_view(deck_definition=cast(DeckDefinitionV3, slot_definitions))
-
-    result = subject.get_calibration_coordinates(offset=Point(y=1, z=2))
-
-    assert result == Point(x=4, y=6, z=2)
-
-
->>>>>>> 3404c503
 def test_get_by_slot() -> None:
     """It should get the labware in a given slot."""
     labware_1 = LoadedLabware.construct(  # type: ignore[call-arg]
