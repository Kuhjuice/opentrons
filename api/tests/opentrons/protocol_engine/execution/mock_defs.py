--- conflicted
+++ resolved
@@ -12,9 +12,6 @@
 
     left_config: PipetteDict = field(
         default_factory=lambda: cast(
-<<<<<<< HEAD
-            PipetteDict, {"name": "p300_single", "pipette_id": "123", "channels": 1}
-=======
             PipetteDict,
             {
                 "name": "p300_single",
@@ -22,15 +19,12 @@
                 "aspirate_flow_rate": 1.23,
                 "dispense_flow_rate": 1.23,
                 "blow_out_flow_rate": 1.23,
+                "channels": 1,
             },
->>>>>>> 0e666777
         )
     )
     right_config: PipetteDict = field(
         default_factory=lambda: cast(
-<<<<<<< HEAD
-            PipetteDict, {"name": "p300_multi", "pipette_id": "abc", "channels": 8}
-=======
             PipetteDict,
             {
                 "name": "p300_multi",
@@ -38,8 +32,8 @@
                 "aspirate_flow_rate": 1.23,
                 "dispense_flow_rate": 1.23,
                 "blow_out_flow_rate": 1.23,
+                "channels": 8,
             },
->>>>>>> 0e666777
         )
     )
 
