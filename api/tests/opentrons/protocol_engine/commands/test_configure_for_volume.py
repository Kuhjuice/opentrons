--- conflicted
+++ resolved
@@ -18,6 +18,7 @@
 )
 from opentrons_shared_data.pipette.dev_types import PipetteNameType
 from ..pipette_fixtures import get_default_nozzle_map
+from opentrons.types import Point
 
 
 async def test_configure_for_volume_implementation(
@@ -45,14 +46,9 @@
         ),
         tip_configuration_lookup_table={},
         nominal_tip_overlap={},
-<<<<<<< HEAD
         nozzle_map=get_default_nozzle_map(PipetteNameType.P300_MULTI),
-=======
-        back_left_nozzle_offset=Point(x=1, y=2, z=3),
-        front_right_nozzle_offset=Point(x=4, y=5, z=6),
         back_left_corner_offset=Point(10, 20, 30),
         front_right_corner_offset=Point(40, 50, 60),
->>>>>>> be346725
     )
 
     decoy.when(
