# Byte-compiled / optimized / DLL files
__pycache__/
*.py[cod]
*$py.class
*.pytest_cache
**/.python-version

# C extensions
*.so

# Distribution / packaging
.Python
venv/
env/
.env/

# Generated files for local API server config paths
api/.env
api/index.json
.opentrons_config

# MyPy caches
.mypy_cache

build/
!app-shell/build
api/docs/build/
develop-eggs/
dist/
downloads/
eggs/
.eggs/
lib64/
parts/
sdist/
var/
*.egg-info/
.installed.cfg
*.egg

# PyInstaller
pyinstaller/build
pyinstaller/dist

# Crossbar
#  Usually these files are written by the Crossbar server
*.priv
*.pub

# Installer logs
pip-log.txt
pip-delete-this-directory.txt

# node packages
node_modules
package-lock.json

# Unit test / coverage reports
htmlcov/
.tox/
coverage
.coverage
.coverage.*
.cache
nosetests.xml
coverage.xml
*,cover
.hypothesis/

# Translations
*.mo
*.pot

# Django stuff:
*.log

# Sphinx documentation
docs/_build/
docs/build/

# PyBuilder
target/
.idea/
.setup_litter

# Accidental pipenv files in root
/Pipfile
/Pipfile.lock

# Testing
api/tests/opentrons/data/configs/
api/tests/opentrons/data/labware-def/
api/opentrons/config/*.json
sample_protocol.py
api/opentrons/server/endpoints/ignore.json
labware-library/cypress/screenshots/
labware-library/cypress/videos/
protocol-designer/cypress/screenshots/
protocol-designer/cypress/videos/
protocol-designer/benchmarks/output

# Local Calibration Data
calibrations/
*/calibrations

# SDK logs
*.log
*.log.*

# app api assets
*.pid

*.DS_Store
.ipynb_checkpoints
*.ipynb

# local IDE configs
.vscode
*.code-workspace
*.sublime-project
*.sublime-workspace

# TODO(mc, 2020-10-30): remove this ignore when we need pyproject.toml
# recent versions of setuptools create pyproject.toml automatically
# we're ignoring the file for now to avoid confusion
api/pyproject.toml
robot-server/pyproject.toml
update-server/pyproject.toml
shared-data/python/pyproject.toml
hardware/pyproject.toml

# These are autogenerated by sdist generation for some reason and really
# don't need to exist since they're just copies of the top level license
# file
api/LICENSE
update-server/LICENSE
shared-data/python/LICENSE
shared-data/LICENSE
robot-server/LICENSE

# typescript incremental files
*.tsbuildinfo

# Static storybook build artifacts
storybook-static/

# api client type caches
api-client/lib
react-api-client/lib

#tarball of source files to send to ODD when pushing
opentrons-robot-app.tar.gz

# local VERSION.json file when pushing to Flex
*new_version_file.json

# ignore linux swap files
*.swp

# asdf versions file
.tool-versions
mock_dir
<<<<<<< HEAD
.npm-cache/
=======
.eslintcache
>>>>>>> 4645396b
<|MERGE_RESOLUTION|>--- conflicted
+++ resolved
@@ -160,8 +160,5 @@
 # asdf versions file
 .tool-versions
 mock_dir
-<<<<<<< HEAD
 .npm-cache/
-=======
-.eslintcache
->>>>>>> 4645396b
+.eslintcache