{
  "commands": [
    {
      "id": "commands.LOAD_PIPETTE-0",
      "createdAt": "2022-04-01T15:46:01.695210+00:00",
      "commandType": "loadPipette",
      "key": "commands.LOAD_PIPETTE-0",
      "status": "succeeded",
      "params": {
        "pipetteName": "p300_single_gen2",
        "mount": "left",
        "pipetteId": null
      },
      "result": {
        "pipetteId": "pipette-0"
      },
      "error": null,
      "startedAt": "2022-04-01T15:46:01.695210+00:00",
      "completedAt": "2022-04-01T15:46:01.695210+00:00"
    },
    {
      "id": "commands.LOAD_MODULE-0",
      "createdAt": "2022-04-01T15:46:01.711453+00:00",
      "commandType": "loadModule",
      "key": "commands.LOAD_MODULE-0",
      "status": "succeeded",
      "params": {
        "model": "magneticModuleV2",
        "location": {
          "slotName": "1"
        },
        "moduleId": "module-0"
      },
      "result": {
        "moduleId": "module-0",
        "definition": {
          "otSharedSchema": "module/schemas/2",
          "moduleType": "magneticModuleType",
          "model": "magneticModuleV2",
          "labwareOffset": {
            "x": -1.175,
            "y": -0.125,
            "z": 82.25
          },
          "dimensions": {
            "bareOverallHeight": 110.152,
            "overLabwareHeight": 4.052,
            "lidHeight": null
          },
          "calibrationPoint": {
            "x": 124.875,
            "y": 2.75
          },
          "displayName": "Magnetic Module GEN2",
          "quirks": [],
          "slotTransforms": {
            "ot2_standard": {
              "3": {
                "labwareOffset": [
                  [-1, 0, 0.25],
                  [0, 1, 0],
                  [0, 0, 1]
                ]
              },
              "6": {
                "labwareOffset": [
                  [-1, 0, 0.25],
                  [0, 1, 0],
                  [0, 0, 1]
                ]
              },
              "9": {
                "labwareOffset": [
                  [-1, 0, 0.25],
                  [0, 1, 0],
                  [0, 0, 1]
                ]
              }
            },
            "ot2_short_trash": {
              "3": {
                "labwareOffset": [
                  [-1, 0, 0.25],
                  [0, 1, 0],
                  [0, 0, 1]
                ]
              },
              "6": {
                "labwareOffset": [
                  [-1, 0, 0.25],
                  [0, 1, 0],
                  [0, 0, 1]
                ]
              },
              "9": {
                "labwareOffset": [
                  [-1, 0, 0.25],
                  [0, 1, 0],
                  [0, 0, 1]
                ]
              }
            }
          },
          "compatibleWith": []
        },
        "model": "magneticModuleV2",
        "serialNumber": "dummySerialMD"
      },
      "error": null,
      "startedAt": "2022-04-01T15:46:01.711453+00:00",
      "completedAt": "2022-04-01T15:46:01.711453+00:00"
    },
    {
      "id": "commands.LOAD_MODULE-1",
      "createdAt": "2022-04-01T15:46:01.718263+00:00",
      "commandType": "loadModule",
      "key": "commands.LOAD_MODULE-1",
      "status": "succeeded",
      "params": {
        "model": "temperatureModuleV2",
        "location": {
          "slotName": "3"
        },
        "moduleId": "module-1"
      },
      "result": {
        "moduleId": "module-1",
        "definition": {
          "otSharedSchema": "module/schemas/2",
          "moduleType": "temperatureModuleType",
          "model": "temperatureModuleV2",
          "labwareOffset": {
            "x": -1.45,
            "y": -0.15,
            "z": 80.09
          },
          "dimensions": {
            "bareOverallHeight": 84,
            "overLabwareHeight": 0,
            "lidHeight": null
          },
          "calibrationPoint": {
            "x": 11.7,
            "y": 8.75
          },
          "displayName": "Temperature Module GEN2",
          "quirks": [],
          "slotTransforms": {
            "ot2_standard": {
              "3": {
                "labwareOffset": [
                  [-1, 0, -0.3],
                  [0, 1, 0],
                  [0, 0, 1]
                ]
              },
              "6": {
                "labwareOffset": [
                  [-1, 0, -0.3],
                  [0, 1, 0],
                  [0, 0, 1]
                ]
              },
              "9": {
                "labwareOffset": [
                  [-1, 0, -0.3],
                  [0, 1, 0],
                  [0, 0, 1]
                ]
              }
            },
            "ot2_short_trash": {
              "3": {
                "labwareOffset": [
                  [-1, 0, -0.15],
                  [0, 1, 0],
                  [0, 0, 1]
                ]
              },
              "6": {
                "labwareOffset": [
                  [-1, 0, -0.15],
                  [0, 1, 0],
                  [0, 0, 1]
                ]
              },
              "9": {
                "labwareOffset": [
                  [-1, 0, -0.15],
                  [0, 1, 0],
                  [0, 0, 1]
                ]
              }
            }
          },
          "compatibleWith": ["temperatureModuleV1"]
        },
        "model": "temperatureModuleV2",
        "serialNumber": "dummySerialTD"
      },
      "error": null,
      "startedAt": "2022-04-01T15:46:01.718263+00:00",
      "completedAt": "2022-04-01T15:46:01.718263+00:00"
    },
    {
      "id": "commands.LOAD_LABWARE-0",
      "createdAt": "2022-04-01T15:46:01.719302+00:00",
      "commandType": "loadLabware",
      "key": "commands.LOAD_LABWARE-0",
      "status": "succeeded",
      "params": {
        "location": {
          "slotName": "12"
        },
        "loadName": "opentrons_1_trash_1100ml_fixed",
        "namespace": "opentrons",
        "version": 1,
        "labwareId": null,
        "displayName": "Trash"
      },
      "result": {
        "labwareId": "labware-0",
        "definition": {
          "schemaVersion": 2,
          "version": 1,
          "namespace": "opentrons",
          "metadata": {
            "displayName": "Opentrons Fixed Trash",
            "displayCategory": "trash",
            "displayVolumeUnits": "mL",
            "tags": []
          },
          "brand": {
            "brand": "Opentrons",
            "brandId": null,
            "links": null
          },
          "parameters": {
            "format": "trash",
            "quirks": [
              "fixedTrash",
              "centerMultichannelOnWells",
              "touchTipDisabled"
            ],
            "isTiprack": false,
            "tipLength": null,
            "tipOverlap": null,
            "loadName": "opentrons_1_trash_1100ml_fixed",
            "isMagneticModuleCompatible": false,
            "magneticModuleEngageHeight": null
          },
          "ordering": [["A1"]],
          "cornerOffsetFromSlot": {
            "x": 0,
            "y": 0,
            "z": 0
          },
          "dimensions": {
            "yDimension": 165.86,
            "zDimension": 82,
            "xDimension": 172.86
          },
          "wells": {
            "A1": {
              "depth": 0,
              "x": 82.84,
              "y": 80,
              "z": 82,
              "totalLiquidVolume": 1100000,
              "xDimension": 107.11,
              "yDimension": 165.67,
              "diameter": null,
              "shape": "rectangular"
            }
          },
          "groups": [
            {
              "wells": ["A1"],
              "metadata": {
                "displayName": null,
                "displayCategory": null,
                "wellBottomShape": null
              },
              "brand": null
            }
          ]
        },
        "offsetId": null
      },
      "error": null,
      "startedAt": "2022-04-01T15:46:01.719302+00:00",
      "completedAt": "2022-04-01T15:46:01.719302+00:00"
    },
    {
      "id": "commands.LOAD_LABWARE-1",
      "createdAt": "2022-04-01T15:46:01.724814+00:00",
      "commandType": "loadLabware",
      "key": "commands.LOAD_LABWARE-1",
      "status": "succeeded",
      "params": {
        "location": {
          "slotName": "2"
        },
        "loadName": "opentrons_96_tiprack_300ul",
        "namespace": "opentrons",
        "version": 1,
        "labwareId": null,
        "displayName": "Opentrons 96 Tip Rack 300 µL"
      },
      "result": {
        "labwareId": "labware-1",
        "definition": {
          "schemaVersion": 2,
          "version": 1,
          "namespace": "opentrons",
          "metadata": {
            "displayName": "Opentrons 96 Tip Rack 300 µL",
            "displayCategory": "tipRack",
            "displayVolumeUnits": "µL",
            "tags": []
          },
          "brand": {
            "brand": "Opentrons",
            "brandId": [],
            "links": [
              "https://shop.opentrons.com/collections/opentrons-tips/products/opentrons-300ul-tips"
            ]
          },
          "parameters": {
            "format": "96Standard",
            "quirks": null,
            "isTiprack": true,
            "tipLength": 59.3,
            "tipOverlap": 7.47,
            "loadName": "opentrons_96_tiprack_300ul",
            "isMagneticModuleCompatible": false,
            "magneticModuleEngageHeight": null
          },
          "ordering": [
            ["A1", "B1", "C1", "D1", "E1", "F1", "G1", "H1"],
            ["A2", "B2", "C2", "D2", "E2", "F2", "G2", "H2"],
            ["A3", "B3", "C3", "D3", "E3", "F3", "G3", "H3"],
            ["A4", "B4", "C4", "D4", "E4", "F4", "G4", "H4"],
            ["A5", "B5", "C5", "D5", "E5", "F5", "G5", "H5"],
            ["A6", "B6", "C6", "D6", "E6", "F6", "G6", "H6"],
            ["A7", "B7", "C7", "D7", "E7", "F7", "G7", "H7"],
            ["A8", "B8", "C8", "D8", "E8", "F8", "G8", "H8"],
            ["A9", "B9", "C9", "D9", "E9", "F9", "G9", "H9"],
            ["A10", "B10", "C10", "D10", "E10", "F10", "G10", "H10"],
            ["A11", "B11", "C11", "D11", "E11", "F11", "G11", "H11"],
            ["A12", "B12", "C12", "D12", "E12", "F12", "G12", "H12"]
          ],
          "cornerOffsetFromSlot": {
            "x": 0,
            "y": 0,
            "z": 0
          },
          "dimensions": {
            "yDimension": 85.48,
            "zDimension": 64.49,
            "xDimension": 127.76
          },
          "wells": {
            "A1": {
              "depth": 59.3,
              "x": 14.38,
              "y": 74.24,
              "z": 5.39,
              "totalLiquidVolume": 300,
              "xDimension": null,
              "yDimension": null,
              "diameter": 5.23,
              "shape": "circular"
            },
            "B1": {
              "depth": 59.3,
              "x": 14.38,
              "y": 65.24,
              "z": 5.39,
              "totalLiquidVolume": 300,
              "xDimension": null,
              "yDimension": null,
              "diameter": 5.23,
              "shape": "circular"
            },
            "C1": {
              "depth": 59.3,
              "x": 14.38,
              "y": 56.24,
              "z": 5.39,
              "totalLiquidVolume": 300,
              "xDimension": null,
              "yDimension": null,
              "diameter": 5.23,
              "shape": "circular"
            },
            "D1": {
              "depth": 59.3,
              "x": 14.38,
              "y": 47.24,
              "z": 5.39,
              "totalLiquidVolume": 300,
              "xDimension": null,
              "yDimension": null,
              "diameter": 5.23,
              "shape": "circular"
            },
            "E1": {
              "depth": 59.3,
              "x": 14.38,
              "y": 38.24,
              "z": 5.39,
              "totalLiquidVolume": 300,
              "xDimension": null,
              "yDimension": null,
              "diameter": 5.23,
              "shape": "circular"
            },
            "F1": {
              "depth": 59.3,
              "x": 14.38,
              "y": 29.24,
              "z": 5.39,
              "totalLiquidVolume": 300,
              "xDimension": null,
              "yDimension": null,
              "diameter": 5.23,
              "shape": "circular"
            },
            "G1": {
              "depth": 59.3,
              "x": 14.38,
              "y": 20.24,
              "z": 5.39,
              "totalLiquidVolume": 300,
              "xDimension": null,
              "yDimension": null,
              "diameter": 5.23,
              "shape": "circular"
            },
            "H1": {
              "depth": 59.3,
              "x": 14.38,
              "y": 11.24,
              "z": 5.39,
              "totalLiquidVolume": 300,
              "xDimension": null,
              "yDimension": null,
              "diameter": 5.23,
              "shape": "circular"
            },
            "A2": {
              "depth": 59.3,
              "x": 23.38,
              "y": 74.24,
              "z": 5.39,
              "totalLiquidVolume": 300,
              "xDimension": null,
              "yDimension": null,
              "diameter": 5.23,
              "shape": "circular"
            },
            "B2": {
              "depth": 59.3,
              "x": 23.38,
              "y": 65.24,
              "z": 5.39,
              "totalLiquidVolume": 300,
              "xDimension": null,
              "yDimension": null,
              "diameter": 5.23,
              "shape": "circular"
            },
            "C2": {
              "depth": 59.3,
              "x": 23.38,
              "y": 56.24,
              "z": 5.39,
              "totalLiquidVolume": 300,
              "xDimension": null,
              "yDimension": null,
              "diameter": 5.23,
              "shape": "circular"
            },
            "D2": {
              "depth": 59.3,
              "x": 23.38,
              "y": 47.24,
              "z": 5.39,
              "totalLiquidVolume": 300,
              "xDimension": null,
              "yDimension": null,
              "diameter": 5.23,
              "shape": "circular"
            },
            "E2": {
              "depth": 59.3,
              "x": 23.38,
              "y": 38.24,
              "z": 5.39,
              "totalLiquidVolume": 300,
              "xDimension": null,
              "yDimension": null,
              "diameter": 5.23,
              "shape": "circular"
            },
            "F2": {
              "depth": 59.3,
              "x": 23.38,
              "y": 29.24,
              "z": 5.39,
              "totalLiquidVolume": 300,
              "xDimension": null,
              "yDimension": null,
              "diameter": 5.23,
              "shape": "circular"
            },
            "G2": {
              "depth": 59.3,
              "x": 23.38,
              "y": 20.24,
              "z": 5.39,
              "totalLiquidVolume": 300,
              "xDimension": null,
              "yDimension": null,
              "diameter": 5.23,
              "shape": "circular"
            },
            "H2": {
              "depth": 59.3,
              "x": 23.38,
              "y": 11.24,
              "z": 5.39,
              "totalLiquidVolume": 300,
              "xDimension": null,
              "yDimension": null,
              "diameter": 5.23,
              "shape": "circular"
            },
            "A3": {
              "depth": 59.3,
              "x": 32.38,
              "y": 74.24,
              "z": 5.39,
              "totalLiquidVolume": 300,
              "xDimension": null,
              "yDimension": null,
              "diameter": 5.23,
              "shape": "circular"
            },
            "B3": {
              "depth": 59.3,
              "x": 32.38,
              "y": 65.24,
              "z": 5.39,
              "totalLiquidVolume": 300,
              "xDimension": null,
              "yDimension": null,
              "diameter": 5.23,
              "shape": "circular"
            },
            "C3": {
              "depth": 59.3,
              "x": 32.38,
              "y": 56.24,
              "z": 5.39,
              "totalLiquidVolume": 300,
              "xDimension": null,
              "yDimension": null,
              "diameter": 5.23,
              "shape": "circular"
            },
            "D3": {
              "depth": 59.3,
              "x": 32.38,
              "y": 47.24,
              "z": 5.39,
              "totalLiquidVolume": 300,
              "xDimension": null,
              "yDimension": null,
              "diameter": 5.23,
              "shape": "circular"
            },
            "E3": {
              "depth": 59.3,
              "x": 32.38,
              "y": 38.24,
              "z": 5.39,
              "totalLiquidVolume": 300,
              "xDimension": null,
              "yDimension": null,
              "diameter": 5.23,
              "shape": "circular"
            },
            "F3": {
              "depth": 59.3,
              "x": 32.38,
              "y": 29.24,
              "z": 5.39,
              "totalLiquidVolume": 300,
              "xDimension": null,
              "yDimension": null,
              "diameter": 5.23,
              "shape": "circular"
            },
            "G3": {
              "depth": 59.3,
              "x": 32.38,
              "y": 20.24,
              "z": 5.39,
              "totalLiquidVolume": 300,
              "xDimension": null,
              "yDimension": null,
              "diameter": 5.23,
              "shape": "circular"
            },
            "H3": {
              "depth": 59.3,
              "x": 32.38,
              "y": 11.24,
              "z": 5.39,
              "totalLiquidVolume": 300,
              "xDimension": null,
              "yDimension": null,
              "diameter": 5.23,
              "shape": "circular"
            },
            "A4": {
              "depth": 59.3,
              "x": 41.38,
              "y": 74.24,
              "z": 5.39,
              "totalLiquidVolume": 300,
              "xDimension": null,
              "yDimension": null,
              "diameter": 5.23,
              "shape": "circular"
            },
            "B4": {
              "depth": 59.3,
              "x": 41.38,
              "y": 65.24,
              "z": 5.39,
              "totalLiquidVolume": 300,
              "xDimension": null,
              "yDimension": null,
              "diameter": 5.23,
              "shape": "circular"
            },
            "C4": {
              "depth": 59.3,
              "x": 41.38,
              "y": 56.24,
              "z": 5.39,
              "totalLiquidVolume": 300,
              "xDimension": null,
              "yDimension": null,
              "diameter": 5.23,
              "shape": "circular"
            },
            "D4": {
              "depth": 59.3,
              "x": 41.38,
              "y": 47.24,
              "z": 5.39,
              "totalLiquidVolume": 300,
              "xDimension": null,
              "yDimension": null,
              "diameter": 5.23,
              "shape": "circular"
            },
            "E4": {
              "depth": 59.3,
              "x": 41.38,
              "y": 38.24,
              "z": 5.39,
              "totalLiquidVolume": 300,
              "xDimension": null,
              "yDimension": null,
              "diameter": 5.23,
              "shape": "circular"
            },
            "F4": {
              "depth": 59.3,
              "x": 41.38,
              "y": 29.24,
              "z": 5.39,
              "totalLiquidVolume": 300,
              "xDimension": null,
              "yDimension": null,
              "diameter": 5.23,
              "shape": "circular"
            },
            "G4": {
              "depth": 59.3,
              "x": 41.38,
              "y": 20.24,
              "z": 5.39,
              "totalLiquidVolume": 300,
              "xDimension": null,
              "yDimension": null,
              "diameter": 5.23,
              "shape": "circular"
            },
            "H4": {
              "depth": 59.3,
              "x": 41.38,
              "y": 11.24,
              "z": 5.39,
              "totalLiquidVolume": 300,
              "xDimension": null,
              "yDimension": null,
              "diameter": 5.23,
              "shape": "circular"
            },
            "A5": {
              "depth": 59.3,
              "x": 50.38,
              "y": 74.24,
              "z": 5.39,
              "totalLiquidVolume": 300,
              "xDimension": null,
              "yDimension": null,
              "diameter": 5.23,
              "shape": "circular"
            },
            "B5": {
              "depth": 59.3,
              "x": 50.38,
              "y": 65.24,
              "z": 5.39,
              "totalLiquidVolume": 300,
              "xDimension": null,
              "yDimension": null,
              "diameter": 5.23,
              "shape": "circular"
            },
            "C5": {
              "depth": 59.3,
              "x": 50.38,
              "y": 56.24,
              "z": 5.39,
              "totalLiquidVolume": 300,
              "xDimension": null,
              "yDimension": null,
              "diameter": 5.23,
              "shape": "circular"
            },
            "D5": {
              "depth": 59.3,
              "x": 50.38,
              "y": 47.24,
              "z": 5.39,
              "totalLiquidVolume": 300,
              "xDimension": null,
              "yDimension": null,
              "diameter": 5.23,
              "shape": "circular"
            },
            "E5": {
              "depth": 59.3,
              "x": 50.38,
              "y": 38.24,
              "z": 5.39,
              "totalLiquidVolume": 300,
              "xDimension": null,
              "yDimension": null,
              "diameter": 5.23,
              "shape": "circular"
            },
            "F5": {
              "depth": 59.3,
              "x": 50.38,
              "y": 29.24,
              "z": 5.39,
              "totalLiquidVolume": 300,
              "xDimension": null,
              "yDimension": null,
              "diameter": 5.23,
              "shape": "circular"
            },
            "G5": {
              "depth": 59.3,
              "x": 50.38,
              "y": 20.24,
              "z": 5.39,
              "totalLiquidVolume": 300,
              "xDimension": null,
              "yDimension": null,
              "diameter": 5.23,
              "shape": "circular"
            },
            "H5": {
              "depth": 59.3,
              "x": 50.38,
              "y": 11.24,
              "z": 5.39,
              "totalLiquidVolume": 300,
              "xDimension": null,
              "yDimension": null,
              "diameter": 5.23,
              "shape": "circular"
            },
            "A6": {
              "depth": 59.3,
              "x": 59.38,
              "y": 74.24,
              "z": 5.39,
              "totalLiquidVolume": 300,
              "xDimension": null,
              "yDimension": null,
              "diameter": 5.23,
              "shape": "circular"
            },
            "B6": {
              "depth": 59.3,
              "x": 59.38,
              "y": 65.24,
              "z": 5.39,
              "totalLiquidVolume": 300,
              "xDimension": null,
              "yDimension": null,
              "diameter": 5.23,
              "shape": "circular"
            },
            "C6": {
              "depth": 59.3,
              "x": 59.38,
              "y": 56.24,
              "z": 5.39,
              "totalLiquidVolume": 300,
              "xDimension": null,
              "yDimension": null,
              "diameter": 5.23,
              "shape": "circular"
            },
            "D6": {
              "depth": 59.3,
              "x": 59.38,
              "y": 47.24,
              "z": 5.39,
              "totalLiquidVolume": 300,
              "xDimension": null,
              "yDimension": null,
              "diameter": 5.23,
              "shape": "circular"
            },
            "E6": {
              "depth": 59.3,
              "x": 59.38,
              "y": 38.24,
              "z": 5.39,
              "totalLiquidVolume": 300,
              "xDimension": null,
              "yDimension": null,
              "diameter": 5.23,
              "shape": "circular"
            },
            "F6": {
              "depth": 59.3,
              "x": 59.38,
              "y": 29.24,
              "z": 5.39,
              "totalLiquidVolume": 300,
              "xDimension": null,
              "yDimension": null,
              "diameter": 5.23,
              "shape": "circular"
            },
            "G6": {
              "depth": 59.3,
              "x": 59.38,
              "y": 20.24,
              "z": 5.39,
              "totalLiquidVolume": 300,
              "xDimension": null,
              "yDimension": null,
              "diameter": 5.23,
              "shape": "circular"
            },
            "H6": {
              "depth": 59.3,
              "x": 59.38,
              "y": 11.24,
              "z": 5.39,
              "totalLiquidVolume": 300,
              "xDimension": null,
              "yDimension": null,
              "diameter": 5.23,
              "shape": "circular"
            },
            "A7": {
              "depth": 59.3,
              "x": 68.38,
              "y": 74.24,
              "z": 5.39,
              "totalLiquidVolume": 300,
              "xDimension": null,
              "yDimension": null,
              "diameter": 5.23,
              "shape": "circular"
            },
            "B7": {
              "depth": 59.3,
              "x": 68.38,
              "y": 65.24,
              "z": 5.39,
              "totalLiquidVolume": 300,
              "xDimension": null,
              "yDimension": null,
              "diameter": 5.23,
              "shape": "circular"
            },
            "C7": {
              "depth": 59.3,
              "x": 68.38,
              "y": 56.24,
              "z": 5.39,
              "totalLiquidVolume": 300,
              "xDimension": null,
              "yDimension": null,
              "diameter": 5.23,
              "shape": "circular"
            },
            "D7": {
              "depth": 59.3,
              "x": 68.38,
              "y": 47.24,
              "z": 5.39,
              "totalLiquidVolume": 300,
              "xDimension": null,
              "yDimension": null,
              "diameter": 5.23,
              "shape": "circular"
            },
            "E7": {
              "depth": 59.3,
              "x": 68.38,
              "y": 38.24,
              "z": 5.39,
              "totalLiquidVolume": 300,
              "xDimension": null,
              "yDimension": null,
              "diameter": 5.23,
              "shape": "circular"
            },
            "F7": {
              "depth": 59.3,
              "x": 68.38,
              "y": 29.24,
              "z": 5.39,
              "totalLiquidVolume": 300,
              "xDimension": null,
              "yDimension": null,
              "diameter": 5.23,
              "shape": "circular"
            },
            "G7": {
              "depth": 59.3,
              "x": 68.38,
              "y": 20.24,
              "z": 5.39,
              "totalLiquidVolume": 300,
              "xDimension": null,
              "yDimension": null,
              "diameter": 5.23,
              "shape": "circular"
            },
            "H7": {
              "depth": 59.3,
              "x": 68.38,
              "y": 11.24,
              "z": 5.39,
              "totalLiquidVolume": 300,
              "xDimension": null,
              "yDimension": null,
              "diameter": 5.23,
              "shape": "circular"
            },
            "A8": {
              "depth": 59.3,
              "x": 77.38,
              "y": 74.24,
              "z": 5.39,
              "totalLiquidVolume": 300,
              "xDimension": null,
              "yDimension": null,
              "diameter": 5.23,
              "shape": "circular"
            },
            "B8": {
              "depth": 59.3,
              "x": 77.38,
              "y": 65.24,
              "z": 5.39,
              "totalLiquidVolume": 300,
              "xDimension": null,
              "yDimension": null,
              "diameter": 5.23,
              "shape": "circular"
            },
            "C8": {
              "depth": 59.3,
              "x": 77.38,
              "y": 56.24,
              "z": 5.39,
              "totalLiquidVolume": 300,
              "xDimension": null,
              "yDimension": null,
              "diameter": 5.23,
              "shape": "circular"
            },
            "D8": {
              "depth": 59.3,
              "x": 77.38,
              "y": 47.24,
              "z": 5.39,
              "totalLiquidVolume": 300,
              "xDimension": null,
              "yDimension": null,
              "diameter": 5.23,
              "shape": "circular"
            },
            "E8": {
              "depth": 59.3,
              "x": 77.38,
              "y": 38.24,
              "z": 5.39,
              "totalLiquidVolume": 300,
              "xDimension": null,
              "yDimension": null,
              "diameter": 5.23,
              "shape": "circular"
            },
            "F8": {
              "depth": 59.3,
              "x": 77.38,
              "y": 29.24,
              "z": 5.39,
              "totalLiquidVolume": 300,
              "xDimension": null,
              "yDimension": null,
              "diameter": 5.23,
              "shape": "circular"
            },
            "G8": {
              "depth": 59.3,
              "x": 77.38,
              "y": 20.24,
              "z": 5.39,
              "totalLiquidVolume": 300,
              "xDimension": null,
              "yDimension": null,
              "diameter": 5.23,
              "shape": "circular"
            },
            "H8": {
              "depth": 59.3,
              "x": 77.38,
              "y": 11.24,
              "z": 5.39,
              "totalLiquidVolume": 300,
              "xDimension": null,
              "yDimension": null,
              "diameter": 5.23,
              "shape": "circular"
            },
            "A9": {
              "depth": 59.3,
              "x": 86.38,
              "y": 74.24,
              "z": 5.39,
              "totalLiquidVolume": 300,
              "xDimension": null,
              "yDimension": null,
              "diameter": 5.23,
              "shape": "circular"
            },
            "B9": {
              "depth": 59.3,
              "x": 86.38,
              "y": 65.24,
              "z": 5.39,
              "totalLiquidVolume": 300,
              "xDimension": null,
              "yDimension": null,
              "diameter": 5.23,
              "shape": "circular"
            },
            "C9": {
              "depth": 59.3,
              "x": 86.38,
              "y": 56.24,
              "z": 5.39,
              "totalLiquidVolume": 300,
              "xDimension": null,
              "yDimension": null,
              "diameter": 5.23,
              "shape": "circular"
            },
            "D9": {
              "depth": 59.3,
              "x": 86.38,
              "y": 47.24,
              "z": 5.39,
              "totalLiquidVolume": 300,
              "xDimension": null,
              "yDimension": null,
              "diameter": 5.23,
              "shape": "circular"
            },
            "E9": {
              "depth": 59.3,
              "x": 86.38,
              "y": 38.24,
              "z": 5.39,
              "totalLiquidVolume": 300,
              "xDimension": null,
              "yDimension": null,
              "diameter": 5.23,
              "shape": "circular"
            },
            "F9": {
              "depth": 59.3,
              "x": 86.38,
              "y": 29.24,
              "z": 5.39,
              "totalLiquidVolume": 300,
              "xDimension": null,
              "yDimension": null,
              "diameter": 5.23,
              "shape": "circular"
            },
            "G9": {
              "depth": 59.3,
              "x": 86.38,
              "y": 20.24,
              "z": 5.39,
              "totalLiquidVolume": 300,
              "xDimension": null,
              "yDimension": null,
              "diameter": 5.23,
              "shape": "circular"
            },
            "H9": {
              "depth": 59.3,
              "x": 86.38,
              "y": 11.24,
              "z": 5.39,
              "totalLiquidVolume": 300,
              "xDimension": null,
              "yDimension": null,
              "diameter": 5.23,
              "shape": "circular"
            },
            "A10": {
              "depth": 59.3,
              "x": 95.38,
              "y": 74.24,
              "z": 5.39,
              "totalLiquidVolume": 300,
              "xDimension": null,
              "yDimension": null,
              "diameter": 5.23,
              "shape": "circular"
            },
            "B10": {
              "depth": 59.3,
              "x": 95.38,
              "y": 65.24,
              "z": 5.39,
              "totalLiquidVolume": 300,
              "xDimension": null,
              "yDimension": null,
              "diameter": 5.23,
              "shape": "circular"
            },
            "C10": {
              "depth": 59.3,
              "x": 95.38,
              "y": 56.24,
              "z": 5.39,
              "totalLiquidVolume": 300,
              "xDimension": null,
              "yDimension": null,
              "diameter": 5.23,
              "shape": "circular"
            },
            "D10": {
              "depth": 59.3,
              "x": 95.38,
              "y": 47.24,
              "z": 5.39,
              "totalLiquidVolume": 300,
              "xDimension": null,
              "yDimension": null,
              "diameter": 5.23,
              "shape": "circular"
            },
            "E10": {
              "depth": 59.3,
              "x": 95.38,
              "y": 38.24,
              "z": 5.39,
              "totalLiquidVolume": 300,
              "xDimension": null,
              "yDimension": null,
              "diameter": 5.23,
              "shape": "circular"
            },
            "F10": {
              "depth": 59.3,
              "x": 95.38,
              "y": 29.24,
              "z": 5.39,
              "totalLiquidVolume": 300,
              "xDimension": null,
              "yDimension": null,
              "diameter": 5.23,
              "shape": "circular"
            },
            "G10": {
              "depth": 59.3,
              "x": 95.38,
              "y": 20.24,
              "z": 5.39,
              "totalLiquidVolume": 300,
              "xDimension": null,
              "yDimension": null,
              "diameter": 5.23,
              "shape": "circular"
            },
            "H10": {
              "depth": 59.3,
              "x": 95.38,
              "y": 11.24,
              "z": 5.39,
              "totalLiquidVolume": 300,
              "xDimension": null,
              "yDimension": null,
              "diameter": 5.23,
              "shape": "circular"
            },
            "A11": {
              "depth": 59.3,
              "x": 104.38,
              "y": 74.24,
              "z": 5.39,
              "totalLiquidVolume": 300,
              "xDimension": null,
              "yDimension": null,
              "diameter": 5.23,
              "shape": "circular"
            },
            "B11": {
              "depth": 59.3,
              "x": 104.38,
              "y": 65.24,
              "z": 5.39,
              "totalLiquidVolume": 300,
              "xDimension": null,
              "yDimension": null,
              "diameter": 5.23,
              "shape": "circular"
            },
            "C11": {
              "depth": 59.3,
              "x": 104.38,
              "y": 56.24,
              "z": 5.39,
              "totalLiquidVolume": 300,
              "xDimension": null,
              "yDimension": null,
              "diameter": 5.23,
              "shape": "circular"
            },
            "D11": {
              "depth": 59.3,
              "x": 104.38,
              "y": 47.24,
              "z": 5.39,
              "totalLiquidVolume": 300,
              "xDimension": null,
              "yDimension": null,
              "diameter": 5.23,
              "shape": "circular"
            },
            "E11": {
              "depth": 59.3,
              "x": 104.38,
              "y": 38.24,
              "z": 5.39,
              "totalLiquidVolume": 300,
              "xDimension": null,
              "yDimension": null,
              "diameter": 5.23,
              "shape": "circular"
            },
            "F11": {
              "depth": 59.3,
              "x": 104.38,
              "y": 29.24,
              "z": 5.39,
              "totalLiquidVolume": 300,
              "xDimension": null,
              "yDimension": null,
              "diameter": 5.23,
              "shape": "circular"
            },
            "G11": {
              "depth": 59.3,
              "x": 104.38,
              "y": 20.24,
              "z": 5.39,
              "totalLiquidVolume": 300,
              "xDimension": null,
              "yDimension": null,
              "diameter": 5.23,
              "shape": "circular"
            },
            "H11": {
              "depth": 59.3,
              "x": 104.38,
              "y": 11.24,
              "z": 5.39,
              "totalLiquidVolume": 300,
              "xDimension": null,
              "yDimension": null,
              "diameter": 5.23,
              "shape": "circular"
            },
            "A12": {
              "depth": 59.3,
              "x": 113.38,
              "y": 74.24,
              "z": 5.39,
              "totalLiquidVolume": 300,
              "xDimension": null,
              "yDimension": null,
              "diameter": 5.23,
              "shape": "circular"
            },
            "B12": {
              "depth": 59.3,
              "x": 113.38,
              "y": 65.24,
              "z": 5.39,
              "totalLiquidVolume": 300,
              "xDimension": null,
              "yDimension": null,
              "diameter": 5.23,
              "shape": "circular"
            },
            "C12": {
              "depth": 59.3,
              "x": 113.38,
              "y": 56.24,
              "z": 5.39,
              "totalLiquidVolume": 300,
              "xDimension": null,
              "yDimension": null,
              "diameter": 5.23,
              "shape": "circular"
            },
            "D12": {
              "depth": 59.3,
              "x": 113.38,
              "y": 47.24,
              "z": 5.39,
              "totalLiquidVolume": 300,
              "xDimension": null,
              "yDimension": null,
              "diameter": 5.23,
              "shape": "circular"
            },
            "E12": {
              "depth": 59.3,
              "x": 113.38,
              "y": 38.24,
              "z": 5.39,
              "totalLiquidVolume": 300,
              "xDimension": null,
              "yDimension": null,
              "diameter": 5.23,
              "shape": "circular"
            },
            "F12": {
              "depth": 59.3,
              "x": 113.38,
              "y": 29.24,
              "z": 5.39,
              "totalLiquidVolume": 300,
              "xDimension": null,
              "yDimension": null,
              "diameter": 5.23,
              "shape": "circular"
            },
            "G12": {
              "depth": 59.3,
              "x": 113.38,
              "y": 20.24,
              "z": 5.39,
              "totalLiquidVolume": 300,
              "xDimension": null,
              "yDimension": null,
              "diameter": 5.23,
              "shape": "circular"
            },
            "H12": {
              "depth": 59.3,
              "x": 113.38,
              "y": 11.24,
              "z": 5.39,
              "totalLiquidVolume": 300,
              "xDimension": null,
              "yDimension": null,
              "diameter": 5.23,
              "shape": "circular"
            }
          },
          "groups": [
            {
              "wells": [
                "A1",
                "B1",
                "C1",
                "D1",
                "E1",
                "F1",
                "G1",
                "H1",
                "A2",
                "B2",
                "C2",
                "D2",
                "E2",
                "F2",
                "G2",
                "H2",
                "A3",
                "B3",
                "C3",
                "D3",
                "E3",
                "F3",
                "G3",
                "H3",
                "A4",
                "B4",
                "C4",
                "D4",
                "E4",
                "F4",
                "G4",
                "H4",
                "A5",
                "B5",
                "C5",
                "D5",
                "E5",
                "F5",
                "G5",
                "H5",
                "A6",
                "B6",
                "C6",
                "D6",
                "E6",
                "F6",
                "G6",
                "H6",
                "A7",
                "B7",
                "C7",
                "D7",
                "E7",
                "F7",
                "G7",
                "H7",
                "A8",
                "B8",
                "C8",
                "D8",
                "E8",
                "F8",
                "G8",
                "H8",
                "A9",
                "B9",
                "C9",
                "D9",
                "E9",
                "F9",
                "G9",
                "H9",
                "A10",
                "B10",
                "C10",
                "D10",
                "E10",
                "F10",
                "G10",
                "H10",
                "A11",
                "B11",
                "C11",
                "D11",
                "E11",
                "F11",
                "G11",
                "H11",
                "A12",
                "B12",
                "C12",
                "D12",
                "E12",
                "F12",
                "G12",
                "H12"
              ],
              "metadata": {
                "displayName": null,
                "displayCategory": null,
                "wellBottomShape": null
              },
              "brand": null
            }
          ]
        },
        "offsetId": null
      },
      "error": null,
      "startedAt": "2022-04-01T15:46:01.724814+00:00",
      "completedAt": "2022-04-01T15:46:01.724814+00:00"
    },
    {
      "id": "commands.LOAD_LABWARE-2",
      "createdAt": "2022-04-01T15:46:01.745870+00:00",
      "commandType": "loadLabware",
      "key": "commands.LOAD_LABWARE-2",
      "status": "succeeded",
      "params": {
        "location": {
          "moduleId": "module-0"
        },
        "loadName": "nest_96_wellplate_100ul_pcr_full_skirt",
        "namespace": "opentrons",
        "version": 1,
        "labwareId": null,
        "displayName": "NEST 96 Well Plate 100 µL PCR Full Skirt"
      },
      "result": {
        "labwareId": "labware-2",
        "definition": {
          "schemaVersion": 2,
          "version": 1,
          "namespace": "opentrons",
          "metadata": {
            "displayName": "NEST 96 Well Plate 100 µL PCR Full Skirt",
            "displayCategory": "wellPlate",
            "displayVolumeUnits": "µL",
            "tags": []
          },
          "brand": {
            "brand": "NEST",
            "brandId": ["402501"],
            "links": ["https://www.nest-biotech.com/pcr-plates/58773587.html"]
          },
          "parameters": {
            "format": "96Standard",
            "quirks": null,
            "isTiprack": false,
            "tipLength": null,
            "tipOverlap": null,
            "loadName": "nest_96_wellplate_100ul_pcr_full_skirt",
            "isMagneticModuleCompatible": true,
            "magneticModuleEngageHeight": 20
          },
          "ordering": [
            ["A1", "B1", "C1", "D1", "E1", "F1", "G1", "H1"],
            ["A2", "B2", "C2", "D2", "E2", "F2", "G2", "H2"],
            ["A3", "B3", "C3", "D3", "E3", "F3", "G3", "H3"],
            ["A4", "B4", "C4", "D4", "E4", "F4", "G4", "H4"],
            ["A5", "B5", "C5", "D5", "E5", "F5", "G5", "H5"],
            ["A6", "B6", "C6", "D6", "E6", "F6", "G6", "H6"],
            ["A7", "B7", "C7", "D7", "E7", "F7", "G7", "H7"],
            ["A8", "B8", "C8", "D8", "E8", "F8", "G8", "H8"],
            ["A9", "B9", "C9", "D9", "E9", "F9", "G9", "H9"],
            ["A10", "B10", "C10", "D10", "E10", "F10", "G10", "H10"],
            ["A11", "B11", "C11", "D11", "E11", "F11", "G11", "H11"],
            ["A12", "B12", "C12", "D12", "E12", "F12", "G12", "H12"]
          ],
          "cornerOffsetFromSlot": {
            "x": 0,
            "y": 0,
            "z": 0
          },
          "dimensions": {
            "yDimension": 85.48,
            "zDimension": 15.7,
            "xDimension": 127.76
          },
          "wells": {
            "A1": {
              "depth": 14.78,
              "x": 14.38,
              "y": 74.24,
              "z": 0.92,
              "totalLiquidVolume": 100,
              "xDimension": null,
              "yDimension": null,
              "diameter": 5.34,
              "shape": "circular"
            },
            "B1": {
              "depth": 14.78,
              "x": 14.38,
              "y": 65.24,
              "z": 0.92,
              "totalLiquidVolume": 100,
              "xDimension": null,
              "yDimension": null,
              "diameter": 5.34,
              "shape": "circular"
            },
            "C1": {
              "depth": 14.78,
              "x": 14.38,
              "y": 56.24,
              "z": 0.92,
              "totalLiquidVolume": 100,
              "xDimension": null,
              "yDimension": null,
              "diameter": 5.34,
              "shape": "circular"
            },
            "D1": {
              "depth": 14.78,
              "x": 14.38,
              "y": 47.24,
              "z": 0.92,
              "totalLiquidVolume": 100,
              "xDimension": null,
              "yDimension": null,
              "diameter": 5.34,
              "shape": "circular"
            },
            "E1": {
              "depth": 14.78,
              "x": 14.38,
              "y": 38.24,
              "z": 0.92,
              "totalLiquidVolume": 100,
              "xDimension": null,
              "yDimension": null,
              "diameter": 5.34,
              "shape": "circular"
            },
            "F1": {
              "depth": 14.78,
              "x": 14.38,
              "y": 29.24,
              "z": 0.92,
              "totalLiquidVolume": 100,
              "xDimension": null,
              "yDimension": null,
              "diameter": 5.34,
              "shape": "circular"
            },
            "G1": {
              "depth": 14.78,
              "x": 14.38,
              "y": 20.24,
              "z": 0.92,
              "totalLiquidVolume": 100,
              "xDimension": null,
              "yDimension": null,
              "diameter": 5.34,
              "shape": "circular"
            },
            "H1": {
              "depth": 14.78,
              "x": 14.38,
              "y": 11.24,
              "z": 0.92,
              "totalLiquidVolume": 100,
              "xDimension": null,
              "yDimension": null,
              "diameter": 5.34,
              "shape": "circular"
            },
            "A2": {
              "depth": 14.78,
              "x": 23.38,
              "y": 74.24,
              "z": 0.92,
              "totalLiquidVolume": 100,
              "xDimension": null,
              "yDimension": null,
              "diameter": 5.34,
              "shape": "circular"
            },
            "B2": {
              "depth": 14.78,
              "x": 23.38,
              "y": 65.24,
              "z": 0.92,
              "totalLiquidVolume": 100,
              "xDimension": null,
              "yDimension": null,
              "diameter": 5.34,
              "shape": "circular"
            },
            "C2": {
              "depth": 14.78,
              "x": 23.38,
              "y": 56.24,
              "z": 0.92,
              "totalLiquidVolume": 100,
              "xDimension": null,
              "yDimension": null,
              "diameter": 5.34,
              "shape": "circular"
            },
            "D2": {
              "depth": 14.78,
              "x": 23.38,
              "y": 47.24,
              "z": 0.92,
              "totalLiquidVolume": 100,
              "xDimension": null,
              "yDimension": null,
              "diameter": 5.34,
              "shape": "circular"
            },
            "E2": {
              "depth": 14.78,
              "x": 23.38,
              "y": 38.24,
              "z": 0.92,
              "totalLiquidVolume": 100,
              "xDimension": null,
              "yDimension": null,
              "diameter": 5.34,
              "shape": "circular"
            },
            "F2": {
              "depth": 14.78,
              "x": 23.38,
              "y": 29.24,
              "z": 0.92,
              "totalLiquidVolume": 100,
              "xDimension": null,
              "yDimension": null,
              "diameter": 5.34,
              "shape": "circular"
            },
            "G2": {
              "depth": 14.78,
              "x": 23.38,
              "y": 20.24,
              "z": 0.92,
              "totalLiquidVolume": 100,
              "xDimension": null,
              "yDimension": null,
              "diameter": 5.34,
              "shape": "circular"
            },
            "H2": {
              "depth": 14.78,
              "x": 23.38,
              "y": 11.24,
              "z": 0.92,
              "totalLiquidVolume": 100,
              "xDimension": null,
              "yDimension": null,
              "diameter": 5.34,
              "shape": "circular"
            },
            "A3": {
              "depth": 14.78,
              "x": 32.38,
              "y": 74.24,
              "z": 0.92,
              "totalLiquidVolume": 100,
              "xDimension": null,
              "yDimension": null,
              "diameter": 5.34,
              "shape": "circular"
            },
            "B3": {
              "depth": 14.78,
              "x": 32.38,
              "y": 65.24,
              "z": 0.92,
              "totalLiquidVolume": 100,
              "xDimension": null,
              "yDimension": null,
              "diameter": 5.34,
              "shape": "circular"
            },
            "C3": {
              "depth": 14.78,
              "x": 32.38,
              "y": 56.24,
              "z": 0.92,
              "totalLiquidVolume": 100,
              "xDimension": null,
              "yDimension": null,
              "diameter": 5.34,
              "shape": "circular"
            },
            "D3": {
              "depth": 14.78,
              "x": 32.38,
              "y": 47.24,
              "z": 0.92,
              "totalLiquidVolume": 100,
              "xDimension": null,
              "yDimension": null,
              "diameter": 5.34,
              "shape": "circular"
            },
            "E3": {
              "depth": 14.78,
              "x": 32.38,
              "y": 38.24,
              "z": 0.92,
              "totalLiquidVolume": 100,
              "xDimension": null,
              "yDimension": null,
              "diameter": 5.34,
              "shape": "circular"
            },
            "F3": {
              "depth": 14.78,
              "x": 32.38,
              "y": 29.24,
              "z": 0.92,
              "totalLiquidVolume": 100,
              "xDimension": null,
              "yDimension": null,
              "diameter": 5.34,
              "shape": "circular"
            },
            "G3": {
              "depth": 14.78,
              "x": 32.38,
              "y": 20.24,
              "z": 0.92,
              "totalLiquidVolume": 100,
              "xDimension": null,
              "yDimension": null,
              "diameter": 5.34,
              "shape": "circular"
            },
            "H3": {
              "depth": 14.78,
              "x": 32.38,
              "y": 11.24,
              "z": 0.92,
              "totalLiquidVolume": 100,
              "xDimension": null,
              "yDimension": null,
              "diameter": 5.34,
              "shape": "circular"
            },
            "A4": {
              "depth": 14.78,
              "x": 41.38,
              "y": 74.24,
              "z": 0.92,
              "totalLiquidVolume": 100,
              "xDimension": null,
              "yDimension": null,
              "diameter": 5.34,
              "shape": "circular"
            },
            "B4": {
              "depth": 14.78,
              "x": 41.38,
              "y": 65.24,
              "z": 0.92,
              "totalLiquidVolume": 100,
              "xDimension": null,
              "yDimension": null,
              "diameter": 5.34,
              "shape": "circular"
            },
            "C4": {
              "depth": 14.78,
              "x": 41.38,
              "y": 56.24,
              "z": 0.92,
              "totalLiquidVolume": 100,
              "xDimension": null,
              "yDimension": null,
              "diameter": 5.34,
              "shape": "circular"
            },
            "D4": {
              "depth": 14.78,
              "x": 41.38,
              "y": 47.24,
              "z": 0.92,
              "totalLiquidVolume": 100,
              "xDimension": null,
              "yDimension": null,
              "diameter": 5.34,
              "shape": "circular"
            },
            "E4": {
              "depth": 14.78,
              "x": 41.38,
              "y": 38.24,
              "z": 0.92,
              "totalLiquidVolume": 100,
              "xDimension": null,
              "yDimension": null,
              "diameter": 5.34,
              "shape": "circular"
            },
            "F4": {
              "depth": 14.78,
              "x": 41.38,
              "y": 29.24,
              "z": 0.92,
              "totalLiquidVolume": 100,
              "xDimension": null,
              "yDimension": null,
              "diameter": 5.34,
              "shape": "circular"
            },
            "G4": {
              "depth": 14.78,
              "x": 41.38,
              "y": 20.24,
              "z": 0.92,
              "totalLiquidVolume": 100,
              "xDimension": null,
              "yDimension": null,
              "diameter": 5.34,
              "shape": "circular"
            },
            "H4": {
              "depth": 14.78,
              "x": 41.38,
              "y": 11.24,
              "z": 0.92,
              "totalLiquidVolume": 100,
              "xDimension": null,
              "yDimension": null,
              "diameter": 5.34,
              "shape": "circular"
            },
            "A5": {
              "depth": 14.78,
              "x": 50.38,
              "y": 74.24,
              "z": 0.92,
              "totalLiquidVolume": 100,
              "xDimension": null,
              "yDimension": null,
              "diameter": 5.34,
              "shape": "circular"
            },
            "B5": {
              "depth": 14.78,
              "x": 50.38,
              "y": 65.24,
              "z": 0.92,
              "totalLiquidVolume": 100,
              "xDimension": null,
              "yDimension": null,
              "diameter": 5.34,
              "shape": "circular"
            },
            "C5": {
              "depth": 14.78,
              "x": 50.38,
              "y": 56.24,
              "z": 0.92,
              "totalLiquidVolume": 100,
              "xDimension": null,
              "yDimension": null,
              "diameter": 5.34,
              "shape": "circular"
            },
            "D5": {
              "depth": 14.78,
              "x": 50.38,
              "y": 47.24,
              "z": 0.92,
              "totalLiquidVolume": 100,
              "xDimension": null,
              "yDimension": null,
              "diameter": 5.34,
              "shape": "circular"
            },
            "E5": {
              "depth": 14.78,
              "x": 50.38,
              "y": 38.24,
              "z": 0.92,
              "totalLiquidVolume": 100,
              "xDimension": null,
              "yDimension": null,
              "diameter": 5.34,
              "shape": "circular"
            },
            "F5": {
              "depth": 14.78,
              "x": 50.38,
              "y": 29.24,
              "z": 0.92,
              "totalLiquidVolume": 100,
              "xDimension": null,
              "yDimension": null,
              "diameter": 5.34,
              "shape": "circular"
            },
            "G5": {
              "depth": 14.78,
              "x": 50.38,
              "y": 20.24,
              "z": 0.92,
              "totalLiquidVolume": 100,
              "xDimension": null,
              "yDimension": null,
              "diameter": 5.34,
              "shape": "circular"
            },
            "H5": {
              "depth": 14.78,
              "x": 50.38,
              "y": 11.24,
              "z": 0.92,
              "totalLiquidVolume": 100,
              "xDimension": null,
              "yDimension": null,
              "diameter": 5.34,
              "shape": "circular"
            },
            "A6": {
              "depth": 14.78,
              "x": 59.38,
              "y": 74.24,
              "z": 0.92,
              "totalLiquidVolume": 100,
              "xDimension": null,
              "yDimension": null,
              "diameter": 5.34,
              "shape": "circular"
            },
            "B6": {
              "depth": 14.78,
              "x": 59.38,
              "y": 65.24,
              "z": 0.92,
              "totalLiquidVolume": 100,
              "xDimension": null,
              "yDimension": null,
              "diameter": 5.34,
              "shape": "circular"
            },
            "C6": {
              "depth": 14.78,
              "x": 59.38,
              "y": 56.24,
              "z": 0.92,
              "totalLiquidVolume": 100,
              "xDimension": null,
              "yDimension": null,
              "diameter": 5.34,
              "shape": "circular"
            },
            "D6": {
              "depth": 14.78,
              "x": 59.38,
              "y": 47.24,
              "z": 0.92,
              "totalLiquidVolume": 100,
              "xDimension": null,
              "yDimension": null,
              "diameter": 5.34,
              "shape": "circular"
            },
            "E6": {
              "depth": 14.78,
              "x": 59.38,
              "y": 38.24,
              "z": 0.92,
              "totalLiquidVolume": 100,
              "xDimension": null,
              "yDimension": null,
              "diameter": 5.34,
              "shape": "circular"
            },
            "F6": {
              "depth": 14.78,
              "x": 59.38,
              "y": 29.24,
              "z": 0.92,
              "totalLiquidVolume": 100,
              "xDimension": null,
              "yDimension": null,
              "diameter": 5.34,
              "shape": "circular"
            },
            "G6": {
              "depth": 14.78,
              "x": 59.38,
              "y": 20.24,
              "z": 0.92,
              "totalLiquidVolume": 100,
              "xDimension": null,
              "yDimension": null,
              "diameter": 5.34,
              "shape": "circular"
            },
            "H6": {
              "depth": 14.78,
              "x": 59.38,
              "y": 11.24,
              "z": 0.92,
              "totalLiquidVolume": 100,
              "xDimension": null,
              "yDimension": null,
              "diameter": 5.34,
              "shape": "circular"
            },
            "A7": {
              "depth": 14.78,
              "x": 68.38,
              "y": 74.24,
              "z": 0.92,
              "totalLiquidVolume": 100,
              "xDimension": null,
              "yDimension": null,
              "diameter": 5.34,
              "shape": "circular"
            },
            "B7": {
              "depth": 14.78,
              "x": 68.38,
              "y": 65.24,
              "z": 0.92,
              "totalLiquidVolume": 100,
              "xDimension": null,
              "yDimension": null,
              "diameter": 5.34,
              "shape": "circular"
            },
            "C7": {
              "depth": 14.78,
              "x": 68.38,
              "y": 56.24,
              "z": 0.92,
              "totalLiquidVolume": 100,
              "xDimension": null,
              "yDimension": null,
              "diameter": 5.34,
              "shape": "circular"
            },
            "D7": {
              "depth": 14.78,
              "x": 68.38,
              "y": 47.24,
              "z": 0.92,
              "totalLiquidVolume": 100,
              "xDimension": null,
              "yDimension": null,
              "diameter": 5.34,
              "shape": "circular"
            },
            "E7": {
              "depth": 14.78,
              "x": 68.38,
              "y": 38.24,
              "z": 0.92,
              "totalLiquidVolume": 100,
              "xDimension": null,
              "yDimension": null,
              "diameter": 5.34,
              "shape": "circular"
            },
            "F7": {
              "depth": 14.78,
              "x": 68.38,
              "y": 29.24,
              "z": 0.92,
              "totalLiquidVolume": 100,
              "xDimension": null,
              "yDimension": null,
              "diameter": 5.34,
              "shape": "circular"
            },
            "G7": {
              "depth": 14.78,
              "x": 68.38,
              "y": 20.24,
              "z": 0.92,
              "totalLiquidVolume": 100,
              "xDimension": null,
              "yDimension": null,
              "diameter": 5.34,
              "shape": "circular"
            },
            "H7": {
              "depth": 14.78,
              "x": 68.38,
              "y": 11.24,
              "z": 0.92,
              "totalLiquidVolume": 100,
              "xDimension": null,
              "yDimension": null,
              "diameter": 5.34,
              "shape": "circular"
            },
            "A8": {
              "depth": 14.78,
              "x": 77.38,
              "y": 74.24,
              "z": 0.92,
              "totalLiquidVolume": 100,
              "xDimension": null,
              "yDimension": null,
              "diameter": 5.34,
              "shape": "circular"
            },
            "B8": {
              "depth": 14.78,
              "x": 77.38,
              "y": 65.24,
              "z": 0.92,
              "totalLiquidVolume": 100,
              "xDimension": null,
              "yDimension": null,
              "diameter": 5.34,
              "shape": "circular"
            },
            "C8": {
              "depth": 14.78,
              "x": 77.38,
              "y": 56.24,
              "z": 0.92,
              "totalLiquidVolume": 100,
              "xDimension": null,
              "yDimension": null,
              "diameter": 5.34,
              "shape": "circular"
            },
            "D8": {
              "depth": 14.78,
              "x": 77.38,
              "y": 47.24,
              "z": 0.92,
              "totalLiquidVolume": 100,
              "xDimension": null,
              "yDimension": null,
              "diameter": 5.34,
              "shape": "circular"
            },
            "E8": {
              "depth": 14.78,
              "x": 77.38,
              "y": 38.24,
              "z": 0.92,
              "totalLiquidVolume": 100,
              "xDimension": null,
              "yDimension": null,
              "diameter": 5.34,
              "shape": "circular"
            },
            "F8": {
              "depth": 14.78,
              "x": 77.38,
              "y": 29.24,
              "z": 0.92,
              "totalLiquidVolume": 100,
              "xDimension": null,
              "yDimension": null,
              "diameter": 5.34,
              "shape": "circular"
            },
            "G8": {
              "depth": 14.78,
              "x": 77.38,
              "y": 20.24,
              "z": 0.92,
              "totalLiquidVolume": 100,
              "xDimension": null,
              "yDimension": null,
              "diameter": 5.34,
              "shape": "circular"
            },
            "H8": {
              "depth": 14.78,
              "x": 77.38,
              "y": 11.24,
              "z": 0.92,
              "totalLiquidVolume": 100,
              "xDimension": null,
              "yDimension": null,
              "diameter": 5.34,
              "shape": "circular"
            },
            "A9": {
              "depth": 14.78,
              "x": 86.38,
              "y": 74.24,
              "z": 0.92,
              "totalLiquidVolume": 100,
              "xDimension": null,
              "yDimension": null,
              "diameter": 5.34,
              "shape": "circular"
            },
            "B9": {
              "depth": 14.78,
              "x": 86.38,
              "y": 65.24,
              "z": 0.92,
              "totalLiquidVolume": 100,
              "xDimension": null,
              "yDimension": null,
              "diameter": 5.34,
              "shape": "circular"
            },
            "C9": {
              "depth": 14.78,
              "x": 86.38,
              "y": 56.24,
              "z": 0.92,
              "totalLiquidVolume": 100,
              "xDimension": null,
              "yDimension": null,
              "diameter": 5.34,
              "shape": "circular"
            },
            "D9": {
              "depth": 14.78,
              "x": 86.38,
              "y": 47.24,
              "z": 0.92,
              "totalLiquidVolume": 100,
              "xDimension": null,
              "yDimension": null,
              "diameter": 5.34,
              "shape": "circular"
            },
            "E9": {
              "depth": 14.78,
              "x": 86.38,
              "y": 38.24,
              "z": 0.92,
              "totalLiquidVolume": 100,
              "xDimension": null,
              "yDimension": null,
              "diameter": 5.34,
              "shape": "circular"
            },
            "F9": {
              "depth": 14.78,
              "x": 86.38,
              "y": 29.24,
              "z": 0.92,
              "totalLiquidVolume": 100,
              "xDimension": null,
              "yDimension": null,
              "diameter": 5.34,
              "shape": "circular"
            },
            "G9": {
              "depth": 14.78,
              "x": 86.38,
              "y": 20.24,
              "z": 0.92,
              "totalLiquidVolume": 100,
              "xDimension": null,
              "yDimension": null,
              "diameter": 5.34,
              "shape": "circular"
            },
            "H9": {
              "depth": 14.78,
              "x": 86.38,
              "y": 11.24,
              "z": 0.92,
              "totalLiquidVolume": 100,
              "xDimension": null,
              "yDimension": null,
              "diameter": 5.34,
              "shape": "circular"
            },
            "A10": {
              "depth": 14.78,
              "x": 95.38,
              "y": 74.24,
              "z": 0.92,
              "totalLiquidVolume": 100,
              "xDimension": null,
              "yDimension": null,
              "diameter": 5.34,
              "shape": "circular"
            },
            "B10": {
              "depth": 14.78,
              "x": 95.38,
              "y": 65.24,
              "z": 0.92,
              "totalLiquidVolume": 100,
              "xDimension": null,
              "yDimension": null,
              "diameter": 5.34,
              "shape": "circular"
            },
            "C10": {
              "depth": 14.78,
              "x": 95.38,
              "y": 56.24,
              "z": 0.92,
              "totalLiquidVolume": 100,
              "xDimension": null,
              "yDimension": null,
              "diameter": 5.34,
              "shape": "circular"
            },
            "D10": {
              "depth": 14.78,
              "x": 95.38,
              "y": 47.24,
              "z": 0.92,
              "totalLiquidVolume": 100,
              "xDimension": null,
              "yDimension": null,
              "diameter": 5.34,
              "shape": "circular"
            },
            "E10": {
              "depth": 14.78,
              "x": 95.38,
              "y": 38.24,
              "z": 0.92,
              "totalLiquidVolume": 100,
              "xDimension": null,
              "yDimension": null,
              "diameter": 5.34,
              "shape": "circular"
            },
            "F10": {
              "depth": 14.78,
              "x": 95.38,
              "y": 29.24,
              "z": 0.92,
              "totalLiquidVolume": 100,
              "xDimension": null,
              "yDimension": null,
              "diameter": 5.34,
              "shape": "circular"
            },
            "G10": {
              "depth": 14.78,
              "x": 95.38,
              "y": 20.24,
              "z": 0.92,
              "totalLiquidVolume": 100,
              "xDimension": null,
              "yDimension": null,
              "diameter": 5.34,
              "shape": "circular"
            },
            "H10": {
              "depth": 14.78,
              "x": 95.38,
              "y": 11.24,
              "z": 0.92,
              "totalLiquidVolume": 100,
              "xDimension": null,
              "yDimension": null,
              "diameter": 5.34,
              "shape": "circular"
            },
            "A11": {
              "depth": 14.78,
              "x": 104.38,
              "y": 74.24,
              "z": 0.92,
              "totalLiquidVolume": 100,
              "xDimension": null,
              "yDimension": null,
              "diameter": 5.34,
              "shape": "circular"
            },
            "B11": {
              "depth": 14.78,
              "x": 104.38,
              "y": 65.24,
              "z": 0.92,
              "totalLiquidVolume": 100,
              "xDimension": null,
              "yDimension": null,
              "diameter": 5.34,
              "shape": "circular"
            },
            "C11": {
              "depth": 14.78,
              "x": 104.38,
              "y": 56.24,
              "z": 0.92,
              "totalLiquidVolume": 100,
              "xDimension": null,
              "yDimension": null,
              "diameter": 5.34,
              "shape": "circular"
            },
            "D11": {
              "depth": 14.78,
              "x": 104.38,
              "y": 47.24,
              "z": 0.92,
              "totalLiquidVolume": 100,
              "xDimension": null,
              "yDimension": null,
              "diameter": 5.34,
              "shape": "circular"
            },
            "E11": {
              "depth": 14.78,
              "x": 104.38,
              "y": 38.24,
              "z": 0.92,
              "totalLiquidVolume": 100,
              "xDimension": null,
              "yDimension": null,
              "diameter": 5.34,
              "shape": "circular"
            },
            "F11": {
              "depth": 14.78,
              "x": 104.38,
              "y": 29.24,
              "z": 0.92,
              "totalLiquidVolume": 100,
              "xDimension": null,
              "yDimension": null,
              "diameter": 5.34,
              "shape": "circular"
            },
            "G11": {
              "depth": 14.78,
              "x": 104.38,
              "y": 20.24,
              "z": 0.92,
              "totalLiquidVolume": 100,
              "xDimension": null,
              "yDimension": null,
              "diameter": 5.34,
              "shape": "circular"
            },
            "H11": {
              "depth": 14.78,
              "x": 104.38,
              "y": 11.24,
              "z": 0.92,
              "totalLiquidVolume": 100,
              "xDimension": null,
              "yDimension": null,
              "diameter": 5.34,
              "shape": "circular"
            },
            "A12": {
              "depth": 14.78,
              "x": 113.38,
              "y": 74.24,
              "z": 0.92,
              "totalLiquidVolume": 100,
              "xDimension": null,
              "yDimension": null,
              "diameter": 5.34,
              "shape": "circular"
            },
            "B12": {
              "depth": 14.78,
              "x": 113.38,
              "y": 65.24,
              "z": 0.92,
              "totalLiquidVolume": 100,
              "xDimension": null,
              "yDimension": null,
              "diameter": 5.34,
              "shape": "circular"
            },
            "C12": {
              "depth": 14.78,
              "x": 113.38,
              "y": 56.24,
              "z": 0.92,
              "totalLiquidVolume": 100,
              "xDimension": null,
              "yDimension": null,
              "diameter": 5.34,
              "shape": "circular"
            },
            "D12": {
              "depth": 14.78,
              "x": 113.38,
              "y": 47.24,
              "z": 0.92,
              "totalLiquidVolume": 100,
              "xDimension": null,
              "yDimension": null,
              "diameter": 5.34,
              "shape": "circular"
            },
            "E12": {
              "depth": 14.78,
              "x": 113.38,
              "y": 38.24,
              "z": 0.92,
              "totalLiquidVolume": 100,
              "xDimension": null,
              "yDimension": null,
              "diameter": 5.34,
              "shape": "circular"
            },
            "F12": {
              "depth": 14.78,
              "x": 113.38,
              "y": 29.24,
              "z": 0.92,
              "totalLiquidVolume": 100,
              "xDimension": null,
              "yDimension": null,
              "diameter": 5.34,
              "shape": "circular"
            },
            "G12": {
              "depth": 14.78,
              "x": 113.38,
              "y": 20.24,
              "z": 0.92,
              "totalLiquidVolume": 100,
              "xDimension": null,
              "yDimension": null,
              "diameter": 5.34,
              "shape": "circular"
            },
            "H12": {
              "depth": 14.78,
              "x": 113.38,
              "y": 11.24,
              "z": 0.92,
              "totalLiquidVolume": 100,
              "xDimension": null,
              "yDimension": null,
              "diameter": 5.34,
              "shape": "circular"
            }
          },
          "groups": [
            {
              "wells": [
                "A1",
                "B1",
                "C1",
                "D1",
                "E1",
                "F1",
                "G1",
                "H1",
                "A2",
                "B2",
                "C2",
                "D2",
                "E2",
                "F2",
                "G2",
                "H2",
                "A3",
                "B3",
                "C3",
                "D3",
                "E3",
                "F3",
                "G3",
                "H3",
                "A4",
                "B4",
                "C4",
                "D4",
                "E4",
                "F4",
                "G4",
                "H4",
                "A5",
                "B5",
                "C5",
                "D5",
                "E5",
                "F5",
                "G5",
                "H5",
                "A6",
                "B6",
                "C6",
                "D6",
                "E6",
                "F6",
                "G6",
                "H6",
                "A7",
                "B7",
                "C7",
                "D7",
                "E7",
                "F7",
                "G7",
                "H7",
                "A8",
                "B8",
                "C8",
                "D8",
                "E8",
                "F8",
                "G8",
                "H8",
                "A9",
                "B9",
                "C9",
                "D9",
                "E9",
                "F9",
                "G9",
                "H9",
                "A10",
                "B10",
                "C10",
                "D10",
                "E10",
                "F10",
                "G10",
                "H10",
                "A11",
                "B11",
                "C11",
                "D11",
                "E11",
                "F11",
                "G11",
                "H11",
                "A12",
                "B12",
                "C12",
                "D12",
                "E12",
                "F12",
                "G12",
                "H12"
              ],
              "metadata": {
                "displayName": null,
                "displayCategory": null,
                "wellBottomShape": "v"
              },
              "brand": null
            }
          ]
        },
        "offsetId": null
      },
      "error": null,
      "startedAt": "2022-04-01T15:46:01.745870+00:00",
      "completedAt": "2022-04-01T15:46:01.745870+00:00"
    },
    {
      "id": "commands.LOAD_LABWARE-3",
      "createdAt": "2022-04-01T15:46:01.751267+00:00",
      "commandType": "loadLabware",
      "key": "commands.LOAD_LABWARE-3",
      "status": "succeeded",
      "params": {
        "location": {
          "moduleId": "module-1"
        },
        "loadName": "opentrons_24_aluminumblock_generic_2ml_screwcap",
        "namespace": "opentrons",
        "version": 1,
        "labwareId": null,
        "displayName": "Opentrons 24 Well Aluminum Block with Generic 2 mL Screwcap"
      },
      "result": {
        "labwareId": "labware-3",
        "definition": {
          "schemaVersion": 2,
          "version": 1,
          "namespace": "opentrons",
          "metadata": {
            "displayName": "Opentrons 24 Well Aluminum Block with Generic 2 mL Screwcap",
            "displayCategory": "aluminumBlock",
            "displayVolumeUnits": "mL",
            "tags": []
          },
          "brand": {
            "brand": "Opentrons",
            "brandId": [],
            "links": [
              "https://shop.opentrons.com/collections/hardware-modules/products/aluminum-block-set"
            ]
          },
          "parameters": {
            "format": "irregular",
            "quirks": null,
            "isTiprack": false,
            "tipLength": null,
            "tipOverlap": null,
            "loadName": "opentrons_24_aluminumblock_generic_2ml_screwcap",
            "isMagneticModuleCompatible": false,
            "magneticModuleEngageHeight": null
          },
          "ordering": [
            ["A1", "B1", "C1", "D1"],
            ["A2", "B2", "C2", "D2"],
            ["A3", "B3", "C3", "D3"],
            ["A4", "B4", "C4", "D4"],
            ["A5", "B5", "C5", "D5"],
            ["A6", "B6", "C6", "D6"]
          ],
          "cornerOffsetFromSlot": {
            "x": 0,
            "y": 0,
            "z": 0
          },
          "dimensions": {
            "yDimension": 85.5,
            "zDimension": 42,
            "xDimension": 127.75
          },
          "wells": {
            "D1": {
              "depth": 42,
              "x": 20.75,
              "y": 16.88,
              "z": 6.7,
              "totalLiquidVolume": 2000,
              "xDimension": null,
              "yDimension": null,
              "diameter": 8.5,
              "shape": "circular"
            },
            "C1": {
              "depth": 42,
              "x": 20.75,
              "y": 34.13,
              "z": 6.7,
              "totalLiquidVolume": 2000,
              "xDimension": null,
              "yDimension": null,
              "diameter": 8.5,
              "shape": "circular"
            },
            "B1": {
              "depth": 42,
              "x": 20.75,
              "y": 51.38,
              "z": 6.7,
              "totalLiquidVolume": 2000,
              "xDimension": null,
              "yDimension": null,
              "diameter": 8.5,
              "shape": "circular"
            },
            "A1": {
              "depth": 42,
              "x": 20.75,
              "y": 68.63,
              "z": 6.7,
              "totalLiquidVolume": 2000,
              "xDimension": null,
              "yDimension": null,
              "diameter": 8.5,
              "shape": "circular"
            },
            "D2": {
              "depth": 42,
              "x": 38,
              "y": 16.88,
              "z": 6.7,
              "totalLiquidVolume": 2000,
              "xDimension": null,
              "yDimension": null,
              "diameter": 8.5,
              "shape": "circular"
            },
            "C2": {
              "depth": 42,
              "x": 38,
              "y": 34.13,
              "z": 6.7,
              "totalLiquidVolume": 2000,
              "xDimension": null,
              "yDimension": null,
              "diameter": 8.5,
              "shape": "circular"
            },
            "B2": {
              "depth": 42,
              "x": 38,
              "y": 51.38,
              "z": 6.7,
              "totalLiquidVolume": 2000,
              "xDimension": null,
              "yDimension": null,
              "diameter": 8.5,
              "shape": "circular"
            },
            "A2": {
              "depth": 42,
              "x": 38,
              "y": 68.63,
              "z": 6.7,
              "totalLiquidVolume": 2000,
              "xDimension": null,
              "yDimension": null,
              "diameter": 8.5,
              "shape": "circular"
            },
            "D3": {
              "depth": 42,
              "x": 55.25,
              "y": 16.88,
              "z": 6.7,
              "totalLiquidVolume": 2000,
              "xDimension": null,
              "yDimension": null,
              "diameter": 8.5,
              "shape": "circular"
            },
            "C3": {
              "depth": 42,
              "x": 55.25,
              "y": 34.13,
              "z": 6.7,
              "totalLiquidVolume": 2000,
              "xDimension": null,
              "yDimension": null,
              "diameter": 8.5,
              "shape": "circular"
            },
            "B3": {
              "depth": 42,
              "x": 55.25,
              "y": 51.38,
              "z": 6.7,
              "totalLiquidVolume": 2000,
              "xDimension": null,
              "yDimension": null,
              "diameter": 8.5,
              "shape": "circular"
            },
            "A3": {
              "depth": 42,
              "x": 55.25,
              "y": 68.63,
              "z": 6.7,
              "totalLiquidVolume": 2000,
              "xDimension": null,
              "yDimension": null,
              "diameter": 8.5,
              "shape": "circular"
            },
            "D4": {
              "depth": 42,
              "x": 72.5,
              "y": 16.88,
              "z": 6.7,
              "totalLiquidVolume": 2000,
              "xDimension": null,
              "yDimension": null,
              "diameter": 8.5,
              "shape": "circular"
            },
            "C4": {
              "depth": 42,
              "x": 72.5,
              "y": 34.13,
              "z": 6.7,
              "totalLiquidVolume": 2000,
              "xDimension": null,
              "yDimension": null,
              "diameter": 8.5,
              "shape": "circular"
            },
            "B4": {
              "depth": 42,
              "x": 72.5,
              "y": 51.38,
              "z": 6.7,
              "totalLiquidVolume": 2000,
              "xDimension": null,
              "yDimension": null,
              "diameter": 8.5,
              "shape": "circular"
            },
            "A4": {
              "depth": 42,
              "x": 72.5,
              "y": 68.63,
              "z": 6.7,
              "totalLiquidVolume": 2000,
              "xDimension": null,
              "yDimension": null,
              "diameter": 8.5,
              "shape": "circular"
            },
            "D5": {
              "depth": 42,
              "x": 89.75,
              "y": 16.88,
              "z": 6.7,
              "totalLiquidVolume": 2000,
              "xDimension": null,
              "yDimension": null,
              "diameter": 8.5,
              "shape": "circular"
            },
            "C5": {
              "depth": 42,
              "x": 89.75,
              "y": 34.13,
              "z": 6.7,
              "totalLiquidVolume": 2000,
              "xDimension": null,
              "yDimension": null,
              "diameter": 8.5,
              "shape": "circular"
            },
            "B5": {
              "depth": 42,
              "x": 89.75,
              "y": 51.38,
              "z": 6.7,
              "totalLiquidVolume": 2000,
              "xDimension": null,
              "yDimension": null,
              "diameter": 8.5,
              "shape": "circular"
            },
            "A5": {
              "depth": 42,
              "x": 89.75,
              "y": 68.63,
              "z": 6.7,
              "totalLiquidVolume": 2000,
              "xDimension": null,
              "yDimension": null,
              "diameter": 8.5,
              "shape": "circular"
            },
            "D6": {
              "depth": 42,
              "x": 107,
              "y": 16.88,
              "z": 6.7,
              "totalLiquidVolume": 2000,
              "xDimension": null,
              "yDimension": null,
              "diameter": 8.5,
              "shape": "circular"
            },
            "C6": {
              "depth": 42,
              "x": 107,
              "y": 34.13,
              "z": 6.7,
              "totalLiquidVolume": 2000,
              "xDimension": null,
              "yDimension": null,
              "diameter": 8.5,
              "shape": "circular"
            },
            "B6": {
              "depth": 42,
              "x": 107,
              "y": 51.38,
              "z": 6.7,
              "totalLiquidVolume": 2000,
              "xDimension": null,
              "yDimension": null,
              "diameter": 8.5,
              "shape": "circular"
            },
            "A6": {
              "depth": 42,
              "x": 107,
              "y": 68.63,
              "z": 6.7,
              "totalLiquidVolume": 2000,
              "xDimension": null,
              "yDimension": null,
              "diameter": 8.5,
              "shape": "circular"
            }
          },
          "groups": [
            {
              "wells": [
                "A1",
                "B1",
                "C1",
                "D1",
                "A2",
                "B2",
                "C2",
                "D2",
                "A3",
                "B3",
                "C3",
                "D3",
                "A4",
                "B4",
                "C4",
                "D4",
                "A5",
                "B5",
                "C5",
                "D5",
                "A6",
                "B6",
                "C6",
                "D6"
              ],
              "metadata": {
                "displayName": "Generic 2 mL Screwcap",
                "displayCategory": "tubeRack",
                "wellBottomShape": "v"
              },
              "brand": {
                "brand": "generic",
                "brandId": [],
                "links": []
              }
            }
          ]
        },
        "offsetId": null
      },
      "error": null,
      "startedAt": "2022-04-01T15:46:01.751267+00:00",
      "completedAt": "2022-04-01T15:46:01.751267+00:00"
    },
    {
      "id": "command.MAGDECK_ENGAGE-0",
      "createdAt": "2022-04-01T15:46:01.754394+00:00",
      "commandType": "custom",
      "key": "command.MAGDECK_ENGAGE-0",
      "status": "succeeded",
      "params": {
        "legacyCommandType": "command.MAGDECK_ENGAGE",
        "legacyCommandText": "Engaging Magnetic Module"
      },
      "result": null,
      "error": null,
      "startedAt": "2022-04-01T15:46:01.754394+00:00",
      "completedAt": "2022-04-01T15:46:01.755840+00:00"
    },
    {
      "id": "command.TEMPDECK_SET_TEMP-0",
      "createdAt": "2022-04-01T15:46:01.756095+00:00",
      "commandType": "custom",
      "key": "command.TEMPDECK_SET_TEMP-0",
      "status": "succeeded",
      "params": {
        "legacyCommandType": "command.TEMPDECK_SET_TEMP",
        "legacyCommandText": "Setting Temperature Module temperature to 25.0 °C (rounded off to nearest integer)"
      },
      "result": null,
      "error": null,
      "startedAt": "2022-04-01T15:46:01.756095+00:00",
      "completedAt": "2022-04-01T15:46:01.756877+00:00"
    },
    {
      "id": "command.DELAY-0",
      "createdAt": "2022-04-01T15:46:01.757156+00:00",
      "commandType": "custom",
      "key": "command.DELAY-0",
      "status": "succeeded",
      "params": {
        "legacyCommandType": "command.DELAY",
        "legacyCommandText": "Delaying for 1 minutes and 2.0 seconds"
      },
      "result": null,
      "error": null,
      "startedAt": "2022-04-01T15:46:01.757156+00:00",
      "completedAt": "2022-04-01T15:46:01.759553+00:00"
    },
    {
      "id": "command.PICK_UP_TIP-0",
      "createdAt": "2022-04-01T15:46:01.759961+00:00",
      "commandType": "pickUpTip",
      "key": "command.PICK_UP_TIP-0",
      "status": "succeeded",
      "params": {
        "pipetteId": "pipette-0",
        "labwareId": "labware-1",
        "wellName": "A1",
        "wellLocation": {
          "origin": "top",
          "offset": {
            "x": 0,
            "y": 0,
            "z": 0
          }
        }
      },
      "result": {},
      "error": null,
      "startedAt": "2022-04-01T15:46:01.759961+00:00",
      "completedAt": "2022-04-01T15:46:01.761634+00:00"
    },
    {
      "id": "command.ASPIRATE-0",
      "createdAt": "2022-04-01T15:46:01.762417+00:00",
      "commandType": "custom",
      "key": "command.ASPIRATE-0",
      "status": "succeeded",
      "params": {
        "legacyCommandType": "command.ASPIRATE",
        "legacyCommandText": "Aspirating 30.0 uL from A1 of NEST 96 Well Plate 100 µL PCR Full Skirt on Magnetic Module GEN2 on 1 at 46.43 uL/sec"
      },
      "result": null,
      "error": null,
      "startedAt": "2022-04-01T15:46:01.762417+00:00",
      "completedAt": "2022-04-01T15:46:01.762459+00:00"
    },
    {
      "id": "command.MOVE_TO-0",
      "createdAt": "2022-04-01T15:46:01.762855+00:00",
      "commandType": "custom",
      "key": "command.MOVE_TO-0",
      "status": "succeeded",
      "params": {
        "legacyCommandType": "command.MOVE_TO",
        "legacyCommandText": "Moving to A1 of NEST 96 Well Plate 100 µL PCR Full Skirt on Magnetic Module GEN2 on 1"
      },
      "result": null,
      "error": null,
      "startedAt": "2022-04-01T15:46:01.762855+00:00",
      "completedAt": "2022-04-01T15:46:01.763010+00:00"
    },
    {
      "id": "command.DELAY-1",
      "createdAt": "2022-04-01T15:46:01.763191+00:00",
      "commandType": "custom",
      "key": "command.DELAY-1",
      "status": "succeeded",
      "params": {
        "legacyCommandType": "command.DELAY",
        "legacyCommandText": "Delaying for 0 minutes and 2.0 seconds"
      },
      "result": null,
      "error": null,
      "startedAt": "2022-04-01T15:46:01.763191+00:00",
      "completedAt": "2022-04-01T15:46:01.763791+00:00"
    },
    {
      "id": "command.MOVE_TO-1",
      "createdAt": "2022-04-01T15:46:01.764118+00:00",
      "commandType": "custom",
      "key": "command.MOVE_TO-1",
      "status": "succeeded",
      "params": {
        "legacyCommandType": "command.MOVE_TO",
        "legacyCommandText": "Moving to A1 of NEST 96 Well Plate 100 µL PCR Full Skirt on Magnetic Module GEN2 on 1"
      },
      "result": null,
      "error": null,
      "startedAt": "2022-04-01T15:46:01.764118+00:00",
      "completedAt": "2022-04-01T15:46:01.764336+00:00"
    },
    {
      "id": "command.AIR_GAP-0",
      "createdAt": "2022-04-01T15:46:01.764486+00:00",
      "commandType": "custom",
      "key": "command.AIR_GAP-0",
      "status": "succeeded",
      "params": {
        "legacyCommandType": "command.AIR_GAP",
        "legacyCommandText": "Air gap"
      },
      "result": null,
      "error": null,
      "startedAt": "2022-04-01T15:46:01.764486+00:00",
      "completedAt": "2022-04-01T15:46:01.764922+00:00"
    },
    {
      "id": "command.ASPIRATE-1",
      "createdAt": "2022-04-01T15:46:01.764843+00:00",
      "commandType": "custom",
      "key": "command.ASPIRATE-1",
      "status": "succeeded",
      "params": {
        "legacyCommandType": "command.ASPIRATE",
        "legacyCommandText": "Aspirating 30.0 uL from A1 of NEST 96 Well Plate 100 µL PCR Full Skirt on Magnetic Module GEN2 on 1 at 46.43 uL/sec"
      },
      "result": null,
      "error": null,
      "startedAt": "2022-04-01T15:46:01.764843+00:00",
      "completedAt": "2022-04-01T15:46:01.764885+00:00"
    },
    {
      "id": "command.DELAY-2",
      "createdAt": "2022-04-01T15:46:01.765043+00:00",
      "commandType": "custom",
      "key": "command.DELAY-2",
      "status": "succeeded",
      "params": {
        "legacyCommandType": "command.DELAY",
        "legacyCommandText": "Delaying for 0 minutes and 2.0 seconds"
      },
      "result": null,
      "error": null,
      "startedAt": "2022-04-01T15:46:01.765043+00:00",
      "completedAt": "2022-04-01T15:46:01.766128+00:00"
    },
    {
      "id": "command.DISPENSE-0",
      "createdAt": "2022-04-01T15:46:01.767403+00:00",
      "commandType": "custom",
      "key": "command.DISPENSE-0",
      "status": "succeeded",
      "params": {
        "legacyCommandType": "command.DISPENSE",
        "legacyCommandText": "Dispensing 30.0 uL into A1 of Opentrons 24 Well Aluminum Block with Generic 2 mL Screwcap on Temperature Module GEN2 on 3 at 46.43 uL/sec"
      },
      "result": null,
      "error": null,
      "startedAt": "2022-04-01T15:46:01.767403+00:00",
      "completedAt": "2022-04-01T15:46:01.767467+00:00"
    },
    {
      "id": "command.DELAY-3",
      "createdAt": "2022-04-01T15:46:01.767629+00:00",
      "commandType": "custom",
      "key": "command.DELAY-3",
      "status": "succeeded",
      "params": {
        "legacyCommandType": "command.DELAY",
        "legacyCommandText": "Delaying for 0 minutes and 1.0 seconds"
      },
      "result": null,
      "error": null,
      "startedAt": "2022-04-01T15:46:01.767629+00:00",
      "completedAt": "2022-04-01T15:46:01.768224+00:00"
    },
    {
      "id": "command.DISPENSE-1",
      "createdAt": "2022-04-01T15:46:01.768702+00:00",
      "commandType": "custom",
      "key": "command.DISPENSE-1",
      "status": "succeeded",
      "params": {
        "legacyCommandType": "command.DISPENSE",
        "legacyCommandText": "Dispensing 30.0 uL into A1 of Opentrons 24 Well Aluminum Block with Generic 2 mL Screwcap on Temperature Module GEN2 on 3 at 46.43 uL/sec"
      },
      "result": null,
      "error": null,
      "startedAt": "2022-04-01T15:46:01.768702+00:00",
      "completedAt": "2022-04-01T15:46:01.768748+00:00"
    },
    {
      "id": "command.MOVE_TO-2",
      "createdAt": "2022-04-01T15:46:01.768929+00:00",
      "commandType": "custom",
      "key": "command.MOVE_TO-2",
      "status": "succeeded",
      "params": {
        "legacyCommandType": "command.MOVE_TO",
        "legacyCommandText": "Moving to A1 of Opentrons 24 Well Aluminum Block with Generic 2 mL Screwcap on Temperature Module GEN2 on 3"
      },
      "result": null,
      "error": null,
      "startedAt": "2022-04-01T15:46:01.768929+00:00",
      "completedAt": "2022-04-01T15:46:01.769135+00:00"
    },
    {
      "id": "command.DELAY-4",
      "createdAt": "2022-04-01T15:46:01.769248+00:00",
      "commandType": "custom",
      "key": "command.DELAY-4",
      "status": "succeeded",
      "params": {
        "legacyCommandType": "command.DELAY",
        "legacyCommandText": "Delaying for 0 minutes and 1.0 seconds"
      },
      "result": null,
      "error": null,
      "startedAt": "2022-04-01T15:46:01.769248+00:00",
      "completedAt": "2022-04-01T15:46:01.770352+00:00"
    },
    {
      "id": "command.DROP_TIP-0",
      "createdAt": "2022-04-01T15:46:01.770639+00:00",
      "commandType": "dropTip",
      "key": "command.DROP_TIP-0",
      "status": "succeeded",
      "params": {
        "pipetteId": "pipette-0",
        "labwareId": "labware-0",
        "wellName": "A1",
        "wellLocation": {
          "origin": "top",
          "offset": {
            "x": 0,
            "y": 0,
            "z": 0
          }
        }
      },
      "result": {},
      "error": null,
      "startedAt": "2022-04-01T15:46:01.770639+00:00",
      "completedAt": "2022-04-01T15:46:01.777867+00:00"
    },
    {
      "id": "command.PICK_UP_TIP-1",
      "createdAt": "2022-04-01T15:46:01.780290+00:00",
      "commandType": "pickUpTip",
      "key": "command.PICK_UP_TIP-1",
      "status": "succeeded",
      "params": {
        "pipetteId": "pipette-0",
        "labwareId": "labware-1",
        "wellName": "B1",
        "wellLocation": {
          "origin": "top",
          "offset": {
            "x": 0,
            "y": 0,
            "z": 0
          }
        }
      },
      "result": {},
      "error": null,
      "startedAt": "2022-04-01T15:46:01.780290+00:00",
      "completedAt": "2022-04-01T15:46:01.781218+00:00"
    },
    {
      "id": "command.ASPIRATE-2",
      "createdAt": "2022-04-01T15:46:01.782077+00:00",
      "commandType": "custom",
      "key": "command.ASPIRATE-2",
      "status": "succeeded",
      "params": {
        "legacyCommandType": "command.ASPIRATE",
        "legacyCommandText": "Aspirating 30.0 uL from B1 of NEST 96 Well Plate 100 µL PCR Full Skirt on Magnetic Module GEN2 on 1 at 46.43 uL/sec"
      },
      "result": null,
      "error": null,
      "startedAt": "2022-04-01T15:46:01.782077+00:00",
      "completedAt": "2022-04-01T15:46:01.782151+00:00"
    },
    {
      "id": "command.MOVE_TO-3",
      "createdAt": "2022-04-01T15:46:01.782791+00:00",
      "commandType": "custom",
      "key": "command.MOVE_TO-3",
      "status": "succeeded",
      "params": {
        "legacyCommandType": "command.MOVE_TO",
        "legacyCommandText": "Moving to B1 of NEST 96 Well Plate 100 µL PCR Full Skirt on Magnetic Module GEN2 on 1"
      },
      "result": null,
      "error": null,
      "startedAt": "2022-04-01T15:46:01.782791+00:00",
      "completedAt": "2022-04-01T15:46:01.784810+00:00"
    },
    {
      "id": "command.DELAY-5",
      "createdAt": "2022-04-01T15:46:01.785119+00:00",
      "commandType": "custom",
      "key": "command.DELAY-5",
      "status": "succeeded",
      "params": {
        "legacyCommandType": "command.DELAY",
        "legacyCommandText": "Delaying for 0 minutes and 2.0 seconds"
      },
      "result": null,
      "error": null,
      "startedAt": "2022-04-01T15:46:01.785119+00:00",
      "completedAt": "2022-04-01T15:46:01.786415+00:00"
    },
    {
      "id": "command.MOVE_TO-4",
      "createdAt": "2022-04-01T15:46:01.787928+00:00",
      "commandType": "custom",
      "key": "command.MOVE_TO-4",
      "status": "succeeded",
      "params": {
        "legacyCommandType": "command.MOVE_TO",
        "legacyCommandText": "Moving to B1 of NEST 96 Well Plate 100 µL PCR Full Skirt on Magnetic Module GEN2 on 1"
      },
      "result": null,
      "error": null,
      "startedAt": "2022-04-01T15:46:01.787928+00:00",
      "completedAt": "2022-04-01T15:46:01.788249+00:00"
    },
    {
      "id": "command.AIR_GAP-1",
      "createdAt": "2022-04-01T15:46:01.788630+00:00",
      "commandType": "custom",
      "key": "command.AIR_GAP-1",
      "status": "succeeded",
      "params": {
        "legacyCommandType": "command.AIR_GAP",
        "legacyCommandText": "Air gap"
      },
      "result": null,
      "error": null,
      "startedAt": "2022-04-01T15:46:01.788630+00:00",
      "completedAt": "2022-04-01T15:46:01.789087+00:00"
    },
    {
      "id": "command.ASPIRATE-3",
      "createdAt": "2022-04-01T15:46:01.789021+00:00",
      "commandType": "custom",
      "key": "command.ASPIRATE-3",
      "status": "succeeded",
      "params": {
        "legacyCommandType": "command.ASPIRATE",
        "legacyCommandText": "Aspirating 30.0 uL from B1 of NEST 96 Well Plate 100 µL PCR Full Skirt on Magnetic Module GEN2 on 1 at 46.43 uL/sec"
      },
      "result": null,
      "error": null,
      "startedAt": "2022-04-01T15:46:01.789021+00:00",
      "completedAt": "2022-04-01T15:46:01.789057+00:00"
    },
    {
      "id": "command.DELAY-6",
      "createdAt": "2022-04-01T15:46:01.789182+00:00",
      "commandType": "custom",
      "key": "command.DELAY-6",
      "status": "succeeded",
      "params": {
        "legacyCommandType": "command.DELAY",
        "legacyCommandText": "Delaying for 0 minutes and 2.0 seconds"
      },
      "result": null,
      "error": null,
      "startedAt": "2022-04-01T15:46:01.789182+00:00",
      "completedAt": "2022-04-01T15:46:01.789766+00:00"
    },
    {
      "id": "command.DISPENSE-2",
      "createdAt": "2022-04-01T15:46:01.790497+00:00",
      "commandType": "custom",
      "key": "command.DISPENSE-2",
      "status": "succeeded",
      "params": {
        "legacyCommandType": "command.DISPENSE",
        "legacyCommandText": "Dispensing 30.0 uL into A1 of Opentrons 24 Well Aluminum Block with Generic 2 mL Screwcap on Temperature Module GEN2 on 3 at 46.43 uL/sec"
      },
      "result": null,
      "error": null,
      "startedAt": "2022-04-01T15:46:01.790497+00:00",
      "completedAt": "2022-04-01T15:46:01.790566+00:00"
    },
    {
      "id": "command.DELAY-7",
      "createdAt": "2022-04-01T15:46:01.791418+00:00",
      "commandType": "custom",
      "key": "command.DELAY-7",
      "status": "succeeded",
      "params": {
        "legacyCommandType": "command.DELAY",
        "legacyCommandText": "Delaying for 0 minutes and 1.0 seconds"
      },
      "result": null,
      "error": null,
      "startedAt": "2022-04-01T15:46:01.791418+00:00",
      "completedAt": "2022-04-01T15:46:01.793816+00:00"
    },
    {
      "id": "command.DISPENSE-3",
      "createdAt": "2022-04-01T15:46:01.794349+00:00",
      "commandType": "custom",
      "key": "command.DISPENSE-3",
      "status": "succeeded",
      "params": {
        "legacyCommandType": "command.DISPENSE",
        "legacyCommandText": "Dispensing 30.0 uL into A1 of Opentrons 24 Well Aluminum Block with Generic 2 mL Screwcap on Temperature Module GEN2 on 3 at 46.43 uL/sec"
      },
      "result": null,
      "error": null,
      "startedAt": "2022-04-01T15:46:01.794349+00:00",
      "completedAt": "2022-04-01T15:46:01.794395+00:00"
    },
    {
      "id": "command.MOVE_TO-5",
      "createdAt": "2022-04-01T15:46:01.794560+00:00",
      "commandType": "custom",
      "key": "command.MOVE_TO-5",
      "status": "succeeded",
      "params": {
        "legacyCommandType": "command.MOVE_TO",
        "legacyCommandText": "Moving to A1 of Opentrons 24 Well Aluminum Block with Generic 2 mL Screwcap on Temperature Module GEN2 on 3"
      },
      "result": null,
      "error": null,
      "startedAt": "2022-04-01T15:46:01.794560+00:00",
      "completedAt": "2022-04-01T15:46:01.794717+00:00"
    },
    {
      "id": "command.DELAY-8",
      "createdAt": "2022-04-01T15:46:01.794820+00:00",
      "commandType": "custom",
      "key": "command.DELAY-8",
      "status": "succeeded",
      "params": {
        "legacyCommandType": "command.DELAY",
        "legacyCommandText": "Delaying for 0 minutes and 1.0 seconds"
      },
      "result": null,
      "error": null,
      "startedAt": "2022-04-01T15:46:01.794820+00:00",
      "completedAt": "2022-04-01T15:46:01.795321+00:00"
    },
    {
      "id": "command.DROP_TIP-1",
      "createdAt": "2022-04-01T15:46:01.795518+00:00",
      "commandType": "dropTip",
      "key": "command.DROP_TIP-1",
      "status": "succeeded",
      "params": {
        "pipetteId": "pipette-0",
        "labwareId": "labware-0",
        "wellName": "A1",
        "wellLocation": {
          "origin": "top",
          "offset": {
            "x": 0,
            "y": 0,
            "z": 0
          }
        }
      },
      "result": {},
      "error": null,
      "startedAt": "2022-04-01T15:46:01.795518+00:00",
      "completedAt": "2022-04-01T15:46:01.795775+00:00"
    },
    {
      "id": "command.TEMPDECK_AWAIT_TEMP-0",
      "createdAt": "2022-04-01T15:46:01.795912+00:00",
      "commandType": "custom",
      "key": "command.TEMPDECK_AWAIT_TEMP-0",
      "status": "succeeded",
      "params": {
        "legacyCommandType": "command.TEMPDECK_AWAIT_TEMP",
        "legacyCommandText": "Waiting for Temperature Module to reach temperature 25.0 °C (rounded off to nearest integer)"
      },
      "result": null,
      "error": null,
      "startedAt": "2022-04-01T15:46:01.795912+00:00",
      "completedAt": "2022-04-01T15:46:01.796350+00:00"
    },
    {
      "id": "command.MAGDECK_DISENGAGE-0",
      "createdAt": "2022-04-01T15:46:01.796465+00:00",
      "commandType": "custom",
      "key": "command.MAGDECK_DISENGAGE-0",
      "status": "succeeded",
      "params": {
        "legacyCommandType": "command.MAGDECK_DISENGAGE",
        "legacyCommandText": "Disengaging Magnetic Module"
      },
      "result": null,
      "error": null,
      "startedAt": "2022-04-01T15:46:01.796465+00:00",
      "completedAt": "2022-04-01T15:46:01.796868+00:00"
    },
    {
      "id": "command.PAUSE-0",
      "createdAt": "2022-04-01T15:46:01.797018+00:00",
      "commandType": "pause",
      "key": "command.PAUSE-0",
      "status": "succeeded",
      "params": {
        "message": "Wait until user intervention"
      },
      "result": null,
      "error": null,
      "startedAt": "2022-04-01T15:46:01.797018+00:00",
      "completedAt": "2022-04-01T15:46:01.797223+00:00"
    },
    {
      "id": "command.TEMPDECK_DEACTIVATE-0",
      "createdAt": "2022-04-01T15:46:01.797358+00:00",
      "commandType": "custom",
      "key": "command.TEMPDECK_DEACTIVATE-0",
      "status": "succeeded",
      "params": {
        "legacyCommandType": "command.TEMPDECK_DEACTIVATE",
        "legacyCommandText": "Deactivating Temperature Module"
      },
      "result": null,
      "error": null,
      "startedAt": "2022-04-01T15:46:01.797358+00:00",
      "completedAt": "2022-04-01T15:46:01.798177+00:00"
    }
  ],
  "errors": [],
  "labware": [
    {
      "id": "fixedTrash",
      "loadName": "opentrons_1_trash_1100ml_fixed",
      "definitionUri": "opentrons/opentrons_1_trash_1100ml_fixed/1",
      "location": {
        "slotName": "12"
      },
      "offsetId": null
    },
    {
      "id": "labware-0",
      "loadName": "opentrons_1_trash_1100ml_fixed",
      "definitionUri": "opentrons/opentrons_1_trash_1100ml_fixed/1",
      "location": {
        "slotName": "12"
      },
      "offsetId": null
    },
    {
      "id": "labware-1",
      "loadName": "opentrons_96_tiprack_300ul",
      "definitionUri": "opentrons/opentrons_96_tiprack_300ul/1",
      "location": {
        "slotName": "2"
      },
      "offsetId": null
    },
    {
      "id": "labware-2",
      "loadName": "nest_96_wellplate_100ul_pcr_full_skirt",
      "definitionUri": "opentrons/nest_96_wellplate_100ul_pcr_full_skirt/1",
      "location": {
        "moduleId": "module-0"
      },
      "offsetId": null
    },
    {
      "id": "labware-3",
      "loadName": "opentrons_24_aluminumblock_generic_2ml_screwcap",
      "definitionUri": "opentrons/opentrons_24_aluminumblock_generic_2ml_screwcap/1",
      "location": {
        "moduleId": "module-1"
      },
      "offsetId": null
    }
  ],
  "pipettes": [
    {
      "id": "pipette-0",
      "pipetteName": "p300_single_gen2",
      "mount": "left"
    }
  ],
  "modules": [
    {
      "id": "module-0",
      "model": "magneticModuleV2",
      "location": {
        "slotName": "1"
      },
      "definition": {
        "otSharedSchema": "module/schemas/2",
        "moduleType": "magneticModuleType",
        "model": "magneticModuleV2",
        "labwareOffset": {
          "x": -1.175,
          "y": -0.125,
          "z": 82.25
        },
        "dimensions": {
          "bareOverallHeight": 110.152,
          "overLabwareHeight": 4.052,
          "lidHeight": null
        },
        "calibrationPoint": {
          "x": 124.875,
          "y": 2.75
        },
        "displayName": "Magnetic Module GEN2",
        "quirks": [],
        "slotTransforms": {
          "ot2_standard": {
            "3": {
              "labwareOffset": [
                [-1, 0, 0.25],
                [0, 1, 0],
                [0, 0, 1]
              ]
            },
            "6": {
              "labwareOffset": [
                [-1, 0, 0.25],
                [0, 1, 0],
                [0, 0, 1]
              ]
            },
            "9": {
              "labwareOffset": [
                [-1, 0, 0.25],
                [0, 1, 0],
                [0, 0, 1]
              ]
            }
          },
          "ot2_short_trash": {
            "3": {
              "labwareOffset": [
                [-1, 0, 0.25],
                [0, 1, 0],
                [0, 0, 1]
              ]
            },
            "6": {
              "labwareOffset": [
                [-1, 0, 0.25],
                [0, 1, 0],
                [0, 0, 1]
              ]
            },
            "9": {
              "labwareOffset": [
                [-1, 0, 0.25],
                [0, 1, 0],
                [0, 0, 1]
              ]
            }
          }
        },
        "compatibleWith": []
      },
      "serialNumber": "dummySerialMD"
    },
    {
      "id": "module-1",
      "model": "temperatureModuleV2",
      "location": {
        "slotName": "3"
      },
      "definition": {
        "otSharedSchema": "module/schemas/2",
        "moduleType": "temperatureModuleType",
        "model": "temperatureModuleV2",
        "labwareOffset": {
          "x": -1.45,
          "y": -0.15,
          "z": 80.09
        },
        "dimensions": {
          "bareOverallHeight": 84,
          "overLabwareHeight": 0,
          "lidHeight": null
        },
        "calibrationPoint": {
          "x": 11.7,
          "y": 8.75
        },
        "displayName": "Temperature Module GEN2",
        "quirks": [],
        "slotTransforms": {
          "ot2_standard": {
            "3": {
              "labwareOffset": [
                [-1, 0, -0.3],
                [0, 1, 0],
                [0, 0, 1]
              ]
            },
            "6": {
              "labwareOffset": [
                [-1, 0, -0.3],
                [0, 1, 0],
                [0, 0, 1]
              ]
            },
            "9": {
              "labwareOffset": [
                [-1, 0, -0.3],
                [0, 1, 0],
                [0, 0, 1]
              ]
            }
          },
          "ot2_short_trash": {
            "3": {
              "labwareOffset": [
                [-1, 0, -0.15],
                [0, 1, 0],
                [0, 0, 1]
              ]
            },
            "6": {
              "labwareOffset": [
                [-1, 0, -0.15],
                [0, 1, 0],
                [0, 0, 1]
              ]
            },
            "9": {
              "labwareOffset": [
                [-1, 0, -0.15],
                [0, 1, 0],
                [0, 0, 1]
              ]
            }
          }
        },
        "compatibleWith": ["temperatureModuleV1"]
      },
      "serialNumber": "dummySerialTD"
    }
  ],
  "liquids": [
    {
      "id": "0",
      "displayName": "Water",
      "description": "",
      "displayColor": "#50d5ff"
    },
    {
      "id": "1",
      "displayName": "Saline",
      "description": "",
      "displayColor": "#b925ff"
    }
  ],
  "runTimeParameters": [
    {
<<<<<<< HEAD
      "displayName": "sample number",
      "variableName": "number_of_samples",
      "description": "The number of samples",
      "type": "int",
      "unit": "samples",
      "min": 12,
      "max": 96,
      "default": 96,
      "value": 96
    },
    {
      "displayName": "right pipette type",
      "variableName": "right_pipette",
      "description": "Which pipette on the right?",
      "type": "str",
      "choices": [
        {
          "displayName": "GEN2 P300 Multi",
          "value": "p300_multi_gen2"
        },
        {
          "displayName": "GEN2 P20 Multi",
          "value": "p20_multi_gen2"
        },
        {
          "displayName": "GEN1 P1000 Multi",
          "value": "p1000_multi"
        },
        {
          "displayName": "GEN1 P300 Multi",
          "value": "p300_multi"
        },
        {
          "displayName": "GEN1 P50 Multi",
          "value": "p50_multi"
        },
        {
          "displayName": "GEN1 P10 Multi",
          "value": "p10_multi"
        },
        {
          "displayName": "none",
          "value": "NONE"
        }
      ],
      "default": "p300_multi_gen2",
      "value": "p300_multi_gen2"
    },
    {
      "displayName": "mastermix volume (in ul)",
      "variableName": "mastermix_volume",
      "description": "Mastermix volume",
      "unit": "µl",
      "type": "float",
      "min": 10.0,
      "max": 25.0,
      "default": 18.0,
      "value": 18.0
    },
    {
      "displayName": "Aspiration Flow Rate for Mixing",
      "variableName": "mix_asp_rate",
      "description": "Options for flow rate",
      "type": "float",
      "unit": "µl",
      "default": 1.0,
      "value": 1.0,
      "choices": [
        {
          "displayName": "1/2 speed",
          "value": 0.5
        },
        {
          "displayName": "Default speed",
          "value": 1.0
        },
        {
          "displayName": "2X speed",
          "value": 2.0
        },
        {
          "displayName": "Ludicrous Speed",
          "value": 999.99
        }
      ]
=======
      "type": "int",
      "displayName": "number of samples",
      "variableName": "num_samples",
      "description": "How many samples do you want to run?",
      "value": 96,
      "min": 1,
      "max": 96,
      "default": 96
    },
    {
      "type": "float",
      "displayName": "samples volume",
      "variableName": "vol_sample",
      "description": "What sample volume are you using?",
      "value": 10.0,
      "min": 1,
      "max": 20.0,
      "default": 10.0
>>>>>>> 0f7d1ff4
    },
    {
      "displayName": "Additional mix for reagent 2?",
      "variableName": "extra_mix",
      "description": "When on, we do an extra mix for reagent 2.",
      "type": "bool",
      "default": false,
      "value": false
    },
    {
      "displayName": "Number of PCR Cycles",
      "variableName": "real_mode",
      "description": "Cycle map",
      "type": "int",
      "unit": "cycles",
      "default": 15,
      "value": 15,
      "choices": [
        {
          "displayName": "1 & 10ng (15 cycles)",
          "value": 15
        },
        {
<<<<<<< HEAD
          "displayName": "100ng (13 cycles)",
          "value": 13
=======
          "displayName": "100ng (15 cycles)",
          "value": 15
>>>>>>> 0f7d1ff4
        },
        {
          "displayName": "1ug (10 cycles)",
          "value": 10
        }
      ]
    }
  ]
}<|MERGE_RESOLUTION|>--- conflicted
+++ resolved
@@ -3939,93 +3939,6 @@
   ],
   "runTimeParameters": [
     {
-<<<<<<< HEAD
-      "displayName": "sample number",
-      "variableName": "number_of_samples",
-      "description": "The number of samples",
-      "type": "int",
-      "unit": "samples",
-      "min": 12,
-      "max": 96,
-      "default": 96,
-      "value": 96
-    },
-    {
-      "displayName": "right pipette type",
-      "variableName": "right_pipette",
-      "description": "Which pipette on the right?",
-      "type": "str",
-      "choices": [
-        {
-          "displayName": "GEN2 P300 Multi",
-          "value": "p300_multi_gen2"
-        },
-        {
-          "displayName": "GEN2 P20 Multi",
-          "value": "p20_multi_gen2"
-        },
-        {
-          "displayName": "GEN1 P1000 Multi",
-          "value": "p1000_multi"
-        },
-        {
-          "displayName": "GEN1 P300 Multi",
-          "value": "p300_multi"
-        },
-        {
-          "displayName": "GEN1 P50 Multi",
-          "value": "p50_multi"
-        },
-        {
-          "displayName": "GEN1 P10 Multi",
-          "value": "p10_multi"
-        },
-        {
-          "displayName": "none",
-          "value": "NONE"
-        }
-      ],
-      "default": "p300_multi_gen2",
-      "value": "p300_multi_gen2"
-    },
-    {
-      "displayName": "mastermix volume (in ul)",
-      "variableName": "mastermix_volume",
-      "description": "Mastermix volume",
-      "unit": "µl",
-      "type": "float",
-      "min": 10.0,
-      "max": 25.0,
-      "default": 18.0,
-      "value": 18.0
-    },
-    {
-      "displayName": "Aspiration Flow Rate for Mixing",
-      "variableName": "mix_asp_rate",
-      "description": "Options for flow rate",
-      "type": "float",
-      "unit": "µl",
-      "default": 1.0,
-      "value": 1.0,
-      "choices": [
-        {
-          "displayName": "1/2 speed",
-          "value": 0.5
-        },
-        {
-          "displayName": "Default speed",
-          "value": 1.0
-        },
-        {
-          "displayName": "2X speed",
-          "value": 2.0
-        },
-        {
-          "displayName": "Ludicrous Speed",
-          "value": 999.99
-        }
-      ]
-=======
       "type": "int",
       "displayName": "number of samples",
       "variableName": "num_samples",
@@ -4044,7 +3957,6 @@
       "min": 1,
       "max": 20.0,
       "default": 10.0
->>>>>>> 0f7d1ff4
     },
     {
       "displayName": "Additional mix for reagent 2?",
@@ -4068,13 +3980,8 @@
           "value": 15
         },
         {
-<<<<<<< HEAD
-          "displayName": "100ng (13 cycles)",
-          "value": 13
-=======
           "displayName": "100ng (15 cycles)",
           "value": 15
->>>>>>> 0f7d1ff4
         },
         {
           "displayName": "1ug (10 cycles)",
