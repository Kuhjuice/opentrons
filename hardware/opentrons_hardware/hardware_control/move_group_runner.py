"""Class that schedules motion on can bus."""
import asyncio
from collections import defaultdict
import logging
from typing import List, Set, Tuple, Iterator, Union, Optional
import numpy as np
import time

from opentrons_shared_data.errors.exceptions import (
    GeneralError,
    MoveConditionNotMetError,
    EnumeratedError,
    EStopActivatedError,
    MotionFailedError,
    PythonException,
    MotorDriverError,
)

from opentrons_hardware.firmware_bindings import ArbitrationId
from opentrons_hardware.firmware_bindings.constants import (
    NodeId,
    ErrorCode,
    ErrorSeverity,
    GearMotorId,
    MoveAckId,
    MotorDriverErrorCode,
<<<<<<< HEAD
    SensorId,
    SensorType,
=======
>>>>>>> 4645396b
)
from opentrons_hardware.drivers.can_bus.can_messenger import CanMessenger
from opentrons_hardware.firmware_bindings.messages import MessageDefinition
from opentrons_hardware.firmware_bindings.messages.message_definitions import (
    ClearAllMoveGroupsRequest,
    AddLinearMoveRequest,
    MoveCompleted,
    ExecuteMoveGroupRequest,
    HomeRequest,
    GripperGripRequest,
    GripperHomeRequest,
    AddBrushedLinearMoveRequest,
    TipActionRequest,
    TipActionResponse,
    ErrorMessage,
    StopRequest,
    ReadMotorDriverErrorStatusResponse,
    AddSensorLinearMoveRequest,
)
from opentrons_hardware.firmware_bindings.messages.payloads import (
    AddLinearMoveRequestPayload,
    ExecuteMoveGroupRequestPayload,
    HomeRequestPayload,
    GripperMoveRequestPayload,
    TipActionRequestPayload,
    EmptyPayload,
    AddSensorLinearMoveBasePayload,
)
from .constants import (
    interrupts_per_sec,
    tip_interrupts_per_sec,
    brushed_motor_interrupts_per_sec,
)
from opentrons_hardware.errors import raise_from_error_message
from opentrons_hardware.hardware_control.motion import (
    MoveGroups,
    MoveGroupSingleAxisStep,
    MoveGroupSingleGripperStep,
    MoveGroupTipActionStep,
    MoveType,
    SingleMoveStep,
)
from opentrons_hardware.firmware_bindings.utils import (
    UInt8Field,
    UInt32Field,
    Int32Field,
)
from opentrons_hardware.firmware_bindings.messages.fields import (
    PipetteTipActionTypeField,
    MoveStopConditionField,
    SensorIdField,
    SensorTypeField,
)
from opentrons_hardware.hardware_control.motion import MoveStopCondition
from opentrons_hardware.hardware_control.motor_position_status import (
    extract_motor_status_info,
)

from .types import NodeDict, MotorPositionStatus

log = logging.getLogger(__name__)

_AcceptableMoves = Union[MoveCompleted, TipActionResponse]
_CompletionPacket = Tuple[ArbitrationId, _AcceptableMoves]
_Completions = List[_CompletionPacket]


class MoveGroupRunner:
    """A move command scheduler."""

    def __init__(
        self,
        move_groups: MoveGroups,
        start_at_index: int = 0,
        ignore_stalls: bool = False,
    ) -> None:
        """Constructor.

        Args:
            move_groups: The move groups to run.
            start_at_index: The index the MoveGroupManager will start at
            ignore_stalls: Depends on the disableStallDetection feature flag
        """
        self._move_groups = move_groups
        self._start_at_index = start_at_index
        self._ignore_stalls = ignore_stalls
        self._is_prepped: bool = False

    @staticmethod
    def _has_moves(move_groups: MoveGroups) -> bool:
        for move_group in move_groups:
            for move in move_group:
                for node, step in move.items():
                    return True
        return False

    async def prep(self, can_messenger: CanMessenger) -> None:
        """Prepare the move group. The first thing that happens during run().

        prep() and execute() can be used to replace a single call to run() to
        ensure tighter timing, if you want something else to start as soon as
        possible to the actual execution of the move.
        """
        if not self._has_moves(self._move_groups):
            log.debug("No moves. Nothing to do.")
            return
        await self._clear_groups(can_messenger)
        await self._send_groups(can_messenger)
        self._is_prepped = True

    async def execute(
        self, can_messenger: CanMessenger
    ) -> NodeDict[MotorPositionStatus]:
        """Execute a pre-prepared move group. The second thing that run() does.

        prep() and execute() can be used to replace a single call to run() to
        ensure tighter timing, if you want something else to start as soon as
        possible to the actual execution of the move.
        """
        if not self._has_moves(self._move_groups):
            log.debug("No moves. Nothing to do.")
            return {}
        if not self._is_prepped:
            raise GeneralError(
                message="A move group must be prepped before it can be executed."
            )
        move_completion_data = await self._move(can_messenger, self._start_at_index)
        return self._accumulate_move_completions(move_completion_data)

    async def run(self, can_messenger: CanMessenger) -> NodeDict[MotorPositionStatus]:
        """Run the move group.

        Args:
            can_messenger: a can messenger

        Returns:
            The current position after the move for all the axes that
            acknowledged completing moves.

        This function first prepares all connected devices to move (by sending
        all the data for the moves over) and then executes the move with a
        single call.

        prep() and execute() can be used to replace a single call to run() to
        ensure tighter timing, if you want something else to start as soon as
        possible to the actual execution of the move.
        """
        await self.prep(can_messenger)
        return await self.execute(can_messenger)

    @staticmethod
    def _accumulate_move_completions(
        completions: _Completions,
    ) -> NodeDict[MotorPositionStatus]:
        position: NodeDict[
            List[Tuple[Tuple[int, int], MotorPositionStatus]]
        ] = defaultdict(list)
        gear_motor_position: NodeDict[
            List[Tuple[Tuple[int, int], MotorPositionStatus]]
        ] = defaultdict(list)
        for arbid, completion in completions:
            move_info = (
                (
                    completion.payload.group_id.value,
                    completion.payload.seq_id.value,
                ),
                extract_motor_status_info(completion),
            )
            if isinstance(completion, TipActionResponse):
                # if any completions are TipActionResponses, separate them from the 'positions'
                # dict so the left pipette's position doesn't get overwritten
                gear_motor_position[NodeId(arbid.parts.originating_node_id)].append(
                    move_info
                )
            else:
                position[NodeId(arbid.parts.originating_node_id)].append(move_info)
        # for each node, pull the position from the completion with the largest
        # combination of group id and sequence id
        if any(gear_motor_position):
            return {
                node: next(
                    reversed(
                        sorted(
                            poslist, key=lambda position_element: position_element[0]
                        )
                    )
                )[1]
                for node, poslist in gear_motor_position.items()
            }
        return {
            node: next(
                reversed(
                    sorted(poslist, key=lambda position_element: position_element[0])
                )
            )[1]
            for node, poslist in position.items()
        }

    async def _clear_groups(self, can_messenger: CanMessenger) -> None:
        """Send commands to clear the message groups.

        Args:
            can_messenger: a can messenger
        """
        error = await can_messenger.ensure_send(
            node_id=NodeId.broadcast,
            message=ClearAllMoveGroupsRequest(payload=EmptyPayload()),
            expected_nodes=list(self.all_nodes()),
        )
        if error != ErrorCode.ok:
            log.warning("Clear move group failed")

    def all_nodes(self) -> Set[NodeId]:
        """Get all of the nodes in the move group runner's move gruops."""
        node_set: Set[NodeId] = set()
        for group in self._move_groups:
            for sequence in group:
                for node in sequence.keys():
                    node_set.add(node)
        return node_set

    async def _send_groups(self, can_messenger: CanMessenger) -> None:
        """Send commands to set up the message groups."""
        for group_i, group in enumerate(self._move_groups):
            for seq_i, sequence in enumerate(group):
                for node, step in sequence.items():
                    await can_messenger.send(
                        node_id=node,
                        message=self._get_message_type(
                            step, group_i + self._start_at_index, seq_i
                        ),
                    )

    def _convert_velocity(
        self, velocity: Union[float, np.float64], interrupts: int
    ) -> Int32Field:
        return Int32Field(int((velocity / interrupts) * (2**31)))

    def _get_message_type(
        self, step: SingleMoveStep, group: int, seq: int
    ) -> MessageDefinition:
        """Return the correct payload type."""
        if isinstance(step, MoveGroupSingleAxisStep):
            return self._get_stepper_motor_message(step, group, seq)
        elif isinstance(step, MoveGroupTipActionStep):
            return self._get_tip_action_motor_message(step, group, seq)
        else:
            return self._get_brushed_motor_message(step, group, seq)

    def _get_brushed_motor_message(
        self, step: MoveGroupSingleGripperStep, group: int, seq: int
    ) -> MessageDefinition:
        payload = GripperMoveRequestPayload(
            group_id=UInt8Field(group),
            seq_id=UInt8Field(seq),
            duration=UInt32Field(
                int(step.duration_sec * brushed_motor_interrupts_per_sec)
            ),
            duty_cycle=UInt32Field(int(step.pwm_duty_cycle)),
            encoder_position_um=Int32Field(int(step.encoder_position_um)),
            stay_engaged=UInt8Field(int(step.stay_engaged)),
        )
        if step.move_type == MoveType.home:
            return GripperHomeRequest(payload=payload)
        elif step.move_type == MoveType.grip:
            return GripperGripRequest(payload=payload)
        else:
            return AddBrushedLinearMoveRequest(payload=payload)

    def _get_stepper_motor_message(
        self, step: MoveGroupSingleAxisStep, group: int, seq: int
    ) -> MessageDefinition:
        if step.move_type == MoveType.home:
            home_payload = HomeRequestPayload(
                group_id=UInt8Field(group),
                seq_id=UInt8Field(seq),
                duration=UInt32Field(int(step.duration_sec * interrupts_per_sec)),
                velocity_mm=self._convert_velocity(
                    step.velocity_mm_sec, interrupts_per_sec
                ),
            )
            return HomeRequest(payload=home_payload)
        elif step.move_type == MoveType.sensor:
            # stop_condition = step.stop_condition.value
            assert step.sensor_id is not None
            stop_condition = MoveStopCondition.sync_line
            sensor_move_payload = AddSensorLinearMoveBasePayload( # need to create unique pressure and capacitive moves. S0 and S1 too? Check Ryan's work
                request_stop_condition=MoveStopConditionField(stop_condition),
                group_id=UInt8Field(group),
                seq_id=UInt8Field(seq),
                duration=UInt32Field(int(step.duration_sec * interrupts_per_sec)),
                acceleration_um=Int32Field(
                    int(
                        (
                            step.acceleration_mm_sec_sq
                            * 1000.0
                            / interrupts_per_sec
                            / interrupts_per_sec
                        )
                        * (2**31)
                    )
                ),
                velocity_mm=Int32Field(
                    int((step.velocity_mm_sec / interrupts_per_sec) * (2**31))
                ),
<<<<<<< HEAD
                sensor_type=SensorTypeField(step.sensor_type),
=======
>>>>>>> 4645396b
                sensor_id=SensorIdField(step.sensor_id),
            )
            return AddSensorLinearMoveRequest(payload=sensor_move_payload)
        else:
            stop_cond = step.stop_condition.value
            if self._ignore_stalls:
                stop_cond += MoveStopCondition.ignore_stalls.value
            linear_payload = AddLinearMoveRequestPayload(
                request_stop_condition=MoveStopConditionField(stop_cond),
                group_id=UInt8Field(group),
                seq_id=UInt8Field(seq),
                duration=UInt32Field(int(step.duration_sec * interrupts_per_sec)),
                acceleration_um=Int32Field(
                    int(
                        (
                            step.acceleration_mm_sec_sq
                            * 1000.0
                            / interrupts_per_sec
                            / interrupts_per_sec
                        )
                        * (2**31)
                    )
                ),
                velocity_mm=Int32Field(
                    int((step.velocity_mm_sec / interrupts_per_sec) * (2**31))
                ),
            )
            return AddLinearMoveRequest(payload=linear_payload)

    def _get_tip_action_motor_message(
        self, step: MoveGroupTipActionStep, group: int, seq: int
    ) -> TipActionRequest:
        tip_action_payload = TipActionRequestPayload(
            group_id=UInt8Field(group),
            seq_id=UInt8Field(seq),
            duration=UInt32Field(int(step.duration_sec * tip_interrupts_per_sec)),
            velocity=self._convert_velocity(
                step.velocity_mm_sec, tip_interrupts_per_sec
            ),
            action=PipetteTipActionTypeField(step.action),
            request_stop_condition=MoveStopConditionField(step.stop_condition),
            acceleration=Int32Field(
                int(
                    (
                        step.acceleration_mm_sec_sq
                        * 1000.0
                        / tip_interrupts_per_sec
                        / tip_interrupts_per_sec
                    )
                    * (2**31)
                )
            ),
        )
        return TipActionRequest(payload=tip_action_payload)

    async def _move(
        self, can_messenger: CanMessenger, start_at_index: int
    ) -> _Completions:
        """Run all the move groups."""
        scheduler = MoveScheduler(self._move_groups, start_at_index)
        try:
            can_messenger.add_listener(scheduler)
            completions = await scheduler.run(can_messenger)
        finally:
            can_messenger.remove_listener(scheduler)
        return completions


class MoveScheduler:
    """A message listener that manages the sending of execute move group messages."""

    def __init__(self, move_groups: MoveGroups, start_at_index: int = 0) -> None:
        """Constructor."""
        # For each move group create a set identifying the node and seq id.
        self._moves: List[Set[Tuple[int, int]]] = []
        self._durations: List[float] = []
        self._stop_condition: List[List[MoveStopCondition]] = []
        self._start_at_index = start_at_index
        self._expected_tip_action_motors = []

        for move_group in move_groups:
            move_set = set()
            duration = 0.0
            stop_cond = []
            expected_motors = []
            for seq_id, move in enumerate(move_group):
                movesteps = list(move.values())
                move_set.update(set((k.value, seq_id) for k in move.keys()))
                duration += float(movesteps[0].duration_sec)
                if any(isinstance(g, MoveGroupTipActionStep) for g in movesteps):
                    expected_motors.append(
                        [
                            GearMotorId.left,
                            GearMotorId.right,
                        ]
                    )
                else:
                    expected_motors.append([])
                for step in move_group[seq_id]:
                    stop_cond.append(move_group[seq_id][step].stop_condition)

            self._moves.append(move_set)
            self._stop_condition.append(stop_cond)
            self._durations.append(duration)
            self._expected_tip_action_motors.append(expected_motors)
        log.debug(f"Move scheduler running for groups {move_groups}")
        self._completion_queue: asyncio.Queue[_CompletionPacket] = asyncio.Queue()
        self._event = asyncio.Event()
        self._errors: List[EnumeratedError] = []
        self._current_group: Optional[int] = None
        self._should_stop = False

    def _remove_move_group(
        self, message: _AcceptableMoves, arbitration_id: ArbitrationId
    ) -> None:
        seq_id = message.payload.seq_id.value
        group_id = message.payload.group_id.value - self._start_at_index
        node_id = arbitration_id.parts.originating_node_id
        try:
            in_group = (node_id, seq_id) in self._moves[group_id]
            self._moves[group_id].remove((node_id, seq_id))
            self._completion_queue.put_nowait((arbitration_id, message))
            log.debug(
                f"Received completion for {node_id} group {group_id} seq {seq_id}"
                f", which {'is' if in_group else 'isn''t'} in group"
            )
            if not self._moves[group_id]:
                log.debug(f"Move group {group_id+self._start_at_index} has completed.")
                self._event.set()
        except KeyError:
            log.warning(
                f"Got a move ack for ({node_id}, {seq_id}) which is not in this "
                "group; may have leaked from an earlier timed-out group"
            )
        except IndexError:
            # If we have two move groups running at once, we need to handle
            # moves from a group we don't own
            return

    def _handle_error(
        self, message: ErrorMessage, arbitration_id: ArbitrationId
    ) -> None:
        try:
            message = raise_from_error_message(message, arbitration_id)
        except EnumeratedError as e:
            self._errors.append(e)
        severity = message.payload.severity.value
        node_name = NodeId(arbitration_id.parts.node_id).name
        log.error(f"Error during move group from {node_name} : {message}")
        if severity == ErrorSeverity.unrecoverable:
            self._should_stop = True
            self._event.set()

    def _handle_move_completed(
        self, message: _AcceptableMoves, arbitration_id: ArbitrationId
    ) -> None:
        group_id = message.payload.group_id.value - self._start_at_index
        seq_id = message.payload.seq_id.value
        ack_id = message.payload.ack_id.value
        node_id = arbitration_id.parts.originating_node_id
        try:
            stop_cond = self._stop_condition[group_id][seq_id]
            if (
                (
                    stop_cond.value
                    & (
                        MoveStopCondition.limit_switch.value
                        | MoveStopCondition.limit_switch_backoff.value
                    )
                )
                != 0
            ) and ack_id != MoveAckId.stopped_by_condition:
                log.error(
                    f"Homing move from node {node_id} completed without meeting condition {stop_cond}"
                )
                self._errors.append(
                    MoveConditionNotMetError(
                        detail={
                            "node": NodeId(node_id).name,
                            "stop-condition": stop_cond.name,
                        }
                    )
                )
                self._should_stop = True
                self._event.set()
            if (
                stop_cond.value & MoveStopCondition.stall.value
            ) and ack_id == MoveAckId.stopped_by_condition:
                # When an axis has a stop-on-stall move and stalls, it will clear the rest of its executing moves.
                # If we wait for those moves, we'll time out.
                remaining = [elem for elem in self._moves[group_id]]
                for move_node, move_seq in remaining:
                    if node_id == move_node:
                        self._moves[group_id].remove((move_node, move_seq))
                if not self._moves[group_id]:
                    self._event.set()
        except IndexError:
            # If we have two move group runners running at once, they each
            # pick up groups they don't care about, and need to not fail.
            pass

    def _handle_motor_driver_error(
        self, message: ReadMotorDriverErrorStatusResponse, arbitration_id: ArbitrationId
    ) -> None:
        node_id = arbitration_id.parts.originating_node_id
        data = message.payload.data.value
        if data & MotorDriverErrorCode.over_temperature.value:
            log.error(f"Motor driver over-temperature error from node {node_id}")
            self._errors.append(
                MotorDriverError(
                    detail={
                        "node": NodeId(node_id).name,
                        "error": "over temperature",
                    }
                )
            )
        if data & MotorDriverErrorCode.short_circuit.value:
            log.error(f"Motor driver short circuit error from node {node_id}")
            self._errors.append(
                MotorDriverError(
                    detail={
                        "node": NodeId(node_id).name,
                        "error": "short circuit",
                    }
                )
            )
        if data & MotorDriverErrorCode.open_circuit.value:
            log.error(f"Motor driver open circuit error from node {node_id}")
            self._errors.append(
                MotorDriverError(
                    detail={
                        "node": NodeId(node_id).name,
                        "error": "open circuit",
                    }
                )
            )

    def __call__(
        self, message: MessageDefinition, arbitration_id: ArbitrationId
    ) -> None:
        """Incoming message handler."""
        if isinstance(message, MoveCompleted):
            self._remove_move_group(message, arbitration_id)
            self._handle_move_completed(message, arbitration_id)
        elif isinstance(message, TipActionResponse):
            if self._handle_tip_action_motors(message):
                self._remove_move_group(message, arbitration_id)
                self._handle_move_completed(message, arbitration_id)
        elif isinstance(message, ErrorMessage):
            self._handle_error(message, arbitration_id)
        elif isinstance(message, ReadMotorDriverErrorStatusResponse):
            self._handle_motor_driver_error(message, arbitration_id)

    def _handle_tip_action_motors(self, message: TipActionResponse) -> bool:
        gear_id = GearMotorId(message.payload.gear_motor_id.value)
        group_id = message.payload.group_id.value - self._start_at_index
        seq_id = message.payload.seq_id.value
        self._expected_tip_action_motors[group_id][seq_id].remove(gear_id)
        if len(self._expected_tip_action_motors[group_id][seq_id]) == 0:
            return True
        return False

    def _get_nodes_in_move_group(self, group_id: int) -> List[NodeId]:
        nodes = []
        for (node_id, seq_id) in self._moves[group_id - self._start_at_index]:
            if node_id not in nodes:
                nodes.append(NodeId(node_id))
        return nodes

    def _filtered_errors(self) -> List[EnumeratedError]:
        """If multiple errors occurred, filter which ones we raise.

        This function primarily handles the case when an Estop is pressed during a run.
        Multiple kinds of error messages may arise, but the only one that is important
        to raise is the message about the Estop.
        """
        for err in self._errors:
            if isinstance(err, EStopActivatedError):
                return [err]
        return self._errors

    async def _send_stop_if_necessary(
        self, can_messenger: CanMessenger, group_id: int
    ) -> None:
        if self._should_stop:
            err = await can_messenger.ensure_send(
                node_id=NodeId.broadcast,
                message=StopRequest(payload=EmptyPayload()),
                expected_nodes=self._get_nodes_in_move_group(group_id),
            )
            if err != ErrorCode.stop_requested:
                log.warning("Stop request failed")
            if self._errors:
                errors_to_show = self._filtered_errors()
                if len(errors_to_show) > 1:
                    raise MotionFailedError(
                        "Motion failed with multiple errors", wrapping=errors_to_show
                    )
                else:
                    raise errors_to_show[0]
            else:
                # This happens when the move completed without stop condition
                raise MoveConditionNotMetError(detail={"group-id": str(group_id)})
        elif self._errors:
            log.warning(
                f"Recoverable firmware errors during {group_id}: {self._errors}"
            )

    async def _run_one_group(self, group_id: int, can_messenger: CanMessenger) -> None:
        self._event.clear()

        log.debug(f"Executing move group {group_id}.")
        self._current_group = group_id - self._start_at_index
        error = await can_messenger.ensure_send(
            node_id=NodeId.broadcast,
            message=ExecuteMoveGroupRequest(
                payload=ExecuteMoveGroupRequestPayload(
                    group_id=UInt8Field(group_id),
                    # TODO (al, 2021-11-8): The triggers should be populated
                    #  with actual values.
                    start_trigger=UInt8Field(0),
                    cancel_trigger=UInt8Field(0),
                )
            ),
            expected_nodes=self._get_nodes_in_move_group(group_id),
        )
        if error != ErrorCode.ok:
            log.error(f"received error trying to execute move group: {str(error)}")

        expected_time = max(3.0, self._durations[group_id - self._start_at_index] * 1.1)
        full_timeout = max(5.0, self._durations[group_id - self._start_at_index] * 2)
        start_time = time.time()

        try:
            # The staged timeout handles some times when a move takes a liiiittle extra
            await asyncio.wait_for(
                self._event.wait(),
                full_timeout,
            )
            duration = time.time() - start_time
            await self._send_stop_if_necessary(can_messenger, group_id)

            if duration >= expected_time:
                log.warning(
                    f"Move set {str(group_id)} took longer ({duration} seconds) than expected ({expected_time} seconds)."
                )
        except asyncio.TimeoutError:
            missing_node_msg = ", ".join(
                node.name for node in self._get_nodes_in_move_group(group_id)
            )
            log.error(
                f"Move set {str(group_id)} timed out of max duration {full_timeout}. Expected time: {expected_time}. Missing: {missing_node_msg}"
            )

            raise MotionFailedError(
                message="Command timed out",
                detail={
                    "missing-nodes": missing_node_msg,
                    "full-timeout": str(full_timeout),
                    "expected-time": str(expected_time),
                    "elapsed": str(time.time() - start_time),
                },
            )
        except EnumeratedError:
            log.exception("Cancelling move group scheduler")
            raise
        except BaseException as e:
            log.exception("canceling move group scheduler")
            raise PythonException(e) from e

    async def run(self, can_messenger: CanMessenger) -> _Completions:
        """Start each move group after the prior has completed."""
        for group_id in range(
            self._start_at_index, self._start_at_index + len(self._moves)
        ):
            await self._run_one_group(group_id, can_messenger)

        def _reify_queue_iter() -> Iterator[_CompletionPacket]:
            while not self._completion_queue.empty():
                yield self._completion_queue.get_nowait()

        return list(_reify_queue_iter())<|MERGE_RESOLUTION|>--- conflicted
+++ resolved
@@ -24,11 +24,8 @@
     GearMotorId,
     MoveAckId,
     MotorDriverErrorCode,
-<<<<<<< HEAD
     SensorId,
     SensorType,
-=======
->>>>>>> 4645396b
 )
 from opentrons_hardware.drivers.can_bus.can_messenger import CanMessenger
 from opentrons_hardware.firmware_bindings.messages import MessageDefinition
@@ -334,10 +331,7 @@
                 velocity_mm=Int32Field(
                     int((step.velocity_mm_sec / interrupts_per_sec) * (2**31))
                 ),
-<<<<<<< HEAD
                 sensor_type=SensorTypeField(step.sensor_type),
-=======
->>>>>>> 4645396b
                 sensor_id=SensorIdField(step.sensor_id),
             )
             return AddSensorLinearMoveRequest(payload=sensor_move_payload)
