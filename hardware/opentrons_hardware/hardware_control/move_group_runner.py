"""Class that schedules motion on can bus."""
import asyncio
from collections import defaultdict
import logging
from typing import List, Set, Tuple, Iterator, Union, Optional
import numpy as np

from opentrons_hardware.firmware_bindings import ArbitrationId
from opentrons_hardware.firmware_bindings.constants import (
    NodeId,
    ErrorCode,
    MotorPositionFlags,
    ErrorSeverity,
)
from opentrons_hardware.drivers.can_bus.can_messenger import CanMessenger
from opentrons_hardware.firmware_bindings.messages import MessageDefinition
from opentrons_hardware.firmware_bindings.messages.message_definitions import (
    ClearAllMoveGroupsRequest,
    AddLinearMoveRequest,
    MoveCompleted,
    ExecuteMoveGroupRequest,
    HomeRequest,
    GripperGripRequest,
    GripperHomeRequest,
    AddBrushedLinearMoveRequest,
    TipActionRequest,
    TipActionResponse,
    Acknowledgement,
    ErrorMessage,
)
from opentrons_hardware.firmware_bindings.messages.payloads import (
    AddLinearMoveRequestPayload,
    ExecuteMoveGroupRequestPayload,
    HomeRequestPayload,
    GripperMoveRequestPayload,
    TipActionRequestPayload,
    EmptyPayload,
)
from .constants import (
    interrupts_per_sec,
    tip_interrupts_per_sec,
    brushed_motor_interrupts_per_sec,
)
from opentrons_hardware.hardware_control.motion import (
    MoveGroups,
    MoveGroupSingleAxisStep,
    MoveGroupSingleGripperStep,
    MoveGroupTipActionStep,
    MoveType,
    SingleMoveStep,
)
from opentrons_hardware.firmware_bindings.utils import (
    UInt8Field,
    UInt32Field,
    Int32Field,
)
from opentrons_hardware.firmware_bindings.messages.fields import (
    PipetteTipActionTypeField,
    MoveStopConditionField,
)
from opentrons_hardware.hardware_control.motion import MoveStopCondition
from opentrons_hardware.hardware_control.motion_planning.move_utils import (
    MoveConditionNotMet,
)
from .types import NodeDict

log = logging.getLogger(__name__)

_AcceptableMoves = Union[MoveCompleted, TipActionResponse]
_CompletionPacket = Tuple[ArbitrationId, _AcceptableMoves]
_Completions = List[_CompletionPacket]


class MoveGroupRunner:
    """A move command scheduler."""

    def __init__(self, move_groups: MoveGroups, start_at_index: int = 0) -> None:
        """Constructor.

        Args:
            move_groups: The move groups to run.
            start_at_index: The index the MoveGroupManager will start at
        """
        self._move_groups = move_groups
        self._start_at_index = start_at_index
        self._is_prepped: bool = False

    @staticmethod
    def _has_moves(move_groups: MoveGroups) -> bool:
        for move_group in move_groups:
            for move in move_group:
                for node, step in move.items():
                    return True
        return False

    async def prep(self, can_messenger: CanMessenger) -> None:
        """Prepare the move group. The first thing that happens during run().

        prep() and execute() can be used to replace a single call to run() to
        ensure tighter timing, if you want something else to start as soon as
        possible to the actual execution of the move.
        """
        if not self._has_moves(self._move_groups):
            log.debug("No moves. Nothing to do.")
            return
        await self._clear_groups(can_messenger)
        await self._send_groups(can_messenger)
        self._is_prepped = True

    async def execute(
        self, can_messenger: CanMessenger
    ) -> NodeDict[Tuple[float, float, bool, bool]]:
        """Execute a pre-prepared move group. The second thing that run() does.

        prep() and execute() can be used to replace a single call to run() to
        ensure tighter timing, if you want something else to start as soon as
        possible to the actual execution of the move.
        """
        if not self._has_moves(self._move_groups):
            log.debug("No moves. Nothing to do.")
            return {}
        if not self._is_prepped:
            raise RuntimeError("A group must be prepped before it can be executed.")
        try:
            move_completion_data = await self._move(can_messenger, self._start_at_index)
        except RuntimeError:
            log.error("raising error from Move group runner")
            raise
        return self._accumulate_move_completions(move_completion_data)

    async def run(
        self, can_messenger: CanMessenger
    ) -> NodeDict[Tuple[float, float, bool, bool]]:
        """Run the move group.

        Args:
            can_messenger: a can messenger

        Returns:
            The current position after the move for all the axes that
            acknowledged completing moves.

        This function first prepares all connected devices to move (by sending
        all the data for the moves over) and then executes the move with a
        single call.

        prep() and execute() can be used to replace a single call to run() to
        ensure tighter timing, if you want something else to start as soon as
        possible to the actual execution of the move.
        """
        await self.prep(can_messenger)
        return await self.execute(can_messenger)

    @staticmethod
    def _accumulate_move_completions(
        completions: _Completions,
    ) -> NodeDict[Tuple[float, float, bool, bool]]:
        position: NodeDict[
            List[Tuple[Tuple[int, int], float, float, bool, bool]]
        ] = defaultdict(list)
        for arbid, completion in completions:
            position[NodeId(arbid.parts.originating_node_id)].append(
                (
                    (
                        completion.payload.group_id.value,
                        completion.payload.seq_id.value,
                    ),
                    float(completion.payload.current_position_um.value) / 1000.0,
                    float(completion.payload.encoder_position_um.value) / 1000.0,
                    bool(
                        completion.payload.position_flags.value
                        & MotorPositionFlags.stepper_position_ok.value
                    ),
                    bool(
                        completion.payload.position_flags.value
                        & MotorPositionFlags.encoder_position_ok.value
                    ),
                )
            )
        # for each node, pull the position from the completion with the largest
        # combination of group id and sequence id
        return {
            node: next(
                reversed(
                    sorted(poslist, key=lambda position_element: position_element[0])
                )
            )[1:]
            for node, poslist in position.items()
        }

    async def _clear_groups(self, can_messenger: CanMessenger) -> None:
        """Send commands to clear the message groups.

        Args:
            can_messenger: a can messenger
        """
        await can_messenger.send(
            node_id=NodeId.broadcast,
            message=ClearAllMoveGroupsRequest(payload=EmptyPayload()),
        )

    async def _send_groups(self, can_messenger: CanMessenger) -> None:
        """Send commands to set up the message groups."""
        for group_i, group in enumerate(self._move_groups):
            for seq_i, sequence in enumerate(group):
                for node, step in sequence.items():
                    await can_messenger.send(
                        node_id=node,
                        message=self._get_message_type(
                            step, group_i + self._start_at_index, seq_i
                        ),
                    )

    def _convert_velocity(
        self, velocity: Union[float, np.float64], interrupts: int
    ) -> Int32Field:
        return Int32Field(int((velocity / interrupts) * (2**31)))

    def _get_message_type(
        self, step: SingleMoveStep, group: int, seq: int
    ) -> MessageDefinition:
        """Return the correct payload type."""
        if isinstance(step, MoveGroupSingleAxisStep):
            return self._get_stepper_motor_message(step, group, seq)
        elif isinstance(step, MoveGroupTipActionStep):
            return self._get_tip_action_motor_message(step, group, seq)
        else:
            return self._get_brushed_motor_message(step, group, seq)

    def _get_brushed_motor_message(
        self, step: MoveGroupSingleGripperStep, group: int, seq: int
    ) -> MessageDefinition:
        payload = GripperMoveRequestPayload(
            group_id=UInt8Field(group),
            seq_id=UInt8Field(seq),
            duration=UInt32Field(
                int(step.duration_sec * brushed_motor_interrupts_per_sec)
            ),
            duty_cycle=UInt32Field(int(step.pwm_duty_cycle)),
            encoder_position_um=Int32Field(int(step.encoder_position_um)),
        )
        if step.move_type == MoveType.home:
            return GripperHomeRequest(payload=payload)
        elif step.move_type == MoveType.grip:
            return GripperGripRequest(payload=payload)
        else:
            return AddBrushedLinearMoveRequest(payload=payload)

    def _get_stepper_motor_message(
        self, step: MoveGroupSingleAxisStep, group: int, seq: int
    ) -> MessageDefinition:
        if step.move_type == MoveType.home:
            home_payload = HomeRequestPayload(
                group_id=UInt8Field(group),
                seq_id=UInt8Field(seq),
                duration=UInt32Field(int(step.duration_sec * interrupts_per_sec)),
                velocity=self._convert_velocity(
                    step.velocity_mm_sec, interrupts_per_sec
                ),
            )
            return HomeRequest(payload=home_payload)
        else:
            linear_payload = AddLinearMoveRequestPayload(
                request_stop_condition=MoveStopConditionField(step.stop_condition),
                group_id=UInt8Field(group),
                seq_id=UInt8Field(seq),
                duration=UInt32Field(int(step.duration_sec * interrupts_per_sec)),
                acceleration=Int32Field(
                    int(
                        (
                            step.acceleration_mm_sec_sq
                            / interrupts_per_sec
                            / interrupts_per_sec
                        )
                        * (2**31)
                    )
                ),
                velocity=Int32Field(
                    int((step.velocity_mm_sec / interrupts_per_sec) * (2**31))
                ),
            )
            return AddLinearMoveRequest(payload=linear_payload)

    def _get_tip_action_motor_message(
        self, step: MoveGroupTipActionStep, group: int, seq: int
    ) -> TipActionRequest:
        tip_action_payload = TipActionRequestPayload(
            group_id=UInt8Field(group),
            seq_id=UInt8Field(seq),
            duration=UInt32Field(int(step.duration_sec * tip_interrupts_per_sec)),
            velocity=self._convert_velocity(
                step.velocity_mm_sec, tip_interrupts_per_sec
            ),
            action=PipetteTipActionTypeField(step.action),
            request_stop_condition=MoveStopConditionField(step.stop_condition),
        )
        return TipActionRequest(payload=tip_action_payload)

    async def _move(
        self, can_messenger: CanMessenger, start_at_index: int
    ) -> _Completions:
        """Run all the move groups."""
        scheduler = MoveScheduler(self._move_groups, start_at_index)
        try:
            can_messenger.add_listener(scheduler)
            completions = await scheduler.run(can_messenger)
        finally:
            can_messenger.remove_listener(scheduler)
        return completions


class MoveScheduler:
    """A message listener that manages the sending of execute move group messages."""

    def __init__(self, move_groups: MoveGroups, start_at_index: int = 0) -> None:
        """Constructor."""
        # For each move group create a set identifying the node and seq id.
        self._moves: List[Set[Tuple[int, int]]] = []
        self._durations: List[float] = []
        self._stop_condition: List[MoveStopCondition] = []
        self._start_at_index = start_at_index

        for move_group in move_groups:
            move_set = set()
            duration = 0.0
            for seq_id, move in enumerate(move_group):
                move_set.update(set((k.value, seq_id) for k in move.keys()))
                duration += float(list(move.values())[0].duration_sec)
                for step in move_group[seq_id]:
                    self._stop_condition.append(move_group[seq_id][step].stop_condition)

            self._moves.append(move_set)
            self._durations.append(duration)
        log.debug(f"Move scheduler running for groups {move_groups}")
        self._completion_queue: asyncio.Queue[_CompletionPacket] = asyncio.Queue()
        self._event = asyncio.Event()
        self._error: Optional[ErrorMessage] = None
        self._current_group: Optional[int] = None

    def _remove_move_group(
        self, message: _AcceptableMoves, arbitration_id: ArbitrationId
    ) -> None:
        seq_id = message.payload.seq_id.value
        group_id = message.payload.group_id.value - self._start_at_index
        node_id = arbitration_id.parts.originating_node_id
        try:
            in_group = (node_id, seq_id) in self._moves[group_id]
            self._moves[group_id].remove((node_id, seq_id))
            self._completion_queue.put_nowait((arbitration_id, message))
            log.info(
                f"Received completion for {node_id} group {group_id} seq {seq_id}"
                f", which {'is' if in_group else 'isn''t'} in group"
            )
            if not self._moves[group_id]:
                log.info(f"Move group {group_id+self._start_at_index} has completed.")
                self._event.set()
        except KeyError:
            log.warning(
                f"Got a move ack for ({node_id}, {seq_id}) which is not in this "
                "group; may have leaked from an earlier timed-out group"
            )
        except IndexError:
            # If we have two move groups running at once, we need to handle
            # moves from a group we don't own
            return

    def _handle_acknowledge(self, message: Acknowledgement) -> None:
        log.debug("recieved ack")

    def _handle_error(
        self, message: ErrorMessage, arbitration_id: ArbitrationId
    ) -> None:
        self._error = message
        node_id = arbitration_id.parts.originating_node_id

        if self._current_group is None:
            # Without the _current_group variable, we have no idea what group
            # to clear. Just have to flag the event and bail.
            self._event.set()
        else:
            for move in self._moves[self._current_group].copy():
                if move[0] == node_id:
                    self._moves[self._current_group].discard(move)

            if len(self._moves[self._current_group]) == 0:
                # Only raise _event if this is the last active axis
                self._event.set()
        log.warning(f"Error during move group: {message}")
        if message.payload.severity == ErrorSeverity.unrecoverable:
            self._event.set()
            raise RuntimeError("Firmware Error Received", message)

    def _handle_move_completed(self, message: MoveCompleted) -> None:
        group_id = message.payload.group_id.value - self._start_at_index
        ack_id = message.payload.ack_id.value
        try:
            if self._stop_condition[
                group_id
            ] == MoveStopCondition.limit_switch and ack_id != UInt8Field(2):
                if ack_id == UInt8Field(1):
                    condition = "Homing timed out."
                    log.warning(f"Homing failed. Condition: {condition}")
                    raise MoveConditionNotMet()
            if self._stop_condition[
                group_id
<<<<<<< HEAD
            ] == MoveStopCondition.cap_sensor and ack_id != UInt8Field(2):
                if ack_id == 1:
                    condition = "Sensing timed out."
                    log.warning(f"Sensing timed out. Condition: {condition}")
=======
            ] == MoveStopCondition.sync_line and ack_id != UInt8Field(2):
                if ack_id == 1:
                    condition = "Liquid Sensing timed out."
                    log.warning(f"Liquid Sensing timed out. Condition: {condition}")
>>>>>>> 3bf68845
                    raise MoveConditionNotMet()
        except IndexError:
            # If we have two move group runners running at once, they each
            # pick up groups they don't care about, and need to not fail.
            pass

    def _handle_tip_action(self, message: TipActionResponse) -> None:
        group_id = message.payload.group_id.value - self._start_at_index
        ack_id = message.payload.ack_id.value
        try:
            limit_switch = bool(
                self._stop_condition[group_id] == MoveStopCondition.limit_switch
            )
        except IndexError:
            return
        success = message.payload.success.value
        # TODO need to add tip action type to the response message.
        if limit_switch and limit_switch != ack_id and not success:
            condition = "Tip still detected."
            log.warning(f"Drop tip failed. Condition {condition}")
            raise MoveConditionNotMet()
        elif not limit_switch and not success:
            condition = "Tip not detected."
            log.warning(f"Pick up tip failed. Condition {condition}")
            raise MoveConditionNotMet()

    def __call__(
        self, message: MessageDefinition, arbitration_id: ArbitrationId
    ) -> None:
        """Incoming message handler."""
        if isinstance(message, MoveCompleted):
            self._remove_move_group(message, arbitration_id)
            self._handle_move_completed(message)
        elif isinstance(message, TipActionResponse):
            self._remove_move_group(message, arbitration_id)
            self._handle_tip_action(message)
        elif isinstance(message, ErrorMessage):
            self._handle_error(message, arbitration_id)
        elif isinstance(message, Acknowledgement):
            self._handle_acknowledge(message)

    def _get_nodes_in_move_group(self, group_id: int) -> List[NodeId]:
        nodes = []
        for (node_id, seq_id) in self._moves[group_id - self._start_at_index]:
            if node_id not in nodes:
                nodes.append(NodeId(node_id))
        return nodes

    async def run(self, can_messenger: CanMessenger) -> _Completions:
        """Start each move group after the prior has completed."""
        for group_id in range(
            self._start_at_index, self._start_at_index + len(self._moves)
        ):
            self._event.clear()

            log.info(f"Executing move group {group_id}.")
            self._current_group = group_id - self._start_at_index
            error = await can_messenger.ensure_send(
                node_id=NodeId.broadcast,
                message=ExecuteMoveGroupRequest(
                    payload=ExecuteMoveGroupRequestPayload(
                        group_id=UInt8Field(group_id),
                        # TODO (al, 2021-11-8): The triggers should be populated
                        #  with actual values.
                        start_trigger=UInt8Field(0),
                        cancel_trigger=UInt8Field(0),
                    )
                ),
                expected_nodes=self._get_nodes_in_move_group(group_id),
            )
            if error != ErrorCode.ok:
                log.error(f"recieved error trying to execute move group {str(error)}")

            try:
                # TODO: The max here can be removed once can_driver.send() no longer
                # returns before the message actually hits the bus. Right now it
                # returns when the message is enqueued in the kernel, meaning that
                # for short move durations we can see the timeout expiring before
                # the execute even gets sent.
                await asyncio.wait_for(
                    self._event.wait(),
                    max(1.0, self._durations[group_id - self._start_at_index] * 1.1),
                )
                if self._error is not None:
                    raise RuntimeError(f"Error during move group: {self._error}")
            except asyncio.TimeoutError:
                log.warning(
                    f"Move set {str(group_id)} timed out, expected duration {str(max(1.0, self._durations[group_id - self._start_at_index] * 1.1))}"
                )
                log.warning(
                    f"Expected nodes in group {str(group_id)}: {str(self._get_nodes_in_move_group(group_id))}"
                )
            except RuntimeError as e:
                log.error("canceling move group scheduler")
                raise e

        def _reify_queue_iter() -> Iterator[_CompletionPacket]:
            while not self._completion_queue.empty():
                yield self._completion_queue.get_nowait()

        return list(_reify_queue_iter())<|MERGE_RESOLUTION|>--- conflicted
+++ resolved
@@ -403,17 +403,10 @@
                     raise MoveConditionNotMet()
             if self._stop_condition[
                 group_id
-<<<<<<< HEAD
-            ] == MoveStopCondition.cap_sensor and ack_id != UInt8Field(2):
-                if ack_id == 1:
-                    condition = "Sensing timed out."
-                    log.warning(f"Sensing timed out. Condition: {condition}")
-=======
             ] == MoveStopCondition.sync_line and ack_id != UInt8Field(2):
                 if ack_id == 1:
                     condition = "Liquid Sensing timed out."
                     log.warning(f"Liquid Sensing timed out. Condition: {condition}")
->>>>>>> 3bf68845
                     raise MoveConditionNotMet()
         except IndexError:
             # If we have two move group runners running at once, they each
